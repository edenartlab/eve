import os
import time
import json
import traceback
from elevenlabs import Model
import openai
import instructor
from datetime import timezone
from pathlib import Path
from bson import ObjectId
from typing import Optional, Literal, Any, Dict, List
from datetime import datetime
from dotenv import dotenv_values
from pydantic import SecretStr, Field, BaseModel, ConfigDict
# from pydantic.json_schema import SkipJsonSchema

from ..tool_constants import (
    TWITTER_TOOLS,
    DISCORD_TOOLS,
    FARCASTER_TOOLS,
    TELEGRAM_TOOLS,
    SOCIAL_MEDIA_TOOLS,
    AGENTIC_TOOLS,
    TOOL_SETS,
)
from ..mongo import Collection, get_collection
from ..models import Model
from ..user import User, Manna
from ..eden_utils import load_template
from .thread import Thread

agent_updated_at = {}


class KnowledgeDescription(BaseModel):
    """Defines when and why a reference document should be consulted to enhance responses."""

    summary: str = Field(
        ...,
        description="A precise, content-focused summary of the document, detailing what information it contains without unnecessary adjectives or filler words.",
    )
    retrieval_criteria: str = Field(
        ...,
        description="A clear, specific description of when the reference document is needed to answer a user query. This should specify what topics, types of questions, or gaps in the assistant's knowledge require consulting the document.",
    )


class Suggestion(BaseModel):
    """A prompt suggestion for an Agent in two parts: a concise tagline, and a longer prompt for an LLM. The prompt should be appropriate for the agent, but not exaggerated."""

    label: Optional[str] = Field(
        ...,
        description="A short and catchy tagline, no more than 7 words, to go into a home page button. Shorten, omit stop words (the, a, an, etc) when possible.",
    )
    prompt: Optional[str] = Field(
        ...,
        description="A longer version of the tagline, a prompt to be sent to the agent following its greeting. The prompt should be no more than one sentence or 30 words.",
    )


class AgentPermissions(BaseModel):
    """Permissions configuration for an agent."""

    editors: Optional[List[ObjectId]] = Field(
        None,
        description="List of user IDs who can edit this agent (in addition to the owner)",
    )
    model_config = ConfigDict(arbitrary_types_allowed=True)


class AgentExtras(BaseModel):
    """Additional configuration and metadata for an agent."""

    permissions: Optional[AgentPermissions] = Field(
        None,
        description="Permissions configuration for the agent",
    )
    model_config = ConfigDict(arbitrary_types_allowed=True)


@Collection("users3")
class Agent(User):
    """
    Base class for all agents.
    """

    type: Literal["agent"] = "agent"
    owner: ObjectId
    secrets: Optional[Dict[str, SecretStr]] = Field(None, exclude=True)

    # status: Optional[Literal["inactive", "stage", "prod"]] = "stage"
    public: Optional[bool] = False
    allowlist: Optional[List[str]] = None
    featured: Optional[bool] = False

    name: str
    description: Optional[str] = None
    suggestions: Optional[List[Suggestion]] = None
    greeting: Optional[str] = None
    persona: Optional[str] = None
    knowledge: Optional[str] = None
    knowledge_summary: Optional[str] = None
    knowledge_description: Optional[KnowledgeDescription] = None
    voice: Optional[str] = None
    refreshed_at: Optional[datetime] = None

    mute: Optional[bool] = False
    reply_criteria: Optional[str] = None
    model: Optional[ObjectId] = None  # deprecated
    models: Optional[List[Dict[str, Any]]] = None
    test_args: Optional[List[Dict[str, Any]]] = None

    tools: Optional[Dict[str, bool]] = {}  # tool sets specified by user
    tools_: Optional[Dict[str, Dict]] = Field({}, exclude=True)  # actual loaded tools
    lora_docs: Optional[List[Dict[str, Any]]] = Field([], exclude=True)
    deployments: Optional[List[str]] = Field({}, exclude=True)

    owner_pays: Optional[bool] = False
    agent_extras: Optional[AgentExtras] = None

    def __init__(self, **data):
        if isinstance(data.get("owner"), str):
            data["owner"] = ObjectId(data["owner"])
        if isinstance(data.get("owner"), str):
            data["model"] = ObjectId(data["model"])
        # Load environment variables into secrets dictionary
        db = os.getenv("DB")
        env_dir = Path(__file__).parent / "agents"
        env_vars = dotenv_values(f"{str(env_dir)}/{db.lower()}/{data['username']}/.env")
        data["secrets"] = {key: SecretStr(value) for key, value in env_vars.items()}
        super().__init__(**data)

    @classmethod
    def convert_from_yaml(cls, schema: dict, file_path: str = None) -> dict:
        """
        Convert the schema into the format expected by the model.
        """
        test_file = file_path.replace("api.yaml", "test.json")
        with open(test_file, "r") as f:
            schema["test_args"] = json.load(f)

        schema["owner"] = (
            ObjectId(schema.get("owner"))
            if isinstance(schema.get("owner"), str)
            else schema.get("owner")
        )
        schema["model"] = (
            ObjectId(schema.get("model"))
            if isinstance(schema.get("model"), str)
            else schema.get("model")
        )  # deprecated
        for model in schema.get("models", []):
            model["lora"] = (
                ObjectId(model["lora"])
                if isinstance(model["lora"], str)
                else model["lora"]
            )
        schema["username"] = schema.get("username") or file_path.split("/")[-2]

        return schema

    def save(self, **kwargs):
        # do not overwrite any username if it already exists
        users = get_collection(User.collection_name)
        if users.find_one({"username": self.username, "type": "user"}):
            raise ValueError(f"Username {self.username} already taken")

        # save user, and create mannas record if it doesn't exist
        super().save(
            upsert_filter={"username": self.username, "type": "agent"}, **kwargs
        )
        Manna.load(user=self.id)  # create manna record if it doesn't exist

    @classmethod
    def from_yaml(cls, file_path, cache=False):
        return super().from_yaml(file_path)

    @classmethod
    def from_mongo(cls, document_id, cache=False):
        return super().from_mongo(document_id)

    @classmethod
    def load(cls, username, cache=False):
        return super().load(username=username)

    def request_thread(self, key=None, user=None, message_limit=25):
        thread = Thread(key=key, agent=self.id, user=user, message_limit=message_limit)
        thread.save()
        return thread

    def _reload(self):
        from ..tool import Tool
        from ..agent.session.models import Deployment

        # load deployments to memory
        self.deployments = {
            deployment.platform.value: deployment
            for deployment in Deployment.find({"agent": ObjectId(str(self.id))})
        }

        # load loras to memory
        models_collection = get_collection(Model.collection_name)
        loras_dict = {m["lora"]: m for m in self.models or []}
        lora_docs = (
            models_collection.find(
                {"_id": {"$in": list(loras_dict.keys())}, "deleted": {"$ne": True}}
            )
            if self.models
            else []
        )
        lora_docs = list(lora_docs or [])
        self.lora_docs = lora_docs

        # load tools to memory
        tools = {}
        for tool_set, set_tools in TOOL_SETS.items():
            if not self.tools.get(tool_set):
                continue

            for t in set_tools:
                try:
                    print(f"Loading tool {t}")
                    tool = Tool.from_raw_yaml({"parent_tool": t})
                    tools[t] = tool
                except Exception as e:
                    print(f"Error loading tool {t}: {e}")
                    print(traceback.format_exc())
                    # continue
                    raise e

        self.tools_ = tools

    def get_tools(self, cache=True, auth_user: str = None):
        """
        Cache is disabled until bug is fixed.
        Problem is agent gets into agent_updated_at, but then loaded as new object later, so tools are not populated.
        """
        if cache:
            if self.username in agent_updated_at:
                # outdated, reload tools
                if self.updatedAt > agent_updated_at[self.username]["updatedAt"]:
                    self._reload()
                    agent_updated_at[self.username] = {
                        "updatedAt": self.updatedAt,
                        "tools": self.tools_,
                    }

                # grab cached tools
                else:
                    self.tools_ = agent_updated_at[self.username]["tools"]
            else:
                # first time, load tools, set cache
                self._reload()
                agent_updated_at[self.username] = {
                    "updatedAt": self.updatedAt,
                    "tools": self.tools_,
                }
        else:
            self._reload()
            agent_updated_at[self.username] = {
                "updatedAt": self.updatedAt,
                "tools": self.tools_,
            }

        # self._reload()
        tools = self.tools_

        # update tools with platform-specific args
        # update discord post tool with allowed channels
        if "discord" in self.deployments:
            if "discord_post" in tools:
                allowed_channels = self.deployments["discord"].get_allowed_channels()
<<<<<<< HEAD
                channels_description = " | ".join([f"ID {c.id} ({c.note})" for c in allowed_channels])
                # tools["discord_post"].update_parameters({
                #     "channel_id": {
                #         "choices": [c.id for c in allowed_channels],
                #         "tip": f"Some hints about the available channels: {channels_description}"
                #     },
                # })
=======
                channels_description = " | ".join(
                    [f"ID {c.id} ({c.note})" for c in allowed_channels]
                )
                tools["discord_post"].update_parameters(
                    {
                        "channel_id": {
                            "choices": [c.id for c in allowed_channels],
                            "tip": f"Some hints about the available channels: {channels_description}",
                        },
                    }
                )
>>>>>>> ac63e93e

        # update telegram post tool with allowed channels
        if "telegram" in self.deployments:
            if "telegram_post" in tools:
                allowed_channels = self.deployments["telegram"].get_allowed_channels()
                channels_description = " | ".join(
                    [f"ID {c.id} ({c.note})" for c in allowed_channels]
                )
                tools["telegram_post"].update_parameters(
                    {
                        "channel_id": {
                            "choices": [c.id for c in allowed_channels],
                            "tip": f"Some hints about the available topics: {channels_description}",
                        },
                    }
                )

        # if a platform is not deployed, remove all tools for that platform
        if "discord" not in self.deployments:
            for tool in DISCORD_TOOLS:
                tools.pop(tool, None)
        if "telegram" not in self.deployments:
            for tool in TELEGRAM_TOOLS:
                tools.pop(tool, None)
        if "twitter" not in self.deployments:
            for tool in TWITTER_TOOLS:
                tools.pop(tool, None)
        if "farcaster" not in self.deployments:
            for tool in FARCASTER_TOOLS:
                tools.pop(tool, None)

        # remove tools that only the owner can use
        if str(auth_user) != str(self.owner):
            for tool in SOCIAL_MEDIA_TOOLS:
                tools.pop(tool, None)

        # agent-only tools need agent arg injected
        for tool in AGENTIC_TOOLS:
            if tool in tools:
                tools[tool].update_parameters(
                    {
                        "agent": {
                            "default": str(self.id),
                            "hide_from_agent": True,
                        }
                    }
                )

        # if models are found, inject them as defaults for any tools that use lora
        for tool in tools:
            if not "lora" in tools[tool].parameters:
                continue

            lora_docs = self.lora_docs

            if not lora_docs:
                continue

            # Build LoRA information for the tip
            lora_info = []
            for m in lora_docs:
                lora_id = m["_id"]
                lora_doc = {m["lora"]: m for m in self.models}[lora_id]
                lora_info.append(
                    f"{{ ID: {lora_id}, Name: {m['name']}, Description: {m['lora_trigger_text']}, Use When: {lora_doc['use_when']} }}"
                )

            params = {
                "lora": {
                    "default": str(lora_docs[0]["_id"]),
                    "tip": "Users may request one of your known LoRAs, or a different unknown one, or no LoRA at all. When referring to a LoRA, strictly use its name, not its description. Notes on when to use the known LoRAs: "
                    + " | ".join(lora_info),
                },
            }
            if "use_lora" in tools[tool].parameters:
                params["use_lora"] = {"default": True}

            # if len(lora_docs) > 1 and "lora2" in tools[tool].parameters:
            #     params["lora2"] = {"default": str(lora_docs[1]["_id"])}
            #     if "use_lora2" in tools[tool].parameters:
            #         params["use_lora2"] = {
            #             "default": True,
            #             "tip": "Same behavior as first lora"
            #         }

            tools[tool].update_parameters(params)

        if "elevenlabs" in tools and self.voice:
            tools["elevenlabs"].update_parameters({"voice": {"default": self.voice}})

        return tools


def get_agents_from_mongo(
    agents: List[str] = None, include_inactive: bool = False
) -> Dict[str, Agent]:
    """Get all agents from mongo"""

    filter = {"key": {"$in": agents}} if agents else {}
    agents = {}
    agents_collection = get_collection(Agent.collection_name)
    for agent in agents_collection.find(filter):
        try:
            agent = Agent.convert_from_mongo(agent)
            agent = Agent.from_schema(agent)
            if agent.status != "inactive" and not include_inactive:
                if agent.key in agents:
                    raise ValueError(f"Duplicate agent {agent.key} found.")
                agents[agent.key] = agent
        except Exception as e:
            print(f"Error loading agent {agent.key}: {e}")
            print(traceback.format_exc())

    return agents


def get_api_files(root_dir: str = None) -> List[str]:
    """Get all agent directories inside a directory"""

    db = os.getenv("DB").lower()

    if root_dir:
        root_dirs = [root_dir]
    else:
        eve_root = os.path.dirname(os.path.abspath(__file__))
        root_dirs = [
            os.path.join(eve_root, agents_dir) for agents_dir in [f"agents/{db}"]
        ]

    api_files = {}
    for root_dir in root_dirs:
        for root, _, files in os.walk(root_dir):
            if "api.yaml" in files and "test.json" in files:
                api_path = os.path.join(root, "api.yaml")
                key = os.path.relpath(root).split("/")[-1]
                api_files[key] = api_path

    return api_files


class AgentText(BaseModel):
    """
    Auto-generated greeting and suggestions for prompts and taglines that are specific to an Agent's description.
    """

    suggestions: List[Suggestion] = Field(
        ...,
        description="A list of prompt suggestions and corresponding taglines for the agent. Should be appropriate to the agent's description.",
    )
    greeting: str = Field(
        ...,
        description="A very short greeting for the agent to use as a conversation starter with a new user. Should be no more than 10 words.",
    )

    model_config = ConfigDict(
        json_schema_extra={
            "examples": [
                {
                    "greeting": "I'm your personal creative assistant! How can I help you?",
                    "suggestions": [
                        {
                            "label": "What tools can you use?",
                            "prompt": "Give me a list of all of your tools, and explain your capabilities.",
                        },
                        {
                            "label": "Help me make live visuals",
                            "prompt": "I'm making live visuals for an upcoming event. Can you help me?",
                        },
                        {
                            "label": "Turn a sketch into a painting",
                            "prompt": "I'm making sketches and doodles in my notebook, and I want to transform them into a digital painting.",
                        },
                        {
                            "label": "Draft a character",
                            "prompt": "Help me write out a character description for a video game I am producing.",
                        },
                    ],
                },
                {
                    "greeting": "What kind of a story would you like to write together?",
                    "suggestions": [
                        {
                            "label": "Make a romantic story",
                            "prompt": "I want to write a romantic comedy about a couple who meet at a party. Help me write it.",
                        },
                        {
                            "label": "Imagine a character",
                            "prompt": "I would like to draft a protagonist for a novel I'm writing about the sea.",
                        },
                        {
                            "label": "What have you written before?",
                            "prompt": "Tell me about some of the previous stories you've written.",
                        },
                        {
                            "label": "Revise the style of my essay",
                            "prompt": "I've made an essay about the history of the internet, but I'm not sure if it's written in the style I want. Help me revise it.",
                        },
                    ],
                },
            ]
        }
    )


async def generate_agent_knowledge_description(agent: Agent):
    """
    Given a knowledge document / reference, generate a summary and retrieval criteria
    """

    system_message = "You receive a description of an agent, along with a large document of information the agent must memorize, and you come up with instructions for the agent on when they should consult the reference document."

    knowledge_template = load_template("knowledge_summarize")

    prompt = knowledge_template.render(
        name=agent.username,
        agent_description=agent.persona,
        knowledge=agent.knowledge,
    )

    client = instructor.from_openai(openai.AsyncOpenAI())

    result = await client.chat.completions.create(
        model="gpt-4o",
        messages=[
            {"role": "system", "content": system_message},
            {"role": "user", "content": prompt},
        ],
        response_model=KnowledgeDescription,
    )

    return result


async def generate_agent_text(agent: Agent):
    """
    Given an agent's description, generate a greeting and suggestions for prompts and taglines (labels) for the prompts
    """

    system_message = "You receive a description of an agent and come up with a greeting and suggestions for those agents' example prompts and taglines."

    prompt = f"""Come up with exactly FOUR (4, no more, no less) suggestions for sample prompts for the agent {agent.username}, as well as a simple greeting for the agent to begin a conversation with. Make sure all of the text is especially unique to or appropriate to {agent.username}, given their description. Do not use exclamation marks. Here is the description of {agent.username}:\n\n{agent.persona}."""

    client = instructor.from_openai(openai.AsyncOpenAI())
    result = await client.chat.completions.create(
        model="gpt-4o",
        messages=[
            {"role": "system", "content": system_message},
            {"role": "user", "content": prompt},
        ],
        response_model=AgentText,
    )

    return result


async def refresh_agent(agent: Agent):
    """
    Refresh an agent's suggestions, greetings, and knowledge descriptions
    """
    # get suggestions and greeting
    agent_text = await generate_agent_text(agent)

    # get knowledge description if there is any knowledge
    if agent.knowledge:
        knowledge_description = await generate_agent_knowledge_description(agent)
        knowledge_description_dict = {
            "summary": knowledge_description.summary,
            "retrieval_criteria": knowledge_description.retrieval_criteria,
        }
    else:
        knowledge_description_dict = None

    time = datetime.now(timezone.utc)

    update = {
        "knowledge_description": knowledge_description_dict,
        "greeting": agent_text.greeting,
        "suggestions": [s.model_dump() for s in agent_text.suggestions],
        "refreshed_at": time,
        "updatedAt": time,
    }

    print(update)

    agents = get_collection(Agent.collection_name)
    agents.update_one({"_id": agent.id}, {"$set": update})<|MERGE_RESOLUTION|>--- conflicted
+++ resolved
@@ -270,27 +270,14 @@
         if "discord" in self.deployments:
             if "discord_post" in tools:
                 allowed_channels = self.deployments["discord"].get_allowed_channels()
-<<<<<<< HEAD
-                channels_description = " | ".join([f"ID {c.id} ({c.note})" for c in allowed_channels])
-                # tools["discord_post"].update_parameters({
+                channels_description = " | ".join(
+                    [f"ID {c.id} ({c.note})" for c in allowed_channels]
+                )                # tools["discord_post"].update_parameters({
                 #     "channel_id": {
                 #         "choices": [c.id for c in allowed_channels],
                 #         "tip": f"Some hints about the available channels: {channels_description}"
                 #     },
                 # })
-=======
-                channels_description = " | ".join(
-                    [f"ID {c.id} ({c.note})" for c in allowed_channels]
-                )
-                tools["discord_post"].update_parameters(
-                    {
-                        "channel_id": {
-                            "choices": [c.id for c in allowed_channels],
-                            "tip": f"Some hints about the available channels: {channels_description}",
-                        },
-                    }
-                )
->>>>>>> ac63e93e
 
         # update telegram post tool with allowed channels
         if "telegram" in self.deployments:
