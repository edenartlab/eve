--- conflicted
+++ resolved
@@ -22,11 +22,7 @@
     "gpt-4o-2024-08-06",
 ]
 
-<<<<<<< HEAD
 DEFAULT_MODEL = "claude-3-7-sonnet-20250219"
-=======
-DEFAULT_MODEL = "claude-3-5-haiku-latest"
->>>>>>> 07cf0087
 
 
 class UpdateType(str, Enum):
