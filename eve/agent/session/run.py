import json
import logging
import uuid
from datetime import datetime
from typing import List, Literal, Optional

import pytz
from bson import ObjectId
from pydantic import BaseModel, Field

from eve.agent import Agent
from eve.agent.llm.llm import async_prompt
from eve.agent.llm.prompts.conductor_template import (
    CONDUCTOR_TEMPLATE as conductor_template,
)
from eve.agent.session.context import (
    add_chat_message,
    build_llm_context,
)
from eve.agent.session.models import (
    ChatMessage,
    LLMConfig,
    LLMContext,
    PromptSessionContext,
    Session,
)
from eve.agent.session.runtime import async_prompt_session
from eve.auth import get_my_eden_user
from eve.tool import Tool
from eve.user import User

logger = logging.getLogger(__name__)


async def remote_prompt_session(
    session_id: str,
    agent_id: str,
    user_id: str,
    content: Optional[str] = None,
    attachments: Optional[List[str]] = [],
    extra_tools: Optional[List[str]] = [],
):
    logger.info(
        f"Remote prompt: session={session_id}, agent={agent_id}, user={user_id}"
    )

    # Load models
    session = Session.from_mongo(session_id)
    agent = Agent.from_mongo(agent_id)
    user = User.from_mongo(user_id)

    # Create user message
    new_message = ChatMessage(
        role="user",
        sender=user.id,
        session=session.id,
        content=content or "",
        attachments=attachments,
    )

    # Build context
    prompt_context = PromptSessionContext(
        session=session,
        initiating_user_id=str(user.id),
        message=new_message,
        llm_config=LLMConfig(model="claude-sonnet-4-5-20250929"),
    )

    if extra_tools:
        prompt_context.extra_tools = {k: Tool.load(k) for k in extra_tools}

    # Add message to session
    if content or attachments:
        await add_chat_message(session, prompt_context)

    # Build LLM context and prompt
    llm_context = await build_llm_context(
        session,
        agent,
        prompt_context,
        trace_id=str(uuid.uuid4()),
    )

    # Run the prompt
    async for m in async_prompt_session(
        session, llm_context, agent, context=prompt_context
    ):
        pass

    logger.info(f"Remote prompt completed for session {session_id}")


async def conductor():
    # available_agents = ["iannis", "glitch_gigabrain", "dadagan", "xander2"]
    available_agents = ["iannis", "glitch_gigabrain", "plantoid-49"]
    session_id = "690b68d99aa43032fcc0349e"

    user = get_my_eden_user()

    agents = ""
    for agent_ in available_agents:
        agent = Agent.load(agent_)
        agents += (
            f'  <Agent name="{agent.username}" description="{agent.description}" />\n'
        )

    conductor_message = conductor_template.render(
        current_date_time=datetime.now(pytz.utc).strftime("%Y-%m-%d %H:%M:%S"),
        agents=agents,
    )

    messages = ChatMessage.find({"session": ObjectId(session_id)})

    class ConductorResponse(BaseModel):
        """Form an intention for the next speaker"""

        speaker: Literal[*available_agents] = Field(
            description="The speaker who should speak next"
        )
        hint: Optional[str] = Field(
            description="A hint to the speaker to keep turn. Turn constraints/budgets/phase reminders **only**."
        )

    # Build LLM context with custom tools
    context = LLMContext(
        messages=[
            ChatMessage(role="system", content=conductor_message),
            *messages,
            ChatMessage(
                role="user",
                content="<Task>Determine who should speak next, and issue a conservative hint if necessary.</Task>",
            ),
        ],
        config=LLMConfig(model="claude-sonnet-4-5", response_format=ConductorResponse),
    )

    # print("=================")
    # for message in messages:
    #     print(message.role, message.content)
    #     print("---")
    # print("=================")

    # raise Exception("Stop here")

    # Do a single turn prompt with forced tool usage
    response = await async_prompt(context)
    # print(response)
    output = ConductorResponse(**json.loads(response.content))

    agent = Agent.load(output.speaker)
    user_id = str(user.id)
    agent_id = str(agent.id)

    # print("selected agent: ", output.speaker)
    # print("hint: ", output.hint)

    await remote_prompt_session(
        session_id=session_id,
        agent_id=agent_id,
        user_id=user_id,
        content=None,
        attachments=[],
        extra_tools=[],
    )


async def run_automatic_session(session_id: str):
    session = Session.from_mongo(session_id)

    if session.session_type != "automatic":
        raise ValueError("Session is not an automatic session")

    while True:
        session.reload()
        if session.status != "active":
            break

        await run_automatic_session_step(session)


async def run_automatic_session_step(session: Session):
    agents = [Agent.from_mongo(a) for a in session.agents]
    agents = {agent.username: agent for agent in agents}
    agent_str = ""
    for agent in agents.values():
        agent_str += (
            f'  <Agent name="{agent.username}" description="{agent.description}" />\n'
        )

    conductor_message = conductor_template.render(
        current_date_time=datetime.now(pytz.utc).strftime("%Y-%m-%d %H:%M:%S"),
        agents=agent_str,
    )

    messages = ChatMessage.find({"session": session.id})

    class ConductorResponse(BaseModel):
        """Form an intention for the next speaker"""

        speaker: Literal[*agents.keys()] = Field(
            description="The speaker who should speak next"
        )
        hint: Optional[str] = Field(
            description="A hint to the speaker to keep turn. Turn constraints/budgets/phase reminders **only**."
        )

    # Build LLM context with custom tools
    context = LLMContext(
        messages=[
            ChatMessage(role="system", content=conductor_message),
            *messages,
            ChatMessage(
                role="user",
                content="<Task>Determine who should speak next, and issue a conservative hint if necessary.</Task>",
            ),
        ],
        config=LLMConfig(model="claude-sonnet-4-5", response_format=ConductorResponse),
    )

    response = await async_prompt(context)
    output = ConductorResponse(**json.loads(response.content))

    actor = Agent.load(output.speaker)

    await remote_prompt_session(
        session_id=str(session.id),
        agent_id=str(actor.id),
        user_id=str(session.owner),
        content=None,
        attachments=[],
        extra_tools=[],
    )


# if __name__ == "__main__":
#     while True:
#         asyncio.run(conductor())
<<<<<<< HEAD
# asyncio.run(test())
# asyncio.run(run_automatic_session("690a76002df74800fac63c5e"))
=======
    # asyncio.run(test())
    # asyncio.run(run_automatic_session("690a76002df74800fac63c5e"))






>>>>>>> 6a2f4dec
<|MERGE_RESOLUTION|>--- conflicted
+++ resolved
@@ -235,16 +235,5 @@
 # if __name__ == "__main__":
 #     while True:
 #         asyncio.run(conductor())
-<<<<<<< HEAD
 # asyncio.run(test())
-# asyncio.run(run_automatic_session("690a76002df74800fac63c5e"))
-=======
-    # asyncio.run(test())
-    # asyncio.run(run_automatic_session("690a76002df74800fac63c5e"))
-
-
-
-
-
-
->>>>>>> 6a2f4dec
+# asyncio.run(run_automatic_session("690a76002df74800fac63c5e"))