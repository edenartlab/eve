import logging
import os
import uuid
import json
import litellm
from litellm import acompletion
from typing import Callable, List, AsyncGenerator, Optional

from eve.agent.thread import ChatMessage
from eve.agent.session.models import (
    LLMContext,
    LLMConfig,
    LLMContextMetadata,
    LLMResponse,
    LLMTraceMetadata,
    ToolCall,
)

logging.getLogger("LiteLLM").setLevel(logging.WARNING)


if os.getenv("LANGFUSE_TRACING_ENVIRONMENT"):
    litellm.success_callback = ["langfuse"]

supported_models = [
    "gpt-4o-mini",
    "gpt-4o",
    "gemini-2.5-flash",
    "claude-3-haiku-20240307",
    "claude-sonnet-4-20250514",
    "claude-opus-4-20250514",
    "claude-3-7-sonnet-20250219",
    "gemini/gemini-2.5-flash-preview-05-20",
    "gpt-5-2025-08-07",
    "gpt-5-mini-2025-08-07"
]


class ToolMetadataBuilder:
    def __init__(
        self,
        tool_name: str,
        litellm_session_id: Optional[str] = None,
        user_id: Optional[str] = None,
        agent_id: Optional[str] = None,
        session_id: Optional[str] = None,
    ):
        self.litellm_session_id = litellm_session_id
        self.tool_name = tool_name
        self.user_id = user_id
        self.agent_id = agent_id
        self.session_id = session_id

    def __call__(self) -> LLMContextMetadata:
        return LLMContextMetadata(
            session_id=self.litellm_session_id,
            trace_name=f"TOOL_{self.tool_name}",
            generation_name=f"TOOL_{self.tool_name}",
            trace_metadata=LLMTraceMetadata(
                user_id=str(self.user_id),
                agent_id=str(self.agent_id),
                session_id=str(self.session_id),
            ),
        )


def validate_input(context: LLMContext) -> None:
    if context.config.model not in supported_models:
        raise ValueError(f"Model {context.config.model} is not supported")


def construct_observability_metadata(context: LLMContext):
    if not context.metadata:
        return {}
    metadata = {
        "session_id": context.metadata.session_id,
        "trace_id": context.metadata.trace_id,
        "trace_name": context.metadata.trace_name,
        "generation_name": context.metadata.generation_name,
        "generation_id": context.metadata.generation_id,
    }
    if context.metadata.trace_metadata:
        metadata["trace_metadata"] = context.metadata.trace_metadata.model_dump()
        metadata["trace_user_id"] = context.metadata.trace_metadata.user_id
    return metadata


def construct_tools(context: LLMContext) -> Optional[List[dict]]:
    tools = context.tools or {}

    tools = [
        tool.openai_schema(exclude_hidden=True) 
        for tool in tools.values()
    ]

    # Gemini/Vertex: enum values must be strings and parameter type must be "string"
    if "gemini" in context.config.model or "vertex" in context.config.model:
        for tool in tools:
            params = (
                tool.get("function", {}).get("parameters", {}).get("properties", {})
            )
            for param_def in params.values():
                if "enum" in param_def:
                    param_def["enum"] = [str(val) for val in param_def["enum"]]
                    param_def["type"] = "string"

    return tools


async def async_run_tool_call(
    llm_context: LLMContext,
    tool_call: ToolCall,
    user_id: Optional[str] = None,
    agent_id: Optional[str] = None,
    session_id: Optional[str] = None,
    public: bool = True,
    is_client_platform: bool = False,
):
    tool = llm_context.tools[tool_call.tool]
    task = await tool.async_start_task(
        user_id=user_id,
        agent_id=agent_id,
        args=tool_call.args,
        mock=False,
        public=public,
        is_client_platform=is_client_platform,
    )

    result = await tool.async_wait(task)

    # Add task.cost and task.id to the result object
    if isinstance(result, dict):
        result["cost"] = getattr(task, "cost", None)
        result["task"] = getattr(task, "id", None)

    return result


def add_anthropic_cache_control(messages: List[dict]) -> List[dict]:
    """
    Add cache control for Anthropic models to optimize multi-turn conversations.

    - System messages are cached as static prefix
    - Second-to-last user message is cached as checkpoint
    - Final message is cached for continuation in follow-ups
    """
    # Add cache control to system message (static prefix)
    for i, msg in enumerate(messages):
        if msg.get("role") == "system":
            messages[i]["cache_control"] = {"type": "ephemeral"}
            break

    # Find the last user message and second-to-last user message
    user_message_indices = []
    for i, msg in enumerate(messages):
        if msg.get("role") == "user":
            user_message_indices.append(i)

    # Mark second-to-last user message for caching (checkpoint)
    if len(user_message_indices) >= 2:
        messages[user_message_indices[-2]]["cache_control"] = {"type": "ephemeral"}

    # Mark the final message for continuing in followups
    if len(messages) > 0:
        messages[-1]["cache_control"] = {"type": "ephemeral"}

    return messages


def prepare_messages(
    messages: List[ChatMessage], model: Optional[str] = None
) -> List[dict]:
    messages = [schema for msg in messages for schema in msg.openai_schema()]

    # Add Anthropic cache control for models that support it
    if model and ("claude" in model or "anthropic" in model):
        messages = add_anthropic_cache_control(messages)

    return messages


async def async_prompt_litellm(
    context: LLMContext,
) -> LLMResponse:
    print("LLM 1")
    messages = prepare_messages(context.messages, context.config.model)
    tools = construct_tools(context)

    completion_kwargs = {
        "model": context.config.model,
        "messages": messages,
        "metadata": construct_observability_metadata(context),
        "tools": tools,
        "response_format": context.config.response_format,
        "fallbacks": context.config.fallback_models,
        "drop_params": True,
        "num_retries": 2,
        "timeout": 20,
        "context_window_fallback_dict": {
            # promote to larger context sibling if overflow detected
            "gpt-4o-mini": "gpt-4o",
            "claude-3-5-haiku-20241022": "claude-3-5-sonnet-20241022",
        },
    }

    print("LLM 1")
    z = completion_kwargs.copy()
    z.pop("messages")
    z.pop("tools")
    z.pop("metadata")
    print(z)
    print("LLM 2")

    # add web search options for Anthropic models
    # todo: does this fail in fallback models?
    if "claude" in context.config.model:
        completion_kwargs["web_search_options"] = {
            "search_context_size": "medium"
        }
    
<<<<<<< HEAD
    print("LLM 2")
    # Enable thinking for Claude models when requested via config
    if ("claude-3-7-sonnet" in context.config.model or "claude-opus-4" in context.config.model or "claude-sonnet-4" in context.config.model) and getattr(context.config, 'thinking', False):
        completion_kwargs["thinking"] = {
            "type": "enabled", 
            "budget_tokens": getattr(context.config, 'thinking_budget_tokens', 1024)
        }


    print("LLM 4")
    response = completion(**completion_kwargs)
=======
    # log the configuration
    logging.info(f"Attempting completion with model: {context.config.model}, fallbacks: {context.config.fallback_models}")
    
    try:
        response = await acompletion(**completion_kwargs)
        
        actual_model = getattr(response, "model", context.config.model)
        if actual_model != context.config.model and context.config.fallback_models:
            logging.info("Response received from fallback model: %s", actual_model)
            
    except Exception as e:
        logging.error(f"All models failed. Error: {str(e)}")
        raise
>>>>>>> 50aedd05

    print("LLM 5")

    # Handle thinking/reasoning outputs for thinking models
    if hasattr(response.choices[0].message, 'reasoning_content') and response.choices[0].message.reasoning_content:
        print(f"\n=== REASONING CONTENT ===")
        print(response.choices[0].message.reasoning_content)
        print("========================\n")
    
    if hasattr(response.choices[0].message, 'thinking_blocks') and response.choices[0].message.thinking_blocks:
        print(f"\n=== THINKING BLOCKS ===")
        for i, block in enumerate(response.choices[0].message.thinking_blocks):
            print(f"Block {i+1}:")
            print(f"  Type: {block.get('type', 'unknown')}")
            if 'thinking' in block:
                print(f"  Thinking: {block['thinking']}")
            if 'signature' in block:
                print(f"  Signature: {block['signature']}")
        print("=======================\n")

    tool_calls = []
    
    print("LLM 6")

    # add web search as a tool call
    psf = getattr(response.choices[0].message, "provider_specific_fields", None)
    if psf:
        citations = psf.get("citations") or []
        sources = []
        for citation_block in citations:
            for citation in citation_block:
                source = {
                    "title": citation.get('title'),
                    "url": citation.get('url'),
                }
                if not source in sources:  # avoid duplicates
                    sources.append(source)
        if sources:
            tool_calls.append(
                ToolCall(
                    id=f"toolu_{uuid.uuid4()}",
                    tool="web_search",
                    args={},
                    result=sources,
                    status="completed",
                )
            )

    print("LLM 7")

    # add regular tool calls
    if response.choices[0].message.tool_calls:
        tool_calls.extend([
            ToolCall(
                id=tool_call.id,
                tool=tool_call.function.name,
                args=json.loads(tool_call.function.arguments),
                status="pending",
            )
            for tool_call in response.choices[0].message.tool_calls
        ])

    print("LLM 8")

    # Extract thinking blocks if present
    thinking_blocks = None
    if hasattr(response.choices[0].message, 'thinking_blocks') and response.choices[0].message.thinking_blocks:
        thinking_blocks = response.choices[0].message.thinking_blocks

    print("LLM 9")
    
    return LLMResponse(
        content=response.choices[0].message.content or "",  # content can't be None
        tool_calls=tool_calls or None,
        stop=response.choices[0].finish_reason,
        tokens_spent=response.usage.total_tokens,
        thinking_blocks=thinking_blocks,
    )


async def async_prompt_stream_litellm(
    context: LLMContext,
) -> AsyncGenerator[str, None]:
    # Todo: if we use stream again, add web search here like we do in async_prompt_litellm
    response = await litellm.acompletion(
        model=context.config.model,
        messages=prepare_messages(context.messages, context.config.model),
        metadata=construct_observability_metadata(context),
        tools=construct_tools(context),
        stream=True,
        response_format=context.config.response_format,
    )
    async for part in response:
        yield part


DEFAULT_LLM_HANDLER = async_prompt_litellm
DEFAULT_LLM_STREAM_HANDLER = async_prompt_stream_litellm


async def async_prompt(
    context: LLMContext,
    handler: Optional[Callable[[LLMContext], str]] = DEFAULT_LLM_HANDLER,
) -> LLMResponse:
    validate_input(context)
    response = await handler(context)
    return response


async def async_prompt_stream(
    context: LLMContext,
    handler: Optional[
        Callable[[LLMContext, LLMConfig], AsyncGenerator[str, None]]
    ] = DEFAULT_LLM_STREAM_HANDLER,
) -> AsyncGenerator[str, None]:
    validate_input(context)
    async for chunk in handler(context):
        yield chunk<|MERGE_RESOLUTION|>--- conflicted
+++ resolved
@@ -218,19 +218,24 @@
             "search_context_size": "medium"
         }
     
-<<<<<<< HEAD
-    print("LLM 2")
+    print("LLM 2a")
     # Enable thinking for Claude models when requested via config
-    if ("claude-3-7-sonnet" in context.config.model or "claude-opus-4" in context.config.model or "claude-sonnet-4" in context.config.model) and getattr(context.config, 'thinking', False):
+    if context.config.thinking:
+        thinking_enabled = context.config.model in [
+            "claude-3-7-sonnet-20250219",
+            # "claude-opus-4", 
+            # "claude-sonnet-4"
+        ]
         completion_kwargs["thinking"] = {
             "type": "enabled", 
-            "budget_tokens": getattr(context.config, 'thinking_budget_tokens', 1024)
+            "budget_tokens": context.config.thinking_budget_tokens
         }
 
 
     print("LLM 4")
-    response = completion(**completion_kwargs)
-=======
+    
+
+
     # log the configuration
     logging.info(f"Attempting completion with model: {context.config.model}, fallbacks: {context.config.fallback_models}")
     
@@ -244,7 +249,6 @@
     except Exception as e:
         logging.error(f"All models failed. Error: {str(e)}")
         raise
->>>>>>> 50aedd05
 
     print("LLM 5")
 
