import asyncio
import json
import os
import uuid
from contextlib import nullcontext
from datetime import datetime, timezone
from typing import Any, Dict, List, Optional

from bson import ObjectId
from fastapi import BackgroundTasks
from loguru import logger

from eve.agent.agent import Agent
from eve.agent.llm.llm import async_prompt as provider_async_prompt
from eve.agent.llm.llm import async_prompt_stream as provider_async_prompt_stream
from eve.agent.llm.llm import get_provider
from eve.agent.memory.memory_models import select_messages
from eve.agent.memory.service import memory_service
from eve.agent.session.debug_logger import SessionDebugger
from eve.agent.session.models import (
    ChatMessage,
    ChatMessageObservability,
    EdenMessageData,
    EdenMessageType,
    LLMContext,
    LLMUsage,
    PromptSessionContext,
    Session,
    SessionMemoryContext,
    SessionUpdate,
    ToolCall,
    UpdateType,
)
from eve.agent.session.tracing import trace_async_operation
<<<<<<< HEAD
from eve.api.errors import APIError
=======
from eve.user import increment_message_count
>>>>>>> 405a8629
from eve.utils import dumps_json

from .budget import update_session_budget
from .context import (
    build_llm_context,
    convert_message_roles,
    determine_actors,
    label_message_channels,
)
from .instrumentation import PromptSessionInstrumentation
from .notifications import (
    _send_session_notification,
    check_if_session_active,
    create_session_message_notification,
)
from .tools import process_tool_calls
from .util import validate_prompt_session


def _resolve_triggering_user_id(
    context: PromptSessionContext,
) -> Optional[ObjectId]:
    """Resolve the user who triggered this session prompt."""
    if not context.acting_user_id and not context.initiating_user_id:
        return None
    return ObjectId(str(context.acting_user_id or context.initiating_user_id))


def _resolve_billed_user_id(
    context: PromptSessionContext,
    actor: Agent,
    is_client_platform: bool,
) -> Optional[ObjectId]:
    """
    Determine which user should be billed for a response.
    Defaults to the triggering user unless the agent owner sponsors usage.
    """
    owner_pays = getattr(actor, "owner_pays", "off") or "off"

    if owner_pays == "full":
        return actor.owner
    if owner_pays == "deployments" and is_client_platform:
        return actor.owner

    return _resolve_triggering_user_id(context)


class SessionCancelledException(Exception):
    """Exception raised when a session is cancelled via Ably signal."""


class PromptSessionRuntime:
    """Encapsulates the single-actor prompt session loop."""

    def __init__(
        self,
        session: Session,
        llm_context: LLMContext,
        actor: Agent,
        *,
        stream: bool,
        is_client_platform: bool,
        session_run_id: Optional[str],
        api_key_id: Optional[str],
        instrumentation: Optional[PromptSessionInstrumentation] = None,
        context: Optional[PromptSessionContext] = None,
    ):
        self.session = session
        self.llm_context = llm_context
        self.actor = actor
        self.stream = stream
        self.is_client_platform = is_client_platform
        self.session_run_id = session_run_id or str(uuid.uuid4())
        self.api_key_id = api_key_id
        self.instrumentation = instrumentation
        self.context = context
        self.debugger = (
            instrumentation.debugger if instrumentation else SessionDebugger()
        )
        self.cancellation_event = asyncio.Event()
        self.tool_cancellation_events: Dict[str, asyncio.Event] = {}
        self.tool_was_cancelled = False
        self.ably_client = None
        self.transaction = None
        self.active_request_registered = False
        self._last_stream_result: Optional[Dict[str, Any]] = None

        # Resolve billing users
        self.triggering_user_id = (
            _resolve_triggering_user_id(context) if context else None
        )
        self.billed_user_id = (
            _resolve_billed_user_id(context, actor, is_client_platform)
            if context
            else None
        )
        self.billed_user_doc = None
        self.rate_limiter = None

    async def run(self):
        """Async generator that yields SessionUpdates."""
        try:
            self._start_transaction()
            await self._setup_cancellation_listener()
            async for update in self._prompt_loop():
                yield update
        except SessionCancelledException:
            async for update in self._handle_session_cancelled():
                yield update
        finally:
            await self._cleanup()

    async def _prompt_loop(self):
        stage_cm = (
            self.instrumentation.track_stage("runtime.loop", level="debug")
            if self.instrumentation
            else nullcontext()
        )
        with stage_cm:
            self._register_active_request()
            yield self._start_update()

            # Initialize rate limiter if enabled
            if os.environ.get("FF_RATE_LIMITS") == "yes" and self.billed_user_id:
                from eve.api.rate_limiter import RateLimiter
                from eve.user import User

                self.billed_user_doc = User.from_mongo(self.billed_user_id)
                if self.billed_user_doc:
                    self.rate_limiter = RateLimiter()

            prompt_session_finished = False
            while not prompt_session_finished:
                self._ensure_not_cancelled()
                await self._refresh_llm_messages()
                self._maybe_disable_tools()

                # Check rate limits before LLM call
                if self.rate_limiter and self.billed_user_doc:
                    try:
                        await self.rate_limiter.check_message_rate_limit(
                            self.billed_user_doc
                        )
                    except APIError as e:
                        rate_limit_message = self._persist_rate_limit_message(e)
                        yield SessionUpdate(
                            type=UpdateType.ASSISTANT_MESSAGE,
                            message=rate_limit_message,
                            session_run_id=self.session_run_id,
                        )
                        yield SessionUpdate(
                            type=UpdateType.END_PROMPT,
                            session_run_id=self.session_run_id,
                        )
                        return

                provider = self._select_provider()
                llm_result: Dict[str, Any]

                if self.stream:
                    self._last_stream_result = None
                    async for update in self._stream_llm_response(provider):
                        yield update
                    llm_result = self._last_stream_result or {}
                else:
                    llm_result = await self._non_stream_llm_response(provider)

                assistant_message = await self._persist_assistant_message(llm_result)
                yield SessionUpdate(
                    type=UpdateType.ASSISTANT_MESSAGE,
                    message=assistant_message,
                    agent={
                        "_id": str(self.actor.id),
                        "username": self.actor.username,
                        "name": self.actor.name,
                        "userImage": self.actor.userImage,
                    },
                    session_run_id=self.session_run_id,
                )

                await self._maybe_notify_user()

                async for update in self._process_tool_calls(assistant_message):
                    yield update

                if llm_result.get("stop_reason") in ["stop", "completed"]:
                    prompt_session_finished = True

                self.llm_context.tool_choice = "auto"

            yield SessionUpdate(
                type=UpdateType.END_PROMPT, session_run_id=self.session_run_id
            )

    def _start_update(self) -> SessionUpdate:
        agent_payload = (
            {
                "_id": str(self.actor.id),
                "username": self.actor.username,
                "name": self.actor.name,
                "userImage": self.actor.userImage,
            }
            if self.actor
            else None
        )
        return SessionUpdate(
            type=UpdateType.START_PROMPT,
            agent=agent_payload,
            session_run_id=self.session_run_id,
        )

    async def _refresh_llm_messages(self):
        fresh_messages = select_messages(self.session)
        system_message = self.llm_context.messages[0]
        system_extras = []

        for msg in self.llm_context.messages[1:]:
            if msg.role == "system":
                system_extras.append(msg)
            else:
                break

        if self.session.trigger:
            from eve.trigger import Trigger

            trigger = Trigger.from_mongo(self.session.trigger)
            trigger_message = ChatMessage(
                session=self.session.id,
                role="system",
                content=f"<Full Task Context>\n{trigger.context}\n</Full Task Context>",
            )
            system_extras.append(trigger_message)

        refreshed_messages = [system_message]
        if system_extras:
            refreshed_messages.extend(system_extras)
        refreshed_messages.extend(fresh_messages)
        refreshed_messages = label_message_channels(refreshed_messages)
        refreshed_messages = convert_message_roles(refreshed_messages, self.actor.id)
        self.llm_context.messages = refreshed_messages
        self.llm_context.metadata.generation_id = str(uuid.uuid4())

    def _maybe_disable_tools(self):
        if self.tool_was_cancelled:
            self.llm_context.tools = {}
            self.llm_context.tool_choice = "none"

    def _select_provider(self):
        provider = get_provider(self.llm_context, instrumentation=self.instrumentation)
        provider_label = provider.__class__.__name__ if provider else "LegacyLiteLLM"
        self.debugger.log(
            "Selected LLM provider",
            {"provider": provider_label},
            emoji="llm",
        )
        return provider

    async def _stream_llm_response(self, provider):
        content = ""
        tool_calls_dict: Dict[int, Dict[str, Any]] = {}
        stop_reason = None
        tokens_spent = 0

        async with trace_async_operation(
            "llm.stream", model=self.llm_context.config.model
        ):
            stream_iter = provider_async_prompt_stream(self.llm_context, provider)
            async for chunk in stream_iter:
                self._ensure_not_cancelled()

                if hasattr(chunk, "choices") and chunk.choices:
                    choice = chunk.choices[0]
                    if choice.delta and choice.delta.content:
                        content += choice.delta.content
                        yield SessionUpdate(
                            type=UpdateType.ASSISTANT_TOKEN,
                            text=choice.delta.content,
                            session_run_id=self.session_run_id,
                        )
                    if choice.delta and choice.delta.tool_calls:
                        for tc in choice.delta.tool_calls:
                            if tc.index not in tool_calls_dict:
                                tool_calls_dict[tc.index] = {
                                    "id": tc.id,
                                    "name": tc.function.name if tc.function else None,
                                    "arguments": "",
                                }
                            if tc.function and tc.function.arguments:
                                tool_calls_dict[tc.index]["arguments"] += (
                                    tc.function.arguments
                                )
                    if choice.finish_reason:
                        stop_reason = choice.finish_reason

                if hasattr(chunk, "usage") and chunk.usage:
                    tokens_spent = chunk.usage.total_tokens

        tool_calls = self._materialize_tool_calls(tool_calls_dict)
        usage_payload = LLMUsage(
            total_tokens=tokens_spent,
            prompt_tokens=None,
            completion_tokens=None,
        )
        self._last_stream_result = {
            "content": content,
            "tool_calls": tool_calls,
            "stop_reason": stop_reason,
            "tokens_spent": tokens_spent,
            "usage": usage_payload.model_dump(),
        }
        return

    async def _non_stream_llm_response(self, provider) -> Dict[str, Any]:
        async with trace_async_operation(
            "llm.prompt", model=self.llm_context.config.model
        ):
            response = await provider_async_prompt(self.llm_context, provider)

        usage_dump = (
            response.usage.model_dump()
            if hasattr(response, "usage") and response.usage
            else None
        )

        return {
            "content": response.content,
            "tool_calls": response.tool_calls,
            "stop_reason": response.stop,
            "tokens_spent": response.tokens_spent,
            "thought": response.thought,
            "usage": usage_dump,
        }

    def _materialize_tool_calls(
        self, tool_calls_dict: Dict[int, Dict[str, Any]]
    ) -> Optional[List[ToolCall]]:
        if not tool_calls_dict:
            return None

        tool_calls: List[ToolCall] = []
        for idx in sorted(tool_calls_dict.keys()):
            tc_data = tool_calls_dict[idx]
            try:
                args = json.loads(tc_data["arguments"]) if tc_data["arguments"] else {}
            except json.JSONDecodeError:
                args = {}

            tool_calls.append(
                ToolCall(
                    id=tc_data["id"],
                    tool=tc_data["name"],
                    args=args,
                    status="pending",
                )
            )
        return tool_calls

    async def _persist_assistant_message(
        self, llm_result: Dict[str, Any]
    ) -> ChatMessage:
        usage_payload = llm_result.get("usage")
        usage_obj = None
        if usage_payload:
            if isinstance(usage_payload, dict):
                usage_obj = LLMUsage(**usage_payload)
            elif isinstance(usage_payload, LLMUsage):
                usage_obj = usage_payload

        assistant_message = ChatMessage(
            session=self.session.id,
            sender=ObjectId(self.llm_context.metadata.trace_metadata.agent_id),
            role="assistant",
            content=llm_result["content"],
            tool_calls=llm_result.get("tool_calls"),
            finish_reason=llm_result.get("stop_reason"),
            thought=llm_result.get("thought"),
            llm_config=self.llm_context.config.__dict__
            if self.llm_context.config
            else None,
            observability=ChatMessageObservability(
                session_id=self.llm_context.metadata.session_id,
                trace_id=self.llm_context.metadata.trace_id,
                generation_id=self.llm_context.metadata.generation_id,
                session_run_id=self.session_run_id,
                tokens_spent=llm_result.get("tokens_spent"),
                prompt_tokens=(
                    usage_obj.prompt_tokens
                    if usage_obj
                    else llm_result.get("prompt_tokens")
                ),
                completion_tokens=(
                    usage_obj.completion_tokens
                    if usage_obj
                    else llm_result.get("completion_tokens")
                ),
                cached_prompt_tokens=(
                    usage_obj.cached_prompt_tokens if usage_obj else None
                ),
                cached_completion_tokens=(
                    usage_obj.cached_completion_tokens if usage_obj else None
                ),
                cost_usd=usage_obj.cost_usd if usage_obj else None,
                usage=usage_obj,
            ),
            apiKey=ObjectId(self.api_key_id) if self.api_key_id else None,
            triggering_user=self.triggering_user_id,
            billed_user=self.billed_user_id,
            agent_owner=self.actor.owner,
        )
        assistant_message.save()

        # Increment message count for the agent (sender)
        increment_message_count(assistant_message.sender)

        memory_context = self.session.memory_context
        memory_context.last_activity = datetime.now(timezone.utc)
        memory_context.messages_since_memory_formation += 1
        self.session.update(memory_context=memory_context.model_dump())
        self.session.memory_context = SessionMemoryContext(
            **self.session.memory_context
        )

        update_session_budget(
            self.session,
            tokens_spent=llm_result.get("tokens_spent", 0),
            turns_spent=1,
        )

        self._record_transaction_metadata(assistant_message, llm_result)
        return assistant_message

    def _persist_rate_limit_message(self, error: APIError) -> ChatMessage:
        """Persist a rate limit error message as an Eden message."""
        error_text = getattr(error, "detail", None) or str(error)
        eden_message = ChatMessage(
            session=self.session.id,
            sender=ObjectId("000000000000000000000000"),
            role="eden",
            content=error_text,
            eden_message_data=EdenMessageData(
                message_type=EdenMessageType.RATE_LIMIT, error=error_text
            ),
            triggering_user=self.triggering_user_id,
            billed_user=self.billed_user_id,
            agent_owner=self.actor.owner,
        )
        eden_message.save()
        return eden_message

    def _record_transaction_metadata(
        self, assistant_message: ChatMessage, llm_result: Dict[str, Any]
    ):
        if not self.transaction:
            return

        tokens_spent = llm_result.get("tokens_spent")
        stop_reason = llm_result.get("stop_reason")
        if tokens_spent is not None:
            self.transaction.set_data("tokens_spent", tokens_spent)
        if stop_reason is not None:
            self.transaction.set_data("stop_reason", stop_reason)
        if assistant_message.tool_calls:
            self.transaction.set_data(
                "tool_calls_count", len(assistant_message.tool_calls)
            )

        if (
            assistant_message.observability
            and hasattr(self.transaction, "trace_id")
            and self.transaction.trace_id
        ):
            assistant_message.observability.sentry_trace_id = self.transaction.trace_id
            assistant_message.save()

    async def _maybe_notify_user(self):
        try:
            is_active_response = await check_if_session_active(
                str(self.session.owner), str(self.session.id)
            )
            is_active = is_active_response.get("is_active", False)
            if not is_active:
                await create_session_message_notification(
                    user_id=str(self.session.owner),
                    session_id=str(self.session.id),
                    agent_id=str(self.actor.id),
                )
        except Exception as e:
            logger.warning(
                f"[NOTIFICATION] ❌ Failed to create session message notification: {e}"
            )

    async def _process_tool_calls(self, assistant_message: ChatMessage):
        if not assistant_message.tool_calls:
            return

        async with trace_async_operation(
            "tools.process_all", tool_count=len(assistant_message.tool_calls)
        ):
            async for update in process_tool_calls(
                self.session,
                assistant_message,
                self.llm_context,
                self.cancellation_event,
                self.tool_cancellation_events,
                self.is_client_platform,
                self.session_run_id,
            ):
                self._ensure_not_cancelled()
                if update.type == UpdateType.TOOL_CANCELLED:
                    self.tool_was_cancelled = True
                yield update

    def _register_active_request(self):
        active_requests = self.session.active_requests or []
        active_requests.append(self.session_run_id)
        self.session.update(active_requests=active_requests)
        self.active_request_registered = True

    def _remove_active_request(self):
        if not self.active_request_registered:
            return
        active_requests = self.session.active_requests or []
        if self.session_run_id in active_requests:
            active_requests.remove(self.session_run_id)
            self.session.update(active_requests=active_requests)
        self.active_request_registered = False

    def _start_transaction(self):
        if self.instrumentation:
            transaction = self.instrumentation.ensure_sentry_transaction(
                name="prompt_session", op="session.prompt"
            )
            if transaction:
                transaction.set_tag("stream", str(self.stream))
            self.transaction = transaction
            return
        try:
            import sentry_sdk
        except ImportError:
            return

        transaction = sentry_sdk.start_transaction(
            name="prompt_session",
            op="session.prompt",
        )
        if transaction:
            transaction.set_tag("session_id", str(self.session.id))
            if self.llm_context.metadata and self.llm_context.metadata.trace_metadata:
                transaction.set_tag(
                    "user_id", str(self.llm_context.metadata.trace_metadata.user_id)
                )
            transaction.set_tag("agent_id", str(self.actor.id))
            transaction.set_tag("session_run_id", self.session_run_id)
            transaction.set_tag("stream", str(self.stream))
            sentry_sdk.Hub.current.scope.span = transaction
        self.transaction = transaction

    async def _setup_cancellation_listener(self):
        try:
            from ably import AblyRealtime

            self.ably_client = AblyRealtime(os.getenv("ABLY_SUBSCRIBER_KEY"))
            channel_name = f"{os.getenv('DB')}-session-cancel-{self.session.id}"
            channel = self.ably_client.channels.get(channel_name)

            async def cancellation_handler(message):
                try:
                    data = message.data
                    if not (
                        isinstance(data, dict)
                        and data.get("session_id") == str(self.session.id)
                    ):
                        return
                    tool_call_id = data.get("tool_call_id")
                    if tool_call_id is not None:
                        if tool_call_id in self.tool_cancellation_events:
                            self.tool_cancellation_events[tool_call_id].set()
                        return

                    cancel_trace_id = data.get("trace_id")
                    if (
                        cancel_trace_id is None
                        or cancel_trace_id == self.session_run_id
                    ):
                        self.cancellation_event.set()
                except Exception as e:
                    logger.error(f"Error in cancellation handler: {e}")

            await channel.subscribe("cancel", cancellation_handler)
        except Exception as e:
            logger.error(
                f"Failed to setup Ably cancellation for session {self.session.id}: {e}"
            )

    async def _handle_session_cancelled(self):
        try:
            last_message = self._fetch_last_message()
            if last_message and last_message.tool_calls:
                updated = False
                for idx, tool_call in enumerate(last_message.tool_calls):
                    if tool_call.status in ["pending", "running"]:
                        tool_call.status = "cancelled"
                        updated = True
                        yield SessionUpdate(
                            type=UpdateType.TOOL_CANCELLED,
                            tool_name=tool_call.tool,
                            tool_index=idx,
                            result={"status": "cancelled"},
                            session_run_id=self.session_run_id,
                        )

                if updated:
                    try:
                        messages_collection = ChatMessage.get_collection()
                        messages_collection.update_one(
                            {"_id": last_message.id},
                            {
                                "$set": {
                                    "tool_calls": [
                                        tc.model_dump()
                                        for tc in last_message.tool_calls
                                    ]
                                }
                            },
                        )
                    except Exception:
                        last_message.save()

            cancel_message = ChatMessage(
                session=self.session.id,
                sender=ObjectId("000000000000000000000000"),
                role="system",
                content="Response cancelled by user",
            )
            cancel_message.save()

            yield SessionUpdate(
                type=UpdateType.ASSISTANT_MESSAGE,
                message=cancel_message,
                session_run_id=self.session_run_id,
            )
            yield SessionUpdate(
                type=UpdateType.END_PROMPT, session_run_id=self.session_run_id
            )
        except Exception as e:
            logger.error(f"Error during session cancellation cleanup: {e}")
            yield SessionUpdate(
                type=UpdateType.END_PROMPT, session_run_id=self.session_run_id
            )

    def _fetch_last_message(self) -> Optional[ChatMessage]:
        last_messages = ChatMessage.find(
            {"session": self.session.id},
            sort="createdAt",
            desc=True,
            limit=1,
        )
        return last_messages[0] if last_messages else None

    def _ensure_not_cancelled(self):
        if self.cancellation_event.is_set():
            raise SessionCancelledException("Session cancelled by user")

    async def _cleanup(self):
        self._remove_active_request()
        if self.ably_client:
            try:
                await self.ably_client.close()
            except Exception as e:
                logger.error(f"Error closing Ably client: {e}")
            finally:
                self.ably_client = None

        if self.transaction and not self.instrumentation:
            self.transaction.finish()
        self.transaction = None


async def async_prompt_session(
    session: Session,
    llm_context: LLMContext,
    agent: Agent,
    stream: bool = False,
    is_client_platform: bool = False,
    session_run_id: Optional[str] = None,
    api_key_id: Optional[str] = None,
    instrumentation: Optional[PromptSessionInstrumentation] = None,
    context: Optional[PromptSessionContext] = None,
):
    runtime = PromptSessionRuntime(
        session,
        llm_context,
        agent,
        stream=stream,
        is_client_platform=is_client_platform,
        session_run_id=session_run_id,
        api_key_id=api_key_id,
        instrumentation=instrumentation,
        context=context,
    )
    async for update in runtime.run():
        yield update


def format_session_update(update: SessionUpdate, context: PromptSessionContext) -> dict:
    """Convert SessionUpdate to the format expected by handlers"""
    data = {
        "type": update.type.value,
        "update_config": context.update_config.model_dump()
        if context.update_config
        else None,
    }

    # Include session_run_id in all updates for request tracking
    if update.session_run_id:
        data["session_run_id"] = update.session_run_id

    if update.type == UpdateType.START_PROMPT:
        if update.agent:
            data["agent"] = update.agent
        # Include session_id in start_prompt event for frontend to capture
        data["session_id"] = str(context.session.id)
    elif update.type == UpdateType.ASSISTANT_TOKEN:
        data["text"] = update.text
    elif update.type == UpdateType.ASSISTANT_MESSAGE:
        data["content"] = update.message.content
        message_dict = update.message.model_dump(by_alias=True)

        # Populate sender with full agent data if available
        if update.agent and message_dict.get("sender"):
            message_dict["sender"] = update.agent
            # Also add agent to top-level for debugging
            data["agent"] = update.agent

        data["message"] = message_dict
        if update.message.tool_calls:
            data["tool_calls"] = [
                dumps_json(tc.model_dump()) for tc in update.message.tool_calls
            ]
    elif update.type == UpdateType.USER_MESSAGE:
        # User messages should already have enriched sender data from add_chat_message
        data["message"] = (
            update.message.model_dump(by_alias=True)
            if hasattr(update.message, "model_dump")
            else update.message
        )
    elif update.type == UpdateType.TOOL_COMPLETE:
        data["tool"] = update.tool_name
        data["result"] = dumps_json(update.result)
    elif update.type == UpdateType.TOOL_CANCELLED:
        data["tool"] = update.tool_name
        data["tool_index"] = update.tool_index
        data["result"] = dumps_json(update.result)
    elif update.type == UpdateType.ERROR:
        data["error"] = update.error if hasattr(update, "error") else None
    elif update.type == UpdateType.END_PROMPT:
        pass

    return data


async def _run_actor_sessions(
    session: Session,
    context: PromptSessionContext,
    actors: List[Agent],
    *,
    stream: bool,
    is_client_platform: bool,
    session_run_id: str,
    instrumentation: Optional[PromptSessionInstrumentation] = None,
):
    """Run prompt sessions for one or more actors.

    Single actor: Fast path with direct yield
    Multiple actors: Parallel execution with queue-based update collection
    """
    if len(actors) == 1:
        # Fast path: single actor, direct yield
        async for update in _run_single_actor(
            session,
            context,
            actors[0],
            stream=stream,
            is_client_platform=is_client_platform,
            session_run_id=session_run_id,
            instrumentation=instrumentation,
        ):
            yield update
    else:
        # Multi-actor: parallel execution
        async for update in _run_multiple_actors(
            session,
            context,
            actors,
            stream=stream,
            is_client_platform=is_client_platform,
            instrumentation=instrumentation,
        ):
            yield update


async def _run_single_actor(
    session: Session,
    context: PromptSessionContext,
    actor: Agent,
    *,
    stream: bool,
    is_client_platform: bool,
    session_run_id: str,
    instrumentation: Optional[PromptSessionInstrumentation] = None,
):
    """Run prompt session for a single actor (fast path)."""
    stage_cm = (
        instrumentation.track_stage(f"actor:{actor.id}", level="info")
        if instrumentation
        else nullcontext()
    )
    with stage_cm:
        llm_context = await build_llm_context(
            session,
            actor,
            context,
            trace_id=session_run_id,
            instrumentation=instrumentation,
        )

        async for update in async_prompt_session(
            session,
            llm_context,
            actor,
            stream=stream,
            is_client_platform=is_client_platform,
            session_run_id=session_run_id,
            api_key_id=context.api_key_id,
            instrumentation=instrumentation,
            context=context,
        ):
            formatted_update = format_session_update(update, context)
            if instrumentation:
                instrumentation.log_update(
                    formatted_update.get("type", update.type.value),
                    formatted_update,
                )
            yield formatted_update


async def _run_multiple_actors(
    session: Session,
    context: PromptSessionContext,
    actors: List[Agent],
    *,
    stream: bool,
    is_client_platform: bool,
    instrumentation: Optional[PromptSessionInstrumentation] = None,
):
    """Run prompt sessions for multiple actors in parallel."""
    update_queue: asyncio.Queue = asyncio.Queue()
    tasks = []

    async def run_actor_session(actor: Agent):
        stage_cm = (
            instrumentation.track_stage(f"actor:{actor.id}", level="info")
            if instrumentation
            else nullcontext()
        )
        with stage_cm:
            try:
                actor_session_run_id = str(uuid.uuid4())
                llm_context = await build_llm_context(
                    session,
                    actor,
                    context,
                    trace_id=actor_session_run_id,
                    instrumentation=instrumentation,
                )
                async for update in async_prompt_session(
                    session,
                    llm_context,
                    actor,
                    stream=stream,
                    is_client_platform=is_client_platform,
                    session_run_id=actor_session_run_id,
                    api_key_id=context.api_key_id,
                    instrumentation=instrumentation,
                    context=context,
                ):
                    formatted_update = format_session_update(update, context)
                    if instrumentation:
                        instrumentation.log_update(
                            formatted_update.get("type", update.type.value),
                            formatted_update,
                        )
                    await update_queue.put(formatted_update)
            except Exception as e:
                await update_queue.put(
                    {
                        "type": UpdateType.ERROR.value,
                        "error": str(e),
                        "actor_id": str(actor.id),
                        "update_config": context.update_config.model_dump()
                        if context.update_config
                        else None,
                    }
                )

    for actor in actors:
        tasks.append(asyncio.create_task(run_actor_session(actor)))

    try:
        completed_count = 0
        while completed_count < len(tasks):
            done_tasks = [t for t in tasks if t.done()]
            completed_count = len(done_tasks)
            try:
                update = await asyncio.wait_for(update_queue.get(), timeout=0.1)
                yield update
            except asyncio.TimeoutError:
                if completed_count == len(tasks):
                    break
                continue

        while not update_queue.empty():
            yield await update_queue.get()
    finally:
        await asyncio.gather(*tasks, return_exceptions=True)


async def _run_prompt_session_internal(
    context: PromptSessionContext,
    background_tasks: BackgroundTasks,
    stream: bool = False,
    instrumentation: Optional[PromptSessionInstrumentation] = None,
):
    """Internal function that handles both streaming and non-streaming"""
    from loguru import logger as loguru_logger

    session = context.session
    debugger = instrumentation.debugger if instrumentation else SessionDebugger()

    loguru_logger.info(
        f"[ORCH] _run_prompt_session_internal called for session {session.id}"
    )
    loguru_logger.info(
        f"[ORCH] Session: type={session.session_type}, status={session.status}, agents={session.agents}"
    )
    loguru_logger.info(
        f"[ORCH] Context: initiating_user_id={context.initiating_user_id}, message={context.message}"
    )

    stage_cm = (
        instrumentation.track_stage("prompt_session.runtime", level="info")
        if instrumentation
        else nullcontext()
    )

    with stage_cm:
        try:
            debugger.log("Validating prompt session", emoji="info")
            loguru_logger.info("[ORCH] Validating prompt session")
            validate_prompt_session(session, context)
            loguru_logger.info("[ORCH] Validation passed")

            # Status check for automatic sessions
            if session.session_type == "automatic":
                loguru_logger.info(
                    f"[ORCH] Automatic session, checking status={session.status}"
                )
                if session.status in ("paused", "archived"):
                    debugger.log(
                        f"Session status is '{session.status}', skipping orchestration",
                        level="info",
                        emoji="info",
                    )
                    loguru_logger.info(f"[ORCH] Skipping - session is {session.status}")
                    return
                if session.status == "running":
                    debugger.log(
                        "Session is already running elsewhere, skipping",
                        level="info",
                        emoji="info",
                    )
                    loguru_logger.info("[ORCH] Skipping - session is already running")
                    return

            loguru_logger.info("[ORCH] Calling determine_actors")
            actors = await determine_actors(session, context)
            loguru_logger.info(
                f"[ORCH] determine_actors returned {len(actors) if actors else 0} actors: {[a.username for a in actors] if actors else []}"
            )
            debugger.log(
                f"Found {len(actors)} actor(s)",
                {
                    "actors": [str(actor.id) for actor in actors] if actors else [],
                    "agent_count": len(session.agents) if session.agents else 0,
                },
                emoji="actor" if actors else "warning",
            )

            if instrumentation:
                instrumentation.set_gauge("actor_count", len(actors))
                if len(actors) == 1:
                    instrumentation.update_context(agent_id=str(actors[0].id))

            is_client_platform = context.update_config is not None

            if not actors:
                debugger.log(
                    "No actors found - session has no agents assigned",
                    level="warning",
                    emoji="warning",
                )
                debugger.end_section("_run_prompt_session_internal")
                return

            session_run_id = context.session_run_id or str(uuid.uuid4())
            context.session_run_id = session_run_id
            if instrumentation:
                instrumentation.update_context(session_run_id=session_run_id)
            debugger.log("Session run ID", {"id": session_run_id[:8]}, emoji="info")

            if context.update_config:
                debugger.log("Starting typing indicator", emoji="info")
                from eve.api.typing_coordinator import update_busy_state

                await update_busy_state(
                    context.update_config.model_dump()
                    if hasattr(context.update_config, "model_dump")
                    else context.update_config,
                    session_run_id,
                    True,
                )

            try:
                async for update in _run_actor_sessions(
                    session,
                    context,
                    actors,
                    stream=stream,
                    is_client_platform=is_client_platform,
                    session_run_id=session_run_id,
                    instrumentation=instrumentation,
                ):
                    yield update
            finally:
                if context.update_config:
                    from eve.api.typing_coordinator import update_busy_state

                    await update_busy_state(
                        context.update_config.model_dump()
                        if hasattr(context.update_config, "model_dump")
                        else context.update_config,
                        session_run_id,
                        False,
                    )

            if background_tasks:
                for actor in actors:
                    background_tasks.add_task(
                        memory_service.maybe_form_memories, actor.id, session, actor
                    )

                if (
                    context.notification_config
                    and context.notification_config.success_notification
                ):
                    background_tasks.add_task(
                        _send_session_notification,
                        context.notification_config,
                        session,
                        success=True,
                    )

        except Exception as e:
            if (
                background_tasks
                and context.notification_config
                and context.notification_config.failure_notification
            ):
                background_tasks.add_task(
                    _send_session_notification,
                    context.notification_config,
                    session,
                    success=False,
                    error=str(e),
                )
            raise<|MERGE_RESOLUTION|>--- conflicted
+++ resolved
@@ -32,11 +32,8 @@
     UpdateType,
 )
 from eve.agent.session.tracing import trace_async_operation
-<<<<<<< HEAD
 from eve.api.errors import APIError
-=======
 from eve.user import increment_message_count
->>>>>>> 405a8629
 from eve.utils import dumps_json
 
 from .budget import update_session_budget
