import contextlib
import copy
import os
import re
import uuid
from datetime import datetime, timezone
from typing import Dict, List, Optional

from bson import ObjectId
from jinja2 import Template
from loguru import logger

from eve.agent.agent import Agent
from eve.agent.llm.prompts.agent_session_template import agent_session_template
from eve.agent.llm.prompts.social_media_template import social_media_template
from eve.agent.llm.prompts.system_template import system_template
from eve.agent.llm.util import is_fake_llm_mode, is_test_mode_prompt
from eve.agent.memory.memory_models import (
    get_sender_id_to_sender_name_map,
    select_messages,
)
from eve.agent.memory.service import memory_service
from eve.agent.session.config import (
    build_llm_config_from_agent_settings,
    get_default_session_llm_config,
)
from eve.agent.session.models import (
    Channel,
    ChatMessage,
    Deployment,
    EdenMessageData,
    EdenMessageType,
    LLMConfig,
    LLMContext,
    LLMContextMetadata,
    LLMTraceMetadata,
    PromptSessionContext,
    Session,
    SessionMemoryContext,
    UpdateType,
)
from eve.agent.session.tracing import add_breadcrumb
from eve.concepts import Concept
from eve.models import Model
from eve.tool import Tool
from eve.user import User, increment_message_count


def substitute_trigger_variables(prompt: str, user: Optional[User]) -> str:
    """
    Substitute dynamic variables in trigger prompts.

    Supported variables:
    - {{discordId}}: Replaced with user's Discord ID, or the entire line is removed if not set

    Args:
        prompt: The trigger prompt text with potential {{variable}} placeholders
        user: The User object to extract values from (may be None)

    Returns:
        The prompt with variables substituted or lines removed
    """
    if not prompt:
        return prompt

    # Handle {{discordId}} - replace with value or remove the line
    discord_id = user.discordId if user else None

    if discord_id:
        # Replace {{discordId}} with the actual value
        prompt = prompt.replace("{{discordId}}", discord_id)
    else:
        # Remove any line containing {{discordId}}
        lines = prompt.split("\n")
        lines = [line for line in lines if "{{discordId}}" not in line]
        prompt = "\n".join(lines)

    return prompt


# Rich notification templates for social media channels
twitter_notification_template = Template("""
│ 📨 TWITTER NOTIFICATION
│ From: @{{ username }}
│ Tweet ID: {{ tweet_id }}
├─────────────────────────────────────
{{ content }}
""")

farcaster_notification_template = Template("""
│ 📨 FARCASTER NOTIFICATION
│ From: {{ farcaster_username }} (FID {{ fid }})
│ Farcaster Hash: {{ farcaster_hash }}
├─────────────────────────────────────
{{ content }}
""")

discord_notification_template = Template("""
│ 📨 DISCORD NOTIFICATION
│ From: {{ username }}
│ Message ID: {{ message_id }}
├─────────────────────────────────────
{{ content }}
""")

eden_notification_template = Template("""
│ 📨 CHAT MESSAGE NOTIFICATION
│ From: {{ username }}
│ Message ID: {{ message_id }}
├─────────────────────────────────────
{{ content }}
""")


def find_mentioned_agents(content: str, agents: List[Agent]) -> List[Agent]:
    """Find agents mentioned in the message content.

    Uses whole-word, case-insensitive matching for agent usernames.
    For example, if agent username is "Go", it won't match "goodbye" or "ago".
    """
    if not content:
        return []

    mentioned = []
    for agent in agents:
        # Case-insensitive, whole-word match using word boundaries
        pattern = r"\b" + re.escape(agent.username) + r"\b"
        if re.search(pattern, content, re.IGNORECASE):
            mentioned.append(agent)
    return mentioned


async def determine_actors(
    session: Session, context: PromptSessionContext
) -> List[Agent]:
    """Determine which agent(s) should respond in this session.

    Actor selection depends on session_type:

    PASSIVE (default):
      - 1 agent + 1 user: always prompt the agent (classic assistant pattern)
      - Multiple agents OR multiple users: only prompt mentioned agents

    NATURAL:
      - If agents are mentioned: prompt the mentioned agents
      - If no agents mentioned: use Conductor to decide (conservative mode)
      - Conductor can return None, terminating the process

    AUTOMATIC:
      - Use Conductor to select next speaker (must select one)
      - Used for multi-agent scenarios that run continuously
    """
    logger.info(
        f"[ACTORS] determine_actors: session={session.id}, type={session.session_type}"
    )

    add_breadcrumb(
        "Determining actors for session",
        category="session",
        data={"session_id": str(session.id), "session_type": session.session_type},
    )

    # 1. Explicit actor override always takes precedence
    if context.actor_agent_ids:
        logger.info(
            f"[ACTORS] Using explicit actor_agent_ids: {context.actor_agent_ids}"
        )
        actors = [Agent.from_mongo(ObjectId(aid)) for aid in context.actor_agent_ids]
        if actors:
            session.update(last_actor_id=actors[0].id)
        return actors

    # No agents in session
    if not session.agents:
        logger.info("[ACTORS] No agents in session")
        return []

    # Load all agents for the session
    agents = [Agent.from_mongo(agent_id) for agent_id in session.agents]
    num_agents = len(agents)
    num_users = len(session.users) if session.users else 0
    message_content = context.message.content if context.message else ""

    logger.info(f"[ACTORS] num_agents={num_agents}, num_users={num_users}")

    # ========== PASSIVE ==========
    if session.session_type == "passive":
        # Check if this is a Discord/Telegram channel (not DM) - requires mention even for 1:1
        session_key = session.session_key or ""
        is_social_channel = (
            "discord" in session_key or "telegram" in session_key
        ) and "_dm_" not in session_key

        # Classic 1:1 pattern - always respond (unless it's a social channel)
        if num_agents == 1 and num_users <= 1 and not is_social_channel:
            logger.info("[ACTORS] Passive 1:1 - prompting single agent")
            session.update(last_actor_id=agents[0].id)
            return agents

        # Multi-party or social channel - only respond to mentions
        mentioned = find_mentioned_agents(message_content, agents)
        if mentioned:
            logger.info(
                f"[ACTORS] Passive multi-party/social - found {len(mentioned)} mentioned agents"
            )
            session.update(last_actor_id=mentioned[0].id)
            return mentioned

        logger.info("[ACTORS] Passive multi-party/social - no mentions, no response")
        return []

    # ========== NATURAL ==========
    elif session.session_type == "natural":
        # Check for mentions first
        mentioned = find_mentioned_agents(message_content, agents)
        if mentioned:
            logger.info(f"[ACTORS] Natural - found {len(mentioned)} mentioned agents")
            session.update(last_actor_id=mentioned[0].id)
            return mentioned

        # No mentions - use conductor (conservative mode)
        logger.info("[ACTORS] Natural - no mentions, using conductor (conservative)")
        from eve.agent.session.conductor import conductor_select_actor_natural

        actor = await conductor_select_actor_natural(session)
        if actor:
            logger.info(f"[ACTORS] Conductor selected: {actor.username}")
            session.update(last_actor_id=actor.id)
            return [actor]

        logger.info("[ACTORS] Conductor decided no response needed")
        return []

    # ========== AUTOMATIC ==========
    elif session.session_type == "automatic":
        logger.info("[ACTORS] Automatic - using conductor")
        from eve.agent.session.conductor import conductor_select_actor

        actor = await conductor_select_actor(session)
        logger.info(f"[ACTORS] Conductor selected: {actor.username}")
        session.update(last_actor_id=actor.id)
        return [actor]

    # Unknown session type
    logger.warning(f"[ACTORS] Unknown session_type: {session.session_type}")
    return []


def convert_message_roles(messages: List[ChatMessage], actor_id: ObjectId):
    """
    Re-assembles messages from perspective of actor (assistant) and everyone else (user).
    Eden messages are converted to user role with content wrapped in SystemMessage tags.
    """

    # Social media channel types that use notification decorators instead of [name]: prefix
    social_media_channels = {"discord", "twitter", "farcaster"}

    # Get sender name mapping for all messages
    sender_name_map = get_sender_id_to_sender_name_map(messages)

    converted_messages = []
    for message in messages:
        if message.role == "system":
            converted_messages.append(message)
        elif message.role == "eden":
            # Convert eden messages to user role with SystemMessage wrapper
            content = message.content or ""

            # For TRIGGER messages, simplify content to avoid bloat from repeated triggers
            if (
                message.eden_message_data
                and message.eden_message_data.message_type == EdenMessageType.TRIGGER
                and message.trigger
            ):
                from eve.trigger import Trigger

                try:
                    trigger = Trigger.from_mongo(message.trigger)
                    if trigger:
                        content = f'Run Task "{trigger.name}"'
                except ValueError:
                    # Trigger was deleted, use original content
                    pass

            # Wrap in SystemMessage tags
            current_dt = datetime.now(timezone.utc).strftime("%Y %b %-d, %-I:%M%p")
            wrapped_content = f'<SystemMessage current_date_time="{current_dt}">{content}</SystemMessage>'

            eden_as_user = message.model_copy(
                update={"role": "user", "content": wrapped_content}
            )
            converted_messages.append(eden_as_user)
        elif message.sender == actor_id:
            converted_messages.append(message.as_assistant_message())
        else:
            user_message = message.as_user_message()
            # Include sender name in the message content if available
            # Skip for social media messages - they use notification decorators instead
            has_social_channel = (
                message.channel and message.channel.type in social_media_channels
            )
            if (
                message.sender
                and message.sender in sender_name_map
                and not has_social_channel
            ):
                is_system_message = (
                    user_message.content
                    and user_message.content.startswith("<SystemMessage")
                    and user_message.content.endswith("</SystemMessage>")
                )
                # Prepend the sender name to the content
                if not is_system_message:
                    sender_name = sender_name_map[message.sender]
                    user_message.content = f"[{sender_name}]: {user_message.content}"

            converted_messages.append(user_message)

    return converted_messages


def label_message_channels(messages: List[ChatMessage], session: "Session" = None):
    """
    Prepends channel metadata to message content for Farcaster, Twitter, and Discord messages.

    Args:
        messages: List of chat messages to label
        session: Optional session to use as fallback for determining platform
    """
    # Collect all unique sender IDs from messages
    sender_ids = list({msg.sender for msg in messages if msg.sender})

    if not sender_ids:
        return messages

    # Efficiently load all users in one operation
    users = User.find({"_id": {"$in": sender_ids}})
    user_map = {user.id: user for user in users}

    # Process messages and prepend channel info for social media messages
    labeled_messages = []
    for message in messages:
        # Determine channel type - prefer message.channel, fallback to session.platform
        channel_type = None
        if message.channel and message.channel.type:
            channel_type = message.channel.type
        elif session and session.platform:
            channel_type = session.platform

        # Only apply social media decorators to user messages (except eden which handles both)
        # Eden messages can come from other agents (assistant role) in multi-agent sessions
        if message.role != "user" and channel_type != "eden":
            labeled_messages.append(message)
            continue

        if channel_type == "farcaster" and message.sender and message.channel:
            sender = user_map.get(message.sender)

            # Wrap message content in Farcaster metadata using rich template
            message.content = farcaster_notification_template.render(
                farcaster_hash=message.channel.key,
                farcaster_username=sender.farcasterUsername if sender else "Unknown",
                fid=sender.farcasterId if sender else "Unknown",
                content=message.content,
            )

        elif channel_type == "twitter" and message.sender and message.channel:
            sender = user_map.get(message.sender)

            # Wrap message content in Twitter metadata using rich template
            message.content = twitter_notification_template.render(
                username=sender.twitterUsername if sender else "Unknown",
                tweet_id=message.channel.key,
                content=message.content,
            )

        elif channel_type == "discord" and message.sender and message.channel:
            sender = user_map.get(message.sender)

            # Wrap message content in Discord metadata using rich template
            # channel.key contains the Discord message ID
            # Fallback chain: discordUsername -> username -> "Unknown"
            discord_username = "Unknown"
            if sender:
                discord_username = (
                    sender.discordUsername or sender.username or "Unknown"
                )
            message.content = discord_notification_template.render(
                username=discord_username,
                message_id=message.channel.key or "Unknown",
                content=message.content,
            )

        elif channel_type == "eden" and message.sender:
            sender = user_map.get(message.sender)
            # For eden, sender could be a user or agent - look up agent if not found
            sender_username = "Unknown"
            if sender:
                sender_username = sender.username or "Unknown"
            else:
                # Try to find agent (they share the users collection)
                agent_sender = Agent.from_mongo(message.sender)
                if agent_sender:
                    sender_username = agent_sender.username or "Unknown"

            message.content = eden_notification_template.render(
                username=sender_username,
                message_id=message.channel.key
                if message.channel and message.channel.key
                else "Unknown",
                content=message.content,
            )

        labeled_messages.append(message)

    return labeled_messages


async def build_system_message(
    session: Session,
    actor: Agent,
    user: Optional[User],
    tools: Dict[str, Tool],
    instrumentation=None,
    trigger_context: Optional[dict] = None,  # {"name": str, "prompt": str}
):  # Get the last speaker ID for memory prioritization
    # Get concepts
    concepts = Concept.find({"agent": actor.id, "deleted": {"$ne": True}})

    # Get loras
    lora_dict = {m["lora"]: m for m in actor.models or []}
    lora_docs = Model.find(
        {"_id": {"$in": list(lora_dict.keys())}, "deleted": {"$ne": True}}
    )
    loras = [doc.model_dump() for doc in lora_docs]
    for doc in loras:
        doc["use_when"] = lora_dict[doc["id"]].get(
            "use_when", "This is your default Lora model"
        )

    # Get memory
    memory = None
    if user:
        memory = await memory_service.assemble_memory_context(
            session,
            actor,
            user,
            reason="build_system_message",
            instrumentation=instrumentation,
        )

    # Build social media instructions if this is a social media platform session
    social_instructions = None
    logger.info(
        f"[build_system_message] session.platform={session.platform}, actor.id={actor.id}"
    )
    if session.platform == "farcaster":
        deployment = Deployment.find_one({"agent": actor.id, "platform": "farcaster"})
        if deployment and deployment.config and deployment.config.farcaster:
            farcaster_instructions = deployment.config.farcaster.instructions or ""
        else:
            farcaster_instructions = ""
        social_instructions = social_media_template.render(
            has_farcaster=True,
            farcaster_instructions=farcaster_instructions,
        )
    elif session.platform == "twitter":
        deployment = Deployment.find_one({"agent": actor.id, "platform": "twitter"})
        # Twitter deployment may have instructions in the future
        twitter_instructions = ""
        if deployment and deployment.config and deployment.config.twitter:
            twitter_instructions = (
                getattr(deployment.config.twitter, "instructions", "") or ""
            )
        social_instructions = social_media_template.render(
            has_twitter=True,
            twitter_instructions=twitter_instructions,
        )
    elif session.platform == "discord":
        logger.info(
            "[build_system_message] Discord platform detected, looking for deployment"
        )
        deployment = Deployment.find_one({"agent": actor.id, "platform": "discord"})
        logger.info(
            f"[build_system_message] Found deployment: {deployment.id if deployment else None}"
        )
        discord_instructions = ""
        if deployment and deployment.config and deployment.config.discord:
            discord_instructions = (
                getattr(deployment.config.discord, "instructions", "") or ""
            )
        # Use discord_channel_id directly from session
        discord_channel_id = session.discord_channel_id or ""
        social_instructions = social_media_template.render(
            has_discord=True,
            discord_instructions=discord_instructions,
            discord_channel_id=discord_channel_id,
        )
        logger.info(
            f"[build_system_message] Discord social_instructions generated: {len(social_instructions) if social_instructions else 0} chars"
        )

    current_date = datetime.now(timezone.utc).strftime("%Y-%m-%d")

    # Build system prompt with memory context
    content = system_template.render(
        name=actor.name,
        current_date=current_date,
        description=actor.description,
        persona=actor.persona,
        tools=tools,
        concepts=concepts,
        loras=lora_docs,
        voice=actor.voice,
        memory=memory,
        social_instructions=social_instructions,
        session_context=session.context,
        trigger_task=trigger_context.get("prompt") if trigger_context else None,
        trigger_task_name=trigger_context.get("name") if trigger_context else None,
    )

    return ChatMessage(session=[session.id], role="system", content=content)


async def build_system_extras(
    session: Session, context: PromptSessionContext, config: LLMConfig
):
    extras = []

    # add trigger context (pinned as first user message with SystemMessage tag)
    if hasattr(session, "context") and session.context:
        context_prompt = f"<SystemMessage>{session.context}\n\n**IMPORTANT: Ignore me, the user! You are just speaking to the other agents now. Make sure you stay relevant to the full task context throughout the conversation.</SystemMessage>"
        extras.append(
            ChatMessage(
                session=[session.id],
                role="user",
                sender=ObjectId(str(context.initiating_user_id)),
                content=context_prompt,
            )
        )

    return context, extras


def add_user_to_session(session: Session, user_id: ObjectId):
    """Add a user to Session.users if not already present."""
    current_users = set(session.users or [])
    if user_id in current_users:
        return

    session.get_collection().update_one(
        {"_id": session.id},
        {"$addToSet": {"users": user_id}},
    )
    session.users = list(current_users | {user_id})


async def add_chat_message(
    session: Session, context: PromptSessionContext, pin: bool = False
):
    # Resolve the triggering user (who initiated this action)
    triggering_user_id = (
        ObjectId(str(context.acting_user_id or context.initiating_user_id))
        if (context.acting_user_id or context.initiating_user_id)
        else None
    )

    # Ensure all attachments are on Eden
    attachments = context.message.attachments or []
    if attachments:
        from eve.s3 import upload_attachments_to_eden

        attachments = await upload_attachments_to_eden(attachments)

    # Set eden_message_data for trigger messages with eden role
    eden_message_data = None
    if context.trigger and context.message.role == "eden":
        eden_message_data = EdenMessageData(message_type=EdenMessageType.TRIGGER)

    new_message = ChatMessage(
        session=[session.id],
        sender=ObjectId(str(context.initiating_user_id)),
        role=context.message.role,
        content=context.message.content,
        attachments=attachments,
        trigger=context.trigger,
        apiKey=ObjectId(context.api_key_id) if context.api_key_id else None,
        triggering_user=triggering_user_id,
        billed_user=triggering_user_id,
        eden_message_data=eden_message_data,
    )

    # Save channel origin info for social media platforms
    # First check if channel is already set on the message input
    if context.message.channel:
        new_message.channel = context.message.channel
    # Fallback to update_config for backwards compatibility
    elif context.update_config:
        if context.update_config.discord_message_id:
            new_message.channel = Channel(
                type="discord", key=context.update_config.discord_message_id
            )
        elif context.update_config.farcaster_hash:
            new_message.channel = Channel(
                type="farcaster", key=context.update_config.farcaster_hash
            )
        elif context.update_config.twitter_tweet_id:
            new_message.channel = Channel(
                type="twitter", key=context.update_config.twitter_tweet_id
            )
    if pin:
        new_message.pinned = True
    new_message.save()

    # Distribute to agent_sessions for multi-agent automatic sessions
    if (
        session.session_type == "automatic"
        and session.agent_sessions
        and len(session.agent_sessions) > 0
    ):
        await distribute_message_to_agent_sessions(
            parent_session=session,
            message=new_message,
            exclude_agent_id=None,  # User messages go to all agents
        )

    # Increment message count for sender
    if context.initiating_user_id:
        increment_message_count(ObjectId(str(context.initiating_user_id)))

    # Add user to Session.users for user role messages
    if context.message.role == "user" and context.initiating_user_id:
        add_user_to_session(session, ObjectId(str(context.initiating_user_id)))

    memory_context = session.memory_context
    memory_context.last_activity = datetime.now(timezone.utc)
    memory_context.messages_since_memory_formation += 1
    session.update(memory_context=memory_context.model_dump())
    session.memory_context = SessionMemoryContext(**session.memory_context)

    # Broadcast user message to SSE connections for real-time updates
    try:
        from eve.api.sse_manager import sse_manager
        from eve.user import User

        # Get full user data for enrichment
        user = User.from_mongo(context.initiating_user_id)

        # increment stats
        # stats = user.stats
        # stats["messageCount"] += 1
        # user.update(stats=stats.model_dump())

        user_data = {
            "_id": str(user.id),
            "username": user.username,
            "name": user.username,  # Use username as name for consistency
            "userImage": user.userImage,
        }

        message_dict = new_message.model_dump(by_alias=True)
        # Enrich sender with full user data if available
        if user_data:
            message_dict["sender"] = user_data

        user_message_update = {
            "type": UpdateType.USER_MESSAGE.value,
            "message": message_dict,
        }

        session_id = str(session.id)
        await sse_manager.broadcast(session_id, user_message_update)
    except Exception as e:
        logger.error(f"Failed to broadcast user message to SSE: {e}")

    return new_message


async def distribute_message_to_agent_sessions(
    parent_session: Session,
    message: ChatMessage,
    exclude_agent_id: Optional[ObjectId] = None,
) -> None:
    """Distribute a message to all agent_sessions in a multi-agent session.

    When a message is added to a parent session (by user or agent), this function
    ensures it's also added to all OTHER agent_sessions. This enables real-time
    message distribution instead of bulk sync.

    Args:
        parent_session: The parent chatroom session
        message: The ChatMessage that was just created
        exclude_agent_id: If sender is an agent, exclude their agent_session
    """
    if not parent_session.agent_sessions:
        return

    target_sessions = []
    for agent_id_str, agent_session_id in parent_session.agent_sessions.items():
        # Skip the sender's own agent_session if they're an agent
        if exclude_agent_id and agent_id_str == str(exclude_agent_id):
            continue
        target_sessions.append(agent_session_id)

    if not target_sessions:
        return

    logger.info(
        f"[DISTRIBUTE] Distributing message {message.id} to {len(target_sessions)} agent_sessions"
    )

    # Add channel reference if not set (use update() to only modify channel field)
    # Convert to dict for MongoDB encoding
    if not message.channel:
        channel = Channel(type="eden", key=str(message.id))
        message.update(channel=channel.model_dump())

    # Add agent_session IDs to the message's session list atomically
    ChatMessage.get_collection().update_one(
        {"_id": message.id},
        {"$addToSet": {"session": {"$each": target_sessions}}},
    )
    # Update in-memory object
    message.session = list(set(message.session + target_sessions))

    # Add the message sender to each target agent_session's users array
    # This ensures agent_sessions track all users who've sent messages to them
    # Using batch update with $addToSet (idempotent - won't add duplicates)
    if message.sender and target_sessions:
        Session.get_collection().update_many(
            {"_id": {"$in": target_sessions}},
            {"$addToSet": {"users": message.sender}},
        )
        logger.info(
            f"[DISTRIBUTE] Added sender {message.sender} to users of {len(target_sessions)} agent_sessions"
        )

    logger.info(
        f"[DISTRIBUTE] Message {message.id} now in sessions: {[str(s) for s in message.session]}"
    )


async def build_llm_context(
    session: Session,
    actor: Agent,
    context: PromptSessionContext,
    trace_id: Optional[str] = str(uuid.uuid4()),
    instrumentation=None,
):
    try:
        import sentry_sdk
    except ImportError:
        sentry_sdk = None

    with (
        sentry_sdk.start_span(
            op="context.build",
            description=f"Build LLM context for session {session.id}",
        )
<<<<<<< HEAD
        if sentry_sdk
        else contextlib.nullcontext()
    ):
        instrumentation = getattr(context, "instrumentation", None)
        if context.initiating_user_id:
            user = User.from_mongo(context.initiating_user_id)
            tier = (
                "premium"
                if user.subscriptionTier and user.subscriptionTier > 0
                else "free"
            )
        else:
            user = None
            tier = "free"
=======
    else:
        user = None
        tier = "free"

    auth_user_id = context.acting_user_id or context.initiating_user_id
    if context.tools:
        tools = context.tools
    else:
        tools = actor.get_tools(cache=False, auth_user=auth_user_id)

    if context.extra_tools:
        # Deduplicate tools based on tool.name attribute, not just dict key
        # This prevents duplicate tool names when tools are converted to a list for LLM
        existing_tool_names = {
            tool.name for tool in tools.values() if hasattr(tool, "name")
        }
        for tool_key, tool in context.extra_tools.items():
            tool_name = tool.name if hasattr(tool, "name") else tool_key
            if tool_name not in existing_tool_names:
                tools[tool_key] = tool
                existing_tool_names.add(tool_name)

    # setup tool_choice
    if tools:
        tool_choice = context.tool_choice or "auto"
    else:
        tool_choice = "none"
    if tool_choice not in ["auto", "none"]:
        tool_choice = {"type": "function", "function": {"name": context.tool_choice}}

    raw_prompt_text = (
        context.message.content if context.message and context.message.content else None
    )
    force_fake = is_fake_llm_mode() or is_test_mode_prompt(raw_prompt_text)

    # Load trigger context if present
    trigger_context = None
    trigger_selection_limit = None
    if context.trigger:
        from eve.trigger import Trigger

        try:
            trigger = Trigger.from_mongo(context.trigger)
            if trigger:
                # Substitute dynamic variables in the trigger prompt
                # e.g., {{discordId}} -> user's Discord ID (or remove line if not set)
                processed_prompt = substitute_trigger_variables(trigger.prompt, user)
                trigger_context = {"name": trigger.name, "prompt": processed_prompt}
                trigger_selection_limit = trigger.selection_limit
        except ValueError:
            # Trigger was deleted, continue without trigger context
            pass

    # build messages first to have context for thinking routing
    system_message = await build_system_message(
        session,
        actor,
        user,
        tools,
        instrumentation=instrumentation,
        trigger_context=trigger_context,
    )
>>>>>>> f08c0456

        auth_user_id = context.acting_user_id or context.initiating_user_id
        if context.tools:
            tools = context.tools
        else:
            tools = actor.get_tools(cache=False, auth_user=auth_user_id)

        if context.extra_tools:
            # Deduplicate tools based on tool.name attribute, not just dict key
            # This prevents duplicate tool names when tools are converted to a list for LLM
            existing_tool_names = {
                tool.name for tool in tools.values() if hasattr(tool, "name")
            }
            for tool_key, tool in context.extra_tools.items():
                tool_name = tool.name if hasattr(tool, "name") else tool_key
                if tool_name not in existing_tool_names:
                    tools[tool_key] = tool
                    existing_tool_names.add(tool_name)

        # setup tool_choice
        if tools:
            tool_choice = context.tool_choice or "auto"
        else:
            tool_choice = "none"
        if tool_choice not in ["auto", "none"]:
            tool_choice = {
                "type": "function",
                "function": {"name": context.tool_choice},
            }

        raw_prompt_text = (
            context.message.content
            if context.message and context.message.content
            else None
        )
        force_fake = is_fake_llm_mode() or is_test_mode_prompt(raw_prompt_text)

<<<<<<< HEAD
        # Load trigger context if present
        trigger_context = None
        if context.trigger:
            from eve.trigger import Trigger

            try:
                trigger = Trigger.from_mongo(context.trigger)
                if trigger:
                    trigger_context = {"name": trigger.name, "prompt": trigger.prompt}
            except ValueError:
                # Trigger was deleted, continue without trigger context
                pass

        # build messages first to have context for thinking routing
        system_message = await build_system_message(
            session,
            actor,
            user,
            tools,
            instrumentation=instrumentation,
            trigger_context=trigger_context,
        )
=======
    # Select messages including eden messages - all under the same limit
    # Eden messages are converted to user role with SystemMessage tags in convert_message_roles()
    # Priority: context.selection_limit > trigger.selection_limit > default (30)
    effective_selection_limit = context.selection_limit or trigger_selection_limit
    if effective_selection_limit is not None:
        existing_messages = select_messages(
            session, selection_limit=effective_selection_limit
        )
    else:
        existing_messages = select_messages(session)
    messages.extend(existing_messages)
    messages = label_message_channels(messages, session)
    messages = convert_message_roles(messages, actor.id)
>>>>>>> f08c0456

        messages = [system_message]
        context, system_extras = await build_system_extras(
            session, context, context.llm_config
        )
        if len(system_extras) > 0:
            messages.extend(system_extras)

        existing_messages = select_messages(session)

        # Add ALL eden messages (converted to user role) to the context
        # Eden messages are filtered out by select_messages, so we query separately
        # This includes conductor messages (CONDUCTOR_INIT, CONDUCTOR_TURN, CONDUCTOR_HINT, etc.)
        eden_messages = get_all_eden_messages_for_llm(session.id)
        if eden_messages:
            existing_messages.extend(eden_messages)
            existing_messages.sort(key=lambda m: m.createdAt)

        messages.extend(existing_messages)
        messages = label_message_channels(messages, session)
        messages = convert_message_roles(messages, actor.id)

        config = copy.deepcopy(context.llm_config) if context.llm_config else None
        if not config:
            if actor.llm_settings and not force_fake:
                config = await build_llm_config_from_agent_settings(
                    actor,
                    tier,
                    thinking_override=getattr(context, "thinking_override", None),
                    context_messages=messages,
                )
            else:
                config = get_default_session_llm_config(
                    "premium" if tier != "free" else "free"
                )

        llm_context = LLMContext(
            messages=messages,
            tools=tools,
            tool_choice=tool_choice,
            config=config,
            metadata=LLMContextMetadata(
                session_id=f"{os.getenv('DB')}-{str(context.session.id)}",
                trace_name="prompt_session",
                trace_id=trace_id,
                generation_name="prompt_session",
                trace_metadata=LLMTraceMetadata(
                    user_id=str(context.initiating_user_id)
                    if context.initiating_user_id
                    else None,
                    agent_id=str(actor.id),
                    session_id=str(context.session.id),
                ),
            ),
        )
        llm_context.instrumentation = instrumentation
        return llm_context


# =============================================================================
# Agent Session Context Building Functions
# =============================================================================


async def build_agent_session_system_message(
    agent_session: Session,
    parent_session: Session,
    actor: Agent,
    tools: Dict[str, Tool],
    instrumentation=None,
) -> ChatMessage:
    """Build system message for an agent_session with chatroom framing.

    Uses the agent_session_template which emphasizes the private workspace
    concept and the need to use post_to_chatroom to contribute.

    Args:
        agent_session: The agent's private workspace session
        parent_session: The parent chatroom session
        actor: The agent
        tools: Dict of available tools
        instrumentation: Optional instrumentation for tracing

    Returns:
        ChatMessage with system role containing the rendered template
    """
    from eve.concepts import Concept
    from eve.models import Model

    # Get concepts
    concepts = Concept.find({"agent": actor.id, "deleted": {"$ne": True}})

    # Get loras
    lora_dict = {m["lora"]: m for m in actor.models or []}
    lora_docs = Model.find(
        {"_id": {"$in": list(lora_dict.keys())}, "deleted": {"$ne": True}}
    )
    loras = [doc.model_dump() for doc in lora_docs]
    for doc in loras:
        doc["use_when"] = lora_dict[doc["id"]].get(
            "use_when", "This is your default Lora model"
        )

    # Get memory - agent_session inherits users from parent
    memory = None
    user = None
    if parent_session.users:
        user = User.from_mongo(parent_session.users[0])

    if user:
        memory = await memory_service.assemble_memory_context(
            agent_session,
            actor,
            user,
            reason="build_agent_session_system_message",
            instrumentation=instrumentation,
        )

    # Render the agent session template
    content = agent_session_template.render(
        name=actor.name,
        description=actor.description,
        persona=actor.persona,
        chatroom_scenario=parent_session.context,  # Use parent's context as scenario
        tools=tools,
        concepts=concepts,
        loras=loras,
        voice=actor.voice,
        memory=memory,
    )

    return ChatMessage(session=[agent_session.id], role="system", content=content)


async def build_agent_session_llm_context(
    agent_session: Session,
    parent_session: Session,
    actor: Agent,
    context: PromptSessionContext,
    trace_id: Optional[str] = None,
    instrumentation=None,
) -> LLMContext:
    """Build LLM context for an agent_session turn.

    This context includes:
    1. Agent_session system prompt (chatroom framing with private workspace emphasis)
    2. Agent_session's own message history (includes messages from other agents
       that were distributed in real-time)

    Messages from the parent session (from other agents) are automatically
    distributed to agent_sessions when created, so they're already in the
    agent_session's message history - no bulk sync needed.

    Args:
        agent_session: The agent's private workspace session
        parent_session: The parent chatroom session
        actor: The agent
        context: PromptSessionContext for the turn
        trace_id: Optional trace ID for observability
        instrumentation: Optional instrumentation for tracing

    Returns:
        LLMContext ready for prompting the agent
    """
    if not trace_id:
        trace_id = str(uuid.uuid4())

    # Get user info for tier determination
    if context.initiating_user_id:
        user = User.from_mongo(context.initiating_user_id)
        tier = (
            "premium"
            if user and user.subscriptionTier and user.subscriptionTier > 0
            else "free"
        )
    else:
        user = None
        tier = "free"

    # Get tools for the agent
    auth_user_id = context.acting_user_id or context.initiating_user_id
    tools = actor.get_tools(cache=False, auth_user=auth_user_id)

    # Add post_to_chatroom tool (required for agent_sessions)
    post_tool = Tool.load("post_to_chatroom")
    if post_tool:
        tools["post_to_chatroom"] = post_tool

    # Build system message with chatroom framing
    system_message = await build_agent_session_system_message(
        agent_session,
        parent_session,
        actor,
        tools,
        instrumentation=instrumentation,
    )

    messages = [system_message]

    # Pin agent_session.context as first message after system (never ages out)
    # This contains the conductor-generated personalized context for this agent
    logger.info(
        f"[AGENT_SESSION_CONTEXT] agent_session.id={agent_session.id}, "
        f"has_context={bool(agent_session.context)}, "
        f"context_len={len(agent_session.context) if agent_session.context else 0}"
    )
    if agent_session.context:
        logger.info(
            f"[AGENT_SESSION_CONTEXT] Pinning context (first 200 chars): "
            f"{agent_session.context[:200]}..."
        )
        context_message = ChatMessage(
            session=[agent_session.id],
            role="user",
            sender=ObjectId(str(context.initiating_user_id))
            if context.initiating_user_id
            else ObjectId("000000000000000000000000"),
            content=f"<SystemMessage>{agent_session.context}</SystemMessage>",
        )
        messages.append(context_message)
        logger.info(
            "[AGENT_SESSION_CONTEXT] Context pinned as first user message with <SystemMessage> tag"
        )
    else:
        logger.warning(
            f"[AGENT_SESSION_CONTEXT] No context to pin for agent_session {agent_session.id}"
        )

    # Add agent_session's own history (includes messages from other agents
    # that were distributed in real-time via distribute_message_to_agent_sessions)
    # Eden messages (including CONDUCTOR_HINT) are now included under the same limit
    # and converted to user role with SystemMessage tags in convert_message_roles()
    existing_messages = select_messages(agent_session)
    messages.extend(existing_messages)

    # Log messages before role conversion to debug context presence
    logger.info(
        f"[AGENT_SESSION_CONTEXT] === Messages before convert_message_roles ({len(messages)} total) ==="
    )
    for i, msg in enumerate(messages):
        content_preview = (
            (msg.content[:100] + "...")
            if msg.content and len(msg.content) > 100
            else msg.content
        )
        has_system_tag = (
            msg.content and "<SystemMessage>" in msg.content if msg.content else False
        )
        logger.info(
            f"[AGENT_SESSION_CONTEXT] msg[{i}]: role={msg.role}, sender={msg.sender}, "
            f"has_system_tag={has_system_tag}, content_preview={content_preview}"
        )

    # Convert message roles (agent's messages -> assistant, others -> user)
    messages = convert_message_roles(messages, actor.id)

    # Log messages after role conversion
    logger.info(
        f"[AGENT_SESSION_CONTEXT] === Messages after convert_message_roles ({len(messages)} total) ==="
    )
    for i, msg in enumerate(messages):
        content_preview = (
            (msg.content[:100] + "...")
            if msg.content and len(msg.content) > 100
            else msg.content
        )
        has_system_tag = (
            msg.content and "<SystemMessage>" in msg.content if msg.content else False
        )
        logger.info(
            f"[AGENT_SESSION_CONTEXT] msg[{i}]: role={msg.role}, has_system_tag={has_system_tag}, "
            f"content_preview={content_preview}"
        )

    # Build LLM config
    config = None
    if actor.llm_settings:
        config = await build_llm_config_from_agent_settings(
            actor,
            tier,
            context_messages=messages,
        )
    else:
        config = get_default_session_llm_config(tier)

    return LLMContext(
        messages=messages,
        tools=tools,
        tool_choice="auto",
        config=config,
        metadata=LLMContextMetadata(
            session_id=f"{os.getenv('DB')}-{str(agent_session.id)}",
            trace_name="agent_session_prompt",
            trace_id=trace_id,
            generation_name="agent_session_prompt",
            trace_metadata=LLMTraceMetadata(
                user_id=str(context.initiating_user_id)
                if context.initiating_user_id
                else None,
                agent_id=str(actor.id),
                session_id=str(agent_session.id),
            ),
        ),
        instrumentation=instrumentation,
    )<|MERGE_RESOLUTION|>--- conflicted
+++ resolved
@@ -757,7 +757,6 @@
             op="context.build",
             description=f"Build LLM context for session {session.id}",
         )
-<<<<<<< HEAD
         if sentry_sdk
         else contextlib.nullcontext()
     ):
@@ -772,70 +771,6 @@
         else:
             user = None
             tier = "free"
-=======
-    else:
-        user = None
-        tier = "free"
-
-    auth_user_id = context.acting_user_id or context.initiating_user_id
-    if context.tools:
-        tools = context.tools
-    else:
-        tools = actor.get_tools(cache=False, auth_user=auth_user_id)
-
-    if context.extra_tools:
-        # Deduplicate tools based on tool.name attribute, not just dict key
-        # This prevents duplicate tool names when tools are converted to a list for LLM
-        existing_tool_names = {
-            tool.name for tool in tools.values() if hasattr(tool, "name")
-        }
-        for tool_key, tool in context.extra_tools.items():
-            tool_name = tool.name if hasattr(tool, "name") else tool_key
-            if tool_name not in existing_tool_names:
-                tools[tool_key] = tool
-                existing_tool_names.add(tool_name)
-
-    # setup tool_choice
-    if tools:
-        tool_choice = context.tool_choice or "auto"
-    else:
-        tool_choice = "none"
-    if tool_choice not in ["auto", "none"]:
-        tool_choice = {"type": "function", "function": {"name": context.tool_choice}}
-
-    raw_prompt_text = (
-        context.message.content if context.message and context.message.content else None
-    )
-    force_fake = is_fake_llm_mode() or is_test_mode_prompt(raw_prompt_text)
-
-    # Load trigger context if present
-    trigger_context = None
-    trigger_selection_limit = None
-    if context.trigger:
-        from eve.trigger import Trigger
-
-        try:
-            trigger = Trigger.from_mongo(context.trigger)
-            if trigger:
-                # Substitute dynamic variables in the trigger prompt
-                # e.g., {{discordId}} -> user's Discord ID (or remove line if not set)
-                processed_prompt = substitute_trigger_variables(trigger.prompt, user)
-                trigger_context = {"name": trigger.name, "prompt": processed_prompt}
-                trigger_selection_limit = trigger.selection_limit
-        except ValueError:
-            # Trigger was deleted, continue without trigger context
-            pass
-
-    # build messages first to have context for thinking routing
-    system_message = await build_system_message(
-        session,
-        actor,
-        user,
-        tools,
-        instrumentation=instrumentation,
-        trigger_context=trigger_context,
-    )
->>>>>>> f08c0456
 
         auth_user_id = context.acting_user_id or context.initiating_user_id
         if context.tools:
@@ -873,16 +808,22 @@
         )
         force_fake = is_fake_llm_mode() or is_test_mode_prompt(raw_prompt_text)
 
-<<<<<<< HEAD
         # Load trigger context if present
         trigger_context = None
+        trigger_selection_limit = None
         if context.trigger:
             from eve.trigger import Trigger
 
             try:
                 trigger = Trigger.from_mongo(context.trigger)
                 if trigger:
-                    trigger_context = {"name": trigger.name, "prompt": trigger.prompt}
+                    # Substitute dynamic variables in the trigger prompt
+                    # e.g., {{discordId}} -> user's Discord ID (or remove line if not set)
+                    processed_prompt = substitute_trigger_variables(
+                        trigger.prompt, user
+                    )
+                    trigger_context = {"name": trigger.name, "prompt": processed_prompt}
+                    trigger_selection_limit = trigger.selection_limit
             except ValueError:
                 # Trigger was deleted, continue without trigger context
                 pass
@@ -896,21 +837,6 @@
             instrumentation=instrumentation,
             trigger_context=trigger_context,
         )
-=======
-    # Select messages including eden messages - all under the same limit
-    # Eden messages are converted to user role with SystemMessage tags in convert_message_roles()
-    # Priority: context.selection_limit > trigger.selection_limit > default (30)
-    effective_selection_limit = context.selection_limit or trigger_selection_limit
-    if effective_selection_limit is not None:
-        existing_messages = select_messages(
-            session, selection_limit=effective_selection_limit
-        )
-    else:
-        existing_messages = select_messages(session)
-    messages.extend(existing_messages)
-    messages = label_message_channels(messages, session)
-    messages = convert_message_roles(messages, actor.id)
->>>>>>> f08c0456
 
         messages = [system_message]
         context, system_extras = await build_system_extras(
@@ -919,16 +845,16 @@
         if len(system_extras) > 0:
             messages.extend(system_extras)
 
-        existing_messages = select_messages(session)
-
-        # Add ALL eden messages (converted to user role) to the context
-        # Eden messages are filtered out by select_messages, so we query separately
-        # This includes conductor messages (CONDUCTOR_INIT, CONDUCTOR_TURN, CONDUCTOR_HINT, etc.)
-        eden_messages = get_all_eden_messages_for_llm(session.id)
-        if eden_messages:
-            existing_messages.extend(eden_messages)
-            existing_messages.sort(key=lambda m: m.createdAt)
-
+        # Select messages including eden messages - all under the same limit
+        # Eden messages are converted to user role with SystemMessage tags in convert_message_roles()
+        # Priority: context.selection_limit > trigger.selection_limit > default (30)
+        effective_selection_limit = context.selection_limit or trigger_selection_limit
+        if effective_selection_limit is not None:
+            existing_messages = select_messages(
+                session, selection_limit=effective_selection_limit
+            )
+        else:
+            existing_messages = select_messages(session)
         messages.extend(existing_messages)
         messages = label_message_channels(messages, session)
         messages = convert_message_roles(messages, actor.id)
