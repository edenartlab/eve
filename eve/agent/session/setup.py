import asyncio
from typing import List, Optional

from bson import ObjectId
from fastapi import BackgroundTasks
from loguru import logger

from eve.agent import Agent
from eve.agent.llm.util import is_test_mode_prompt
from eve.agent.session.functions import async_title_session
from eve.agent.session.models import (
    ChatMessage,
    EdenMessageAgentData,
    EdenMessageData,
    EdenMessageType,
    Session,
)
from eve.api.api_requests import PromptSessionRequest
from eve.api.errors import APIError
from eve.trigger import Trigger

logger.info("[SETUP MODULE] setup.py loaded - agent_sessions support ENABLED")


def _is_test_prompt_request(request: PromptSessionRequest) -> bool:
    if not request or not request.message:
        return False
    content = getattr(request.message, "content", None)
    return bool(content and is_test_mode_prompt(content))


def create_eden_message(
    session_id: ObjectId, message_type: EdenMessageType, agents: List[Agent]
) -> ChatMessage:
    """Create an eden message for agent operations"""
    eden_message = ChatMessage(
        session=[session_id],
        sender=ObjectId("000000000000000000000000"),  # System sender
        role="eden",
        content="",
        eden_message_data=EdenMessageData(
            message_type=message_type,
            agents=[
                EdenMessageAgentData(
                    id=agent.id,
                    name=agent.name or agent.username,
                    avatar=agent.userImage,
                )
                for agent in agents
            ],
        ),
    )
    eden_message.save()
    return eden_message


def create_eden_message_json(
    session_id: ObjectId,
    message_type: EdenMessageType,
    content: str,
) -> ChatMessage:
    """Create an eden message with JSON content (for conductor outputs).

    Args:
        session_id: The session to attach the message to
        message_type: The type of conductor message (CONDUCTOR_INIT, CONDUCTOR_TURN, etc.)
        content: JSON string content (typically from model_dump_json())

    Returns:
        The created ChatMessage
    """
    eden_message = ChatMessage(
        session=[session_id],
        sender=ObjectId("000000000000000000000000"),  # System sender
        role="eden",
        content=content,
        eden_message_data=EdenMessageData(message_type=message_type),
    )
    eden_message.save()
    return eden_message


def generate_session_title(
    session: Session, request: PromptSessionRequest, background_tasks: BackgroundTasks
):
    if session.title:
        return

    if request.creation_args and request.creation_args.title:
        return

    if _is_test_prompt_request(request):
        if session.title != "test thread":
            session.update(title="test thread")
            session.title = "test thread"
        return

    # IMPORTANT: Don't put session titling ahead of orchestration in the request-scoped
    # BackgroundTasks queue. Starlette executes BackgroundTasks sequentially, so a slow
    # LLM title call can delay orchestration start by ~seconds (often ~10s), which looks
    # like "prompt accepted but orchestrator started late".
    content = getattr(getattr(request, "message", None), "content", None)
    if not content:
        return

    if not background_tasks:
        return

    # Prefer true fire-and-forget scheduling when an event loop is available.
    # Fallback to BackgroundTasks if called without a running loop.
    try:
        loop = asyncio.get_running_loop()
    except RuntimeError:
        background_tasks.add_task(async_title_session, session, content)
    else:
        loop.create_task(async_title_session(session, content))


def create_agent_sessions(
    parent_session: Session, agents: List[ObjectId]
) -> dict[str, ObjectId]:
    """Create private agent_sessions for all agents in a multi-agent session.

    Each agent_session:
    - Has the single agent as THE agent
    - Inherits users from parent
    - Has parent_session pointing to the parent
    - Uses session_type="passive" (orchestration controls the flow)

    Args:
        parent_session: The parent multi-agent session
        agents: List of agent ObjectIds to create sessions for

    Returns:
        Dict mapping agent_id (str) to agent_session ObjectId
    """
    agent_sessions = {}

    for agent_id in agents:
        agent = Agent.from_mongo(agent_id)
        if not agent:
            continue

        # Build context explaining the private workspace purpose
<<<<<<< HEAD
        workspace_context = f"""CRITICAL WORKSPACE INSTRUCTIONS:
This is your private workspace for the chatroom '{parent_session.title or 'Untitled'}'.

⚠️ IMPORTANT: You MUST use the post_to_chatroom tool to participate in the conversation.
- NOTHING you write here is visible to other participants
- Other participants can ONLY see messages you post via post_to_chatroom
- When it's your turn, you MUST call post_to_chatroom with your response
- If you don't post, the conversation cannot progress

You receive messages from other participants as CHAT MESSAGE NOTIFICATIONS.
Each notification includes the sender's name and a Message ID.
When you see a notification that it's your turn, respond by using post_to_chatroom immediately."""
=======
        workspace_context = (
            f"This is your private workspace for the multi-agent chatroom '{parent_session.title or 'Untitled'}'. "
            f"You receive messages from other participants as CHAT MESSAGE NOTIFICATIONS. "
            f"Each notification includes the sender's name and a Message ID that references "
            f"the original message in the shared chatroom. "
            f"When you're ready to contribute to the conversation, use the post_to_chatroom tool "
            f"to send your message to all participants in the chatroom. "
            f"Remember, this space is private. The other participants cannot see anything you write or make here -- all they see is the messages you post via the post_to_chatroom tool."
        )
>>>>>>> bc9e3326

        agent_session = Session(
            owner=parent_session.owner,
            users=parent_session.users.copy() if parent_session.users else [],
            agents=[agent_id],  # Single agent
            parent_session=parent_session.id,
            session_type="passive",  # Not automatic - orchestration controls it
            status="active",
            title=f"Workspace: {parent_session.title}"
            if parent_session.title
            else f"Workspace: {agent.username}",
            context=workspace_context,  # Explain the private workspace purpose
<<<<<<< HEAD
        )
        agent_session.save()

        agent_sessions[str(agent_id)] = agent_session.id

    return agent_sessions


def create_agent_sessions_with_contexts(
    parent_session: Session,
    agents: List[ObjectId],
    init_response,  # ConductorInitResponse - imported dynamically to avoid circular import
) -> dict[str, ObjectId]:
    """Create agent_sessions with conductor-generated personalized contexts.

    This is used when the conductor has generated unique contexts for each agent
    at session initialization time. Each agent gets their personalized context
    combined with standard workspace instructions.

    Args:
        parent_session: The parent multi-agent session
        agents: List of agent ObjectIds to create sessions for
        init_response: ConductorInitResponse with per-agent contexts

    Returns:
        Dict mapping agent_id (str) to agent_session ObjectId
    """
    # Build context map from init_response
    context_map = {ac.agent_username: ac.context for ac in init_response.agent_contexts}

    agent_sessions = {}
    for agent_id in agents:
        agent = Agent.from_mongo(agent_id)
        if not agent:
            continue

        # Get personalized context or fallback to shared understanding
        personalized_context = context_map.get(
            agent.username, init_response.shared_understanding
        )

        # Combine with workspace instructions
        full_context = f"""{personalized_context}

---
CRITICAL WORKSPACE INSTRUCTIONS:
This is your private workspace for the chatroom '{parent_session.title or 'Untitled'}'.

⚠️ IMPORTANT: You MUST use the post_to_chatroom tool to participate in the conversation.
- NOTHING you write here is visible to other participants
- Other participants can ONLY see messages you post via post_to_chatroom
- When it's your turn, you MUST call post_to_chatroom with your response
- If you don't post, the conversation cannot progress

You receive messages from other participants as CHAT MESSAGE NOTIFICATIONS.
When you see a notification that it's your turn, respond by using post_to_chatroom immediately."""

        logger.info(
            f"[SETUP] Creating agent_session for {agent.username}, "
            f"context length: {len(full_context)}"
        )
        logger.info(f"[SETUP] Context preview: {full_context[:200]}...")

        agent_session = Session(
            owner=parent_session.owner,
            users=parent_session.users.copy() if parent_session.users else [],
            agents=[agent_id],
            parent_session=parent_session.id,
            session_type="passive",
            status="active",
            title=f"Workspace: {parent_session.title or agent.username}",
            context=full_context,
=======
>>>>>>> bc9e3326
        )
        agent_session.save()

        # Verify context was saved correctly
        logger.info(
            f"[SETUP] agent_session.context after save: present={bool(agent_session.context)}, "
            f"length={len(agent_session.context) if agent_session.context else 0}"
        )

        agent_sessions[str(agent_id)] = agent_session.id

        logger.info(
            f"[SETUP] Created agent_session {agent_session.id} for {agent.username} with personalized context"
        )

    return agent_sessions


def setup_session(
    background_tasks: BackgroundTasks,
    session_id: Optional[str] = None,
    user_id: Optional[str] = None,
    request: PromptSessionRequest = None,
):
    logger.info(
        f"[SETUP] setup_session called: session_id={session_id}, has_creation_args={bool(request and request.creation_args)}"
    )

    if session_id:
        session = Session.from_mongo(ObjectId(session_id))
        if not session:
            raise APIError(f"Session not found: {session_id}", status_code=404)

        logger.info(
            f"[SETUP] Returning existing session {session_id}, agent_sessions={session.agent_sessions}"
        )

        # TODO: titling
        if background_tasks:
            generate_session_title(session, request, background_tasks)
        return session

    if not request.creation_args:
        raise APIError(
            "Session creation requires additional parameters", status_code=400
        )

    # Create new session
    agent_object_ids = [ObjectId(agent_id) for agent_id in request.creation_args.agents]

    # Automatic sessions start paused - user must explicitly activate them
    initial_status = (
        "paused" if request.creation_args.session_type == "automatic" else "active"
    )

    session_kwargs = {
        "owner": ObjectId(request.creation_args.owner_id or user_id),
        "agents": agent_object_ids,
        "title": request.creation_args.title,
        "session_key": request.creation_args.session_key,
        "session_type": request.creation_args.session_type,
        "platform": request.creation_args.platform,
        "status": initial_status,
        "trigger": ObjectId(request.creation_args.trigger)
        if request.creation_args.trigger
        else None,
    }

    # Only include budget if it's not None, so default factory can work
    if request.creation_args.budget is not None:
        session_kwargs["budget"] = request.creation_args.budget

    if request.creation_args.parent_session:
        session_kwargs["parent_session"] = ObjectId(
            request.creation_args.parent_session
        )

    if request.creation_args.extras:
        session_kwargs["extras"] = request.creation_args.extras

    if request.creation_args.context:
        session_kwargs["context"] = request.creation_args.context

    if request.creation_args.settings:
        from eve.agent.session.models import SessionSettings

        session_kwargs["settings"] = SessionSettings(**request.creation_args.settings)

    session = Session(**session_kwargs)

    if _is_test_prompt_request(request):
        session.title = "test thread"

    session.save()

    # Create agent_sessions for multi-agent sessions
    # Each agent gets their own private workspace for orchestration
    logger.info(
        f"[SETUP] Session {session.id} created with {len(agent_object_ids)} agents"
    )
    if len(agent_object_ids) > 1:
        # For automatic sessions, agent_sessions are created later via conductor init
        # (when the session is first activated). This allows conductor to generate
        # personalized contexts for each agent based on the user's scenario.
        if request.creation_args.session_type == "automatic":
            logger.info(
                f"[SETUP] Deferring agent_session creation for automatic session {session.id} "
                "(will be created via conductor init when activated)"
            )
        else:
            # For non-automatic multi-agent sessions, use static workspace context
            logger.info(
                f"[SETUP] Creating agent_sessions for non-automatic multi-agent session {session.id}"
            )
            agent_sessions = create_agent_sessions(session, agent_object_ids)
            session.update(agent_sessions=agent_sessions)
            session.agent_sessions = agent_sessions
            logger.info(f"[SETUP] Created agent_sessions: {agent_sessions}")

    # Update trigger with session ID
    if request.creation_args.trigger:
        trigger = Trigger.from_mongo(ObjectId(request.creation_args.trigger))
        if trigger and not trigger.deleted:
            trigger.session = session.id
            trigger.save()

    # Create eden message for initial agent additions
    agents = [Agent.from_mongo(agent_id) for agent_id in agent_object_ids]
    agents = [agent for agent in agents if agent]  # Filter out None values
    if agents:
        create_eden_message(session.id, EdenMessageType.AGENT_ADD, agents)

    # Generate title for new sessions if no title provided and we have background tasks
    # TODO: titling
    if background_tasks:
        generate_session_title(session, request, background_tasks)

    return session<|MERGE_RESOLUTION|>--- conflicted
+++ resolved
@@ -142,7 +142,6 @@
             continue
 
         # Build context explaining the private workspace purpose
-<<<<<<< HEAD
         workspace_context = f"""CRITICAL WORKSPACE INSTRUCTIONS:
 This is your private workspace for the chatroom '{parent_session.title or 'Untitled'}'.
 
@@ -155,17 +154,6 @@
 You receive messages from other participants as CHAT MESSAGE NOTIFICATIONS.
 Each notification includes the sender's name and a Message ID.
 When you see a notification that it's your turn, respond by using post_to_chatroom immediately."""
-=======
-        workspace_context = (
-            f"This is your private workspace for the multi-agent chatroom '{parent_session.title or 'Untitled'}'. "
-            f"You receive messages from other participants as CHAT MESSAGE NOTIFICATIONS. "
-            f"Each notification includes the sender's name and a Message ID that references "
-            f"the original message in the shared chatroom. "
-            f"When you're ready to contribute to the conversation, use the post_to_chatroom tool "
-            f"to send your message to all participants in the chatroom. "
-            f"Remember, this space is private. The other participants cannot see anything you write or make here -- all they see is the messages you post via the post_to_chatroom tool."
-        )
->>>>>>> bc9e3326
 
         agent_session = Session(
             owner=parent_session.owner,
@@ -178,7 +166,6 @@
             if parent_session.title
             else f"Workspace: {agent.username}",
             context=workspace_context,  # Explain the private workspace purpose
-<<<<<<< HEAD
         )
         agent_session.save()
 
@@ -251,8 +238,6 @@
             status="active",
             title=f"Workspace: {parent_session.title or agent.username}",
             context=full_context,
-=======
->>>>>>> bc9e3326
         )
         agent_session.save()
 
