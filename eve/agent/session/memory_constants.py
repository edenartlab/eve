--- conflicted
+++ resolved
@@ -29,14 +29,9 @@
     
 else:
     MEMORY_LLM_MODEL_FAST = "gpt-5-mini-2025-08-07"
-<<<<<<< HEAD
+    #MEMORY_LLM_MODEL_SLOW = "gpt-5-2025-08-07"
     MEMORY_LLM_MODEL_SLOW = "gpt-5-2025-08-07"
-    MEMORY_FORMATION_MSG_INTERVAL   = 10    # Number of messages to wait before forming memories
-=======
-    #MEMORY_LLM_MODEL_SLOW = "gpt-5-2025-08-07"
-    MEMORY_LLM_MODEL_SLOW = "gpt-5-mini-2025-08-07"
     MEMORY_FORMATION_MSG_INTERVAL   = 15    # Number of messages to wait before forming memories
->>>>>>> 450b14dd
     MEMORY_FORMATION_TOKEN_INTERVAL = 1000  # Number of tokens to wait before forming memories
 
     # Normal memory settings:
