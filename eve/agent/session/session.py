import asyncio
import traceback
import json
import os
import random
import re
import pytz
import uuid
from fastapi import BackgroundTasks
from typing import List, Optional, Dict
from datetime import datetime, timezone
from bson import ObjectId
from sentry_sdk import capture_exception
from eve.utils import dumps_json
from eve.agent.agent import Agent
from eve.tool import Tool
from eve.mongo import get_collection
from eve.models import Model
<<<<<<< HEAD
from eve.agent.session.debug_logger import SessionDebugger
=======
from eve.concepts import Concept
>>>>>>> 13110006
from eve.agent.session.models import (
    ActorSelectionMethod,
    ChatMessage,
    ChatMessageObservability,
    LLMTraceMetadata,
    PromptSessionContext,
    Session,
    SessionUpdate,
    ToolCall,
    UpdateType,
)
from eve.agent.session.session_llm import (
    LLMContext,
    async_prompt,
    async_prompt_stream,
)
from eve.agent.session.models import LLMContextMetadata
from eve.api.errors import handle_errors
from eve.api.helpers import emit_update
from eve.agent.session.models import LLMConfig
from eve.agent.session.session_prompts import (
    system_template,
    model_template,
)

from eve.agent.session.memory import maybe_form_memories
from eve.agent.session.memory_models import (
    get_sender_id_to_sender_name_map,
    select_messages,
)
from eve.agent.session.memory_assemble_context import assemble_memory_context

from eve.agent.session.config import (
    get_default_session_llm_config,
)
from eve.user import User


class SessionCancelledException(Exception):
    """Exception raised when a session is cancelled via Ably signal."""

    pass


def check_session_budget(session: Session):
    if session.budget:
        if session.budget.token_budget:
            if session.budget.tokens_spent >= session.budget.token_budget:
                raise ValueError("Session token budget exceeded")
        if session.budget.manna_budget:
            if session.budget.manna_spent >= session.budget.manna_budget:
                raise ValueError("Session manna budget exceeded")
        if session.budget.turn_budget:
            if session.budget.turns_spent >= session.budget.turn_budget:
                raise ValueError("Session turn budget exceeded")


def update_session_budget(
    session: Session,
    tokens_spent: Optional[int] = None,
    manna_spent: Optional[float] = None,
    turns_spent: Optional[int] = None,
):
    if session.budget:
        if tokens_spent:
            session.budget.tokens_spent += tokens_spent
        if manna_spent:
            session.budget.manna_spent += manna_spent
        if turns_spent:
            session.budget.turns_spent += turns_spent


def validate_prompt_session(session: Session, context: PromptSessionContext):
    if session.status == "archived":
        raise ValueError("Session is archived")
    has_budget = session.budget and (
        session.budget.token_budget
        or session.budget.manna_budget
        or session.budget.turn_budget
    )
    if (
        session.autonomy_settings
        and session.autonomy_settings.auto_reply
        and not has_budget
    ):
        raise ValueError("Session cannot have auto-reply enabled without a set budget")
    if has_budget:
        check_session_budget(session)


def determine_actor_from_actor_selection_method(session: Session) -> Optional[Agent]:
    selection_method = session.autonomy_settings.actor_selection_method
    if (
        session.autonomy_settings.actor_selection_method
        == ActorSelectionMethod.RANDOM_EXCLUDE_LAST
    ):
        if not session.last_actor_id:
            return random.choice(session.agents)
        last_actor_id = session.last_actor_id
        eligible_actors = [
            agent_id for agent_id in session.agents if agent_id != last_actor_id
        ]
        return random.choice(eligible_actors)
    elif selection_method == ActorSelectionMethod.RANDOM:
        return random.choice(session.agents)
    else:
        raise ValueError(f"Invalid actor selection method: {selection_method}")


def parse_mentions(content: str) -> List[str]:
    return re.findall(r"@(\S+)", content)


async def determine_actors(
    session: Session, context: PromptSessionContext
) -> List[Agent]:
    actor_ids = []

    if context.actor_agent_ids:
        # Multiple actors specified in the context
        for actor_agent_id in context.actor_agent_ids:
            requested_actor = ObjectId(actor_agent_id)
            actor_ids.append(requested_actor)
    elif session.autonomy_settings and session.autonomy_settings.auto_reply:
        actor_id = determine_actor_from_actor_selection_method(session)
        actor_ids.append(actor_id)
    elif len(session.agents) > 1:
        mentions = parse_mentions(context.message.content)
        if len(mentions) > 0:
            for mention in mentions:
                for agent_id in session.agents:
                    agent = Agent.from_mongo(agent_id)
                    if agent.username == mention:
                        actor_ids.append(agent_id)
                        break
            if not actor_ids:
                raise ValueError("No mentioned agents found in session")

    if not actor_ids:
        # TODO: do something more graceful than returning empty list if no actors are determined
        return []

    actors = []
    for actor_id in actor_ids:
        actor = Agent.from_mongo(actor_id)
        actors.append(actor)

    # Update last_actor_id to the first actor for backwards compatibility
    if actors:
        session.last_actor_id = actors[0].id
        session.save()

    return actors


def convert_message_roles(messages: List[ChatMessage], actor_id: ObjectId):
    """
    Re-assembles messages from perspective of actor (assistant) and everyone else (user)
    """

    # Get sender name mapping for all messages
    sender_name_map = get_sender_id_to_sender_name_map(messages)

    converted_messages = []
    for message in messages:
        if message.sender == actor_id:
            converted_messages.append(message.as_assistant_message())
        else:
            user_message = message.as_user_message()
            # Include sender name in the message content if available
            if message.sender and message.sender in sender_name_map:
                sender_name = sender_name_map[message.sender]
                # Prepend the sender name to the content
                user_message.content = f"[{sender_name}]: {user_message.content}"
            converted_messages.append(user_message)

    return converted_messages


async def build_system_message(
    session: Session,
    actor: Agent,
    context: PromptSessionContext,
    tools: Dict[str, Tool],
):  # Get the last speaker ID for memory prioritization
    last_speaker_id = None
    if context.initiating_user_id:
        last_speaker_id = ObjectId(context.initiating_user_id)

    # Get agent memory context
    memory_context = ""
    try:
        memory_context = await assemble_memory_context(
            session,
            actor.id,
            last_speaker_id=last_speaker_id,
            reason="build_system_message",
            agent=actor,
        )
        if memory_context:
            memory_context = f"\n\n{memory_context}"
    except Exception as e:
        print(
            f"Warning: Failed to load memory context for agent {actor.id} in session {session.id}: {e}"
        )

    # Get text describing concepts
    concepts = None
    concept_docs = Concept.find({"agent": actor.id})
    if concept_docs:
        concepts = "---\n"
        for c, concept in enumerate(concept_docs):
            images = [f"{image['image']} :: {image['usage_instructions']}" for image in concept.images]
            concept_string = f"Concept {c+1}: {concept.name}\nUsage instructions: {concept.usage_instructions}\nImages:\n * {'\n * '.join(images)}\n---\n"
            concepts += concept_string
            
    # Get text describing models
    lora_name = None
    if actor.models:
        models_collection = get_collection(Model.collection_name)
        loras_dict = {m["lora"]: m for m in actor.models}
        lora_docs = models_collection.find(
            {"_id": {"$in": list(loras_dict.keys())}, "deleted": {"$ne": True}}
        )
        lora_docs = list(lora_docs or [])
        if lora_docs:
            lora_name = lora_docs[0]["name"]
        for doc in lora_docs:
            doc["use_when"] = loras_dict[ObjectId(doc["_id"])].get(
                "use_when", "This is your default Lora model"
            )
        loras = "\n".join(model_template.render(doc) for doc in lora_docs or [])
    else:
        loras = None

    # Build system prompt with memory context
    base_content = system_template.render(
        name=actor.name,
        current_date_time=datetime.now(pytz.utc).strftime("%Y-%m-%d %H:%M:%S"),
        persona=actor.persona,
        scenario=session.scenario,
        concepts=concepts,
        loras=loras,
        lora_name=lora_name,
        voice=actor.voice,
        tools=tools,
    )

    content = f"{base_content}{memory_context}"
    return ChatMessage(
        session=session.id, sender=ObjectId(actor.id), role="system", content=content
    )


async def build_system_extras(
    session: Session, context: PromptSessionContext, config: LLMConfig
):
    extras = []

    if session.trigger:
        from eve.trigger import Trigger
        trigger = Trigger.from_mongo(session.trigger)
        extras.append(
            ChatMessage(
                session=session.id,
                role="system",
                content=f"<Full Task Context>\n{trigger.context}\n</Full Task Context>",
            )
        )

    # deprecated when we move to new farcaster gateway (wip in abraham)
    if context.update_config and context.update_config.farcaster_hash:
        extras.append(
            ChatMessage(
                session=session.id,
                role="system",
                content="You are currently replying to a Farcaster cast. The maximum length before the fold is 320 characters, and the maximum length is 1024 characters, so attempt to be concise in your response.",
            )
        )
        config.max_tokens = 1024

    return context, config, extras


async def add_user_message(
    session: Session, context: PromptSessionContext, pin: bool = False
):
    new_message = ChatMessage(
        session=session.id,
        sender=ObjectId(context.initiating_user_id),
        role="user",
        content=context.message.content,
        attachments=context.message.attachments or [],
    )
    if pin:
        new_message.pinned = True
    new_message.save()
    # No longer storing message IDs on session to avoid race conditions
    # session.messages.append(new_message.id)
    session.memory_context.last_activity = datetime.now(timezone.utc)
    session.memory_context.messages_since_memory_formation += 1
    session.save()

    # Broadcast user message to SSE connections for real-time updates
    try:
        from eve.api.sse_manager import sse_manager
        from eve.user import User

        # Get full user data for enrichment
        user = User.from_mongo(context.initiating_user_id)
        user_data = None
        if user:
            user_data = {
                "_id": str(user.id),
                "username": user.username,
                "name": user.username,  # Use username as name for consistency
                "userImage": user.userImage,
            }

        message_dict = new_message.model_dump(by_alias=True)
        # Enrich sender with full user data if available
        if user_data:
            message_dict["sender"] = user_data

        user_message_update = {
            "type": UpdateType.USER_MESSAGE.value,
            "message": message_dict,
        }

        session_id = str(session.id)
        await sse_manager.broadcast(session_id, user_message_update)
    except Exception as e:
        print(f"Failed to broadcast user message to SSE: {e}")

    # Print the most recent message:
    # print("@@@@@@@@@@@@@@@@@@@@@@@@@@@@@@@@@@@@@@@@@@@@@")
    # print(f"--- {new_message.content[:30]} ---")
    # print("@@@@@@@@@@@@@@@@@@@@@@@@@@@@@@@@@@@@@@@@@@@@@")
    return new_message


async def build_llm_context(
    session: Session,
    actor: Agent,
    context: PromptSessionContext,
    trace_id: Optional[str] = str(uuid.uuid4()),
):
    if context.initiating_user_id:
        user = User.from_mongo(context.initiating_user_id)
        tier = (
            "premium" if user.subscriptionTier and user.subscriptionTier > 0 else "free"
        )
    else:
        tier = "free"

    auth_user_id = context.acting_user_id or context.initiating_user_id
    if context.tools:
        tools = context.tools
    else:
        tools = actor.get_tools(cache=False, auth_user=auth_user_id)
    if context.extra_tools:
        tools.update(context.extra_tools)

    # setup tool_choice
    if tools:
        tool_choice = context.tool_choice or "auto"
    else:
        tool_choice = "none"
    if tool_choice not in ["auto", "none"]:
        tool_choice = {"type": "function", "function": {"name": context.tool_choice}}

    # build messages first to have context for thinking routing
    system_message = await build_system_message(session, actor, context, tools)
    messages = [system_message]
    context, base_config, system_extras = await build_system_extras(
        session, context, context.llm_config or get_default_session_llm_config(tier)
    )
    if len(system_extras) > 0:
        messages.extend(system_extras)
    existing_messages = select_messages(session)
    messages.extend(existing_messages)
    messages = convert_message_roles(messages, actor.id)

    # Use agent's llm_settings if available, otherwise fallback to context or default
    if actor.llm_settings:
        from eve.agent.session.config import build_llm_config_from_agent_settings

        config = await build_llm_config_from_agent_settings(
            actor,
            tier,
            thinking_override=getattr(context, "thinking_override", None),
            context_messages=messages,  # Pass existing messages for routing context
        )
    else:
        config = context.llm_config or get_default_session_llm_config(tier)

    return LLMContext(
        messages=messages,
        tools=tools,
        tool_choice=tool_choice,
        config=config,
        metadata=LLMContextMetadata(
            # for observability purposes. not same as session.id
            session_id=f"{os.getenv('DB')}-{str(context.session.id)}",
            trace_name="prompt_session",
            trace_id=trace_id,  # trace_id represents the entire prompt session
            generation_name="prompt_session",
            trace_metadata=LLMTraceMetadata(
                user_id=str(context.initiating_user_id)
                if context.initiating_user_id
                else None,
                agent_id=str(actor.id),
                session_id=str(context.session.id),
            ),
        ),
    )


async def async_run_tool_call_with_cancellation(
    llm_context: LLMContext,
    tool_call: ToolCall,
    user_id: Optional[str] = None,
    agent_id: Optional[str] = None,
    public: bool = True,
    is_client_platform: bool = False,
    cancellation_event: asyncio.Event = None,
):
    """
    Cancellation-aware version of async_run_tool_call that can be interrupted
    """

    if tool_call.tool == "web_search":
        return tool_call.result

    tool = llm_context.tools[tool_call.tool]

    # Start the task
    task = await tool.async_start_task(
        user_id=user_id,
        agent_id=agent_id,
        args=tool_call.args,
        mock=False,
        public=public,
        is_client_platform=is_client_platform,
    )

    # If no cancellation event, fall back to normal behavior
    if not cancellation_event:
        result = await tool.async_wait(task)
    else:
        # Race between task completion and cancellation
        wait_task = asyncio.create_task(tool.async_wait(task))

        try:
            # Wait for either task completion or cancellation
            done, pending = await asyncio.wait(
                [wait_task, asyncio.create_task(cancellation_event.wait())],
                return_when=asyncio.FIRST_COMPLETED,
            )

            # Cancel any pending tasks
            for task_obj in pending:
                task_obj.cancel()
                try:
                    await task_obj
                except asyncio.CancelledError:
                    pass

            # Check if cancellation happened first
            if cancellation_event.is_set():
                # Try to cancel the task
                try:
                    await tool.async_cancel(task)
                except Exception as e:
                    print(f"Failed to cancel task {task.id}: {e}")

                return {"status": "cancelled", "error": "Task cancelled by user"}
            else:
                # Task completed normally
                result = wait_task.result()

        except Exception as e:
            # If anything goes wrong, try to cancel the task
            try:
                if not wait_task.done():
                    wait_task.cancel()
                    await tool.async_cancel(task)
            except:
                pass
            raise e

    # Add task.cost and task.id to the result object
    if isinstance(result, dict):
        result["cost"] = getattr(task, "cost", None)
        result["task"] = getattr(task, "id", None)

    return result


async def process_tool_call(
    session: Session,
    assistant_message: ChatMessage,
    llm_context: LLMContext,
    tool_call: ToolCall,
    tool_call_index: int,
    cancellation_event: asyncio.Event = None,
    tool_cancellation_event: asyncio.Event = None,
    is_client_platform: bool = False,
    session_run_id: str = None,
):
    # Update the tool call status to running
    tool_call.status = "running"

    # Update assistant message
    if assistant_message.tool_calls and tool_call_index < len(
        assistant_message.tool_calls
    ):
        assistant_message.tool_calls[tool_call_index].status = "running"
        try:
            # Force save with direct MongoDB update
            from eve.mongo import get_collection

            messages_collection = get_collection("messages")
            result = messages_collection.update_one(
                {"_id": assistant_message.id},
                {"$set": {f"tool_calls.{tool_call_index}.status": "running"}},
            )
        except Exception as e:
            print(f"Failed to update tool status to running: {e}")
            # Try regular save as fallback
            assistant_message.save()

    try:
        # Check for cancellation before starting tool execution
        if (cancellation_event and cancellation_event.is_set()) or (
            tool_cancellation_event and tool_cancellation_event.is_set()
        ):
            tool_call.status = "cancelled"
            if assistant_message.tool_calls and tool_call_index < len(
                assistant_message.tool_calls
            ):
                assistant_message.tool_calls[tool_call_index].status = "cancelled"
                try:
                    # Force save with direct MongoDB update
                    from eve.mongo import get_collection

                    messages_collection = get_collection("messages")
                    result = messages_collection.update_one(
                        {"_id": assistant_message.id},
                        {"$set": {f"tool_calls.{tool_call_index}.status": "cancelled"}},
                    )
                    print(
                        f"Direct MongoDB update for tool {tool_call_index}: {result.modified_count} modified"
                    )
                except Exception:
                    assistant_message.save()
            return SessionUpdate(
                type=UpdateType.TOOL_CANCELLED,
                tool_name=tool_call.tool,
                tool_index=tool_call_index,
                result={"status": "cancelled"},
            )

        # Use cancellation-aware tool execution
        # Use tool-specific cancellation event if available, otherwise use general cancellation event
        effective_cancellation_event = tool_cancellation_event or cancellation_event
        result = await async_run_tool_call_with_cancellation(
            llm_context,
            tool_call,
            user_id=llm_context.metadata.trace_metadata.user_id
            or llm_context.metadata.trace_metadata.agent_id,
            agent_id=llm_context.metadata.trace_metadata.agent_id,
            cancellation_event=effective_cancellation_event,
            is_client_platform=is_client_platform,
        )

        # Check for cancellation after tool execution completes
        if cancellation_event and cancellation_event.is_set():
            tool_call.status = "cancelled"
            if assistant_message.tool_calls and tool_call_index < len(
                assistant_message.tool_calls
            ):
                assistant_message.tool_calls[tool_call_index].status = "cancelled"
                try:
                    # Force save with direct MongoDB update
                    from eve.mongo import get_collection

                    messages_collection = get_collection("messages")
                    result = messages_collection.update_one(
                        {"_id": assistant_message.id},
                        {"$set": {f"tool_calls.{tool_call_index}.status": "cancelled"}},
                    )
                except Exception as e:
                    print(f"Direct update failed, trying regular save: {e}")
                    assistant_message.save()
            return SessionUpdate(
                type=UpdateType.TOOL_CANCELLED,
                tool_name=tool_call.tool,
                tool_index=tool_call_index,
                result={"status": "cancelled"},
            )

        # Update the original tool call with result
        if result["status"] == "completed":
            tool_call.status = "completed"
            # Extract the actual tool result based on the known structure
            # result["result"] contains the list of result objects
            tool_result = result.get("result", [])

            tool_call.result = tool_result
            if assistant_message.tool_calls and tool_call_index < len(
                assistant_message.tool_calls
            ):
                assistant_message.tool_calls[tool_call_index].status = "completed"
                assistant_message.tool_calls[tool_call_index].result = tool_result
                assistant_message.tool_calls[tool_call_index].cost = result.get(
                    "cost", 0
                )
                assistant_message.tool_calls[tool_call_index].task = result.get("task")
                assistant_message.save()

            update_session_budget(session, manna_spent=result.get("cost", 0))
            session.save()

            return SessionUpdate(
                type=UpdateType.TOOL_COMPLETE,
                tool_name=tool_call.tool,
                tool_index=tool_call_index,
                result=result,
                session_run_id=session_run_id,
            )
        elif result["status"] == "cancelled":
            tool_call.status = "cancelled"
            if assistant_message.tool_calls and tool_call_index < len(
                assistant_message.tool_calls
            ):
                assistant_message.tool_calls[tool_call_index].status = "cancelled"
                try:
                    # Force save with direct MongoDB update
                    from eve.mongo import get_collection

                    messages_collection = get_collection("messages")
                    result = messages_collection.update_one(
                        {"_id": assistant_message.id},
                        {"$set": {f"tool_calls.{tool_call_index}.status": "cancelled"}},
                    )
                except Exception as e:
                    print(f"Direct update failed, trying regular save: {e}")
                    assistant_message.save()

            return SessionUpdate(
                type=UpdateType.TOOL_CANCELLED,
                tool_name=tool_call.tool,
                tool_index=tool_call_index,
                result={"status": "cancelled"},
            )
        else:
            tool_call.status = "failed"
            tool_call.error = result.get("error")
            if assistant_message.tool_calls and tool_call_index < len(
                assistant_message.tool_calls
            ):
                assistant_message.tool_calls[tool_call_index].status = "failed"
                assistant_message.tool_calls[tool_call_index].error = result.get(
                    "error"
                )
                assistant_message.save()

            return SessionUpdate(
                type=UpdateType.ERROR,
                tool_name=tool_call.tool,
                tool_index=tool_call_index,
                error=result.get("error"),
                session_run_id=session_run_id,
            )
    except Exception as e:
        capture_exception(e)
        traceback.print_exc()

        # Update the original tool call with error
        tool_call.status = "failed"
        tool_call.error = str(e)
        if assistant_message.tool_calls and tool_call_index < len(
            assistant_message.tool_calls
        ):
            assistant_message.tool_calls[tool_call_index].status = "failed"
            assistant_message.tool_calls[tool_call_index].error = str(e)
            assistant_message.save()

        return SessionUpdate(
            type=UpdateType.ERROR,
            tool_name=tool_call.tool,
            tool_index=tool_call_index,
            error=str(e),
            session_run_id=session_run_id,
        )


async def process_tool_calls(
    session: Session,
    assistant_message: ChatMessage,
    llm_context: LLMContext,
    cancellation_event: asyncio.Event = None,
    tool_cancellation_events: dict = None,
    is_client_platform: bool = False,
    session_run_id: str = None,
):
    tool_calls = assistant_message.tool_calls
    if tool_cancellation_events is None:
        tool_cancellation_events = {}

    for b in range(0, len(tool_calls), 4):
        batch = enumerate(tool_calls[b : b + 4])
        tasks = []
        for idx, tool_call in batch:
            # Create a cancellation event for this specific tool call if not exists
            tool_call_id = tool_call.id
            if tool_call_id not in tool_cancellation_events:
                tool_cancellation_events[tool_call_id] = asyncio.Event()

            if tool_call.status == "completed":
                continue

            tasks.append(
                process_tool_call(
                    session,
                    assistant_message,
                    llm_context,
                    tool_call,
                    b + idx,
                    cancellation_event,
                    tool_cancellation_events[tool_call_id],
                    is_client_platform,
                    session_run_id,
                )
            )

        results = await asyncio.gather(*tasks, return_exceptions=False)
        for result in results:
            yield result


async def async_prompt_session(
    session: Session,
    llm_context: LLMContext,
    actor: Agent,
    stream: bool = False,
    is_client_platform: bool = False,
    session_run_id: Optional[str] = None,
):
    # Generate session_run_id if not provided to prevent None from being added to active_requests
    if session_run_id is None:
        session_run_id = str(uuid.uuid4())

    # Set up cancellation handling via Ably
    cancellation_event = asyncio.Event()
    tool_cancellation_events = {}  # Dict to track individual tool cancellations
    ably_client = None

    try:
        from ably import AblyRealtime

        ably_client = AblyRealtime(os.getenv("ABLY_SUBSCRIBER_KEY"))
        channel_name = f"{os.getenv('DB')}-session-cancel-{session.id}"
        channel = ably_client.channels.get(channel_name)

        async def cancellation_handler(message):
            """Handle cancellation messages from Ably."""
            try:
                data = message.data
                if isinstance(data, dict) and data.get("session_id") == str(session.id):
                    # Check if this is a tool-specific cancellation
                    tool_call_id = data.get("tool_call_id")
                    tool_call_index = data.get("tool_call_index")

                    if tool_call_id is not None:
                        # Cancel specific tool call
                        if tool_call_id in tool_cancellation_events:
                            tool_cancellation_events[tool_call_id].set()
                    else:
                        # Check if this is a trace-specific cancellation
                        cancel_trace_id = data.get("trace_id")
                        if cancel_trace_id is None or cancel_trace_id == session_run_id:
                            # Cancel if no specific trace_id is provided (cancel all)
                            # or if the trace_id matches this session_run_id
                            cancellation_event.set()
            except Exception as e:
                print(f"Error in cancellation handler: {e}")

        await channel.subscribe("cancel", cancellation_handler)

    except Exception as e:
        print(f"Failed to setup Ably cancellation for session {session.id}: {e}")
        # Continue without cancellation support if Ably fails

    async def prompt_session_generator():
        """Generator function that yields session updates and can be cancelled."""
        active_requests = session.active_requests or []
        active_requests.append(session_run_id)
        session.active_requests = active_requests
        session.save()

        yield SessionUpdate(
            type=UpdateType.START_PROMPT,
            agent={
                "_id": str(actor.id),
                "username": actor.username,
                "name": actor.name,
                "userImage": actor.userImage,
            }
            if actor
            else None,
            session_run_id=session_run_id,
        )

        prompt_session_finished = False
        tokens_spent = 0

        while not prompt_session_finished:
            # Check for cancellation before each iteration
            if cancellation_event.is_set():
                raise SessionCancelledException("Session cancelled by user")

            # Refresh messages from database to get any new messages added during tool calls
            # This ensures we have the latest context including any user messages sent while tools were running
            fresh_messages = select_messages(session)

            # Rebuild the messages list with fresh data
            system_message = llm_context.messages[0]  # Keep the system message
            system_extras = []
            # Extract any system extras (messages with role="system" after the first one)
            for msg in llm_context.messages[1:]:
                if msg.role == "system":
                    system_extras.append(msg)
                else:
                    break

            if session.trigger:
                from eve.trigger import Trigger
                trigger = Trigger.from_mongo(session.trigger)
                trigger_message = ChatMessage(
                    session=session.id,
                    role="system",
                    content=f"<Full Task Context>\n{trigger.context}\n</Full Task Context>",
                )
                system_extras.append(trigger_message)

            # Rebuild messages with fresh data from database
            refreshed_messages = [system_message]
            if system_extras:
                refreshed_messages.extend(system_extras)
            refreshed_messages.extend(fresh_messages)
            refreshed_messages = convert_message_roles(refreshed_messages, actor.id)

            # Update the context with refreshed messages
            llm_context.messages = refreshed_messages

            # Generate new generation_id for this LLM call
            llm_context.metadata.generation_id = str(uuid.uuid4())

            if stream:
                # For streaming, we need to collect the content as it comes in
                content = ""
                tool_calls_dict = {}  # Track tool calls by index to accumulate arguments
                stop_reason = None
                tokens_spent = 0  # Initialize tokens_spent for streaming

                async for chunk in async_prompt_stream(llm_context):
                    # Check for cancellation during streaming
                    if cancellation_event.is_set():
                        raise SessionCancelledException("Session cancelled by user")

                    if hasattr(chunk, "choices") and chunk.choices:
                        choice = chunk.choices[0]
                        # Only yield content tokens, not tool call chunks
                        if choice.delta and choice.delta.content:
                            content += choice.delta.content
                            yield SessionUpdate(
                                type=UpdateType.ASSISTANT_TOKEN,
                                text=choice.delta.content,
                                session_run_id=session_run_id,
                            )
                        # Process tool calls silently (don't yield anything)
                        if choice.delta and choice.delta.tool_calls:
                            for tc in choice.delta.tool_calls:
                                if tc.index not in tool_calls_dict:
                                    tool_calls_dict[tc.index] = {
                                        "id": tc.id,
                                        "name": tc.function.name
                                        if tc.function
                                        else None,
                                        "arguments": "",
                                    }
                                if tc.function and tc.function.arguments:
                                    tool_calls_dict[tc.index]["arguments"] += (
                                        tc.function.arguments
                                    )
                        if choice.finish_reason:
                            stop_reason = choice.finish_reason

                    # Capture token usage from streaming response
                    if hasattr(chunk, "usage") and chunk.usage:
                        tokens_spent = chunk.usage.total_tokens

                # Convert accumulated tool calls to ToolCall objects
                tool_calls = None
                if tool_calls_dict:
                    tool_calls = []
                    for idx in sorted(tool_calls_dict.keys()):
                        tc_data = tool_calls_dict[idx]
                        try:
                            args = (
                                json.loads(tc_data["arguments"])
                                if tc_data["arguments"]
                                else {}
                            )
                        except json.JSONDecodeError:
                            args = {}

                        tool_calls.append(
                            ToolCall(
                                id=tc_data["id"],
                                tool=tc_data["name"],
                                args=args,
                                status="pending",
                            )
                        )

                # Create the final assistant message
                assistant_message = ChatMessage(
                    session=session.id,
                    sender=ObjectId(llm_context.metadata.trace_metadata.agent_id),
                    role="assistant",
                    content=content,
                    tool_calls=tool_calls,
                    finish_reason=stop_reason,
                    llm_config=llm_context.config.__dict__
                    if llm_context.config
                    else None,
                    observability=ChatMessageObservability(
                        session_id=llm_context.metadata.session_id,
                        trace_id=llm_context.metadata.trace_id,
                        generation_id=llm_context.metadata.generation_id,
                        tokens_spent=tokens_spent,
                    ),
                )
            else:
                # Non-streaming path
                response = await async_prompt(llm_context)
                assistant_message = ChatMessage(
                    session=session.id,
                    sender=ObjectId(llm_context.metadata.trace_metadata.agent_id),
                    role="assistant",
                    content=response.content,
                    tool_calls=response.tool_calls,
                    finish_reason=response.stop,
                    thought=response.thought,
                    llm_config=llm_context.config.__dict__
                    if llm_context.config
                    else None,
                    observability=ChatMessageObservability(
                        session_id=llm_context.metadata.session_id,
                        trace_id=llm_context.metadata.trace_id,
                        generation_id=llm_context.metadata.generation_id,
                        tokens_spent=response.tokens_spent,
                    ),
                )
                stop_reason = response.stop
                tokens_spent = response.tokens_spent

            assistant_message.save()
            # No longer storing message IDs on session to avoid race conditions
            # session.messages.append(assistant_message.id)
            session.memory_context.last_activity = datetime.now(timezone.utc)
            session.memory_context.messages_since_memory_formation += 1

            # print("@@@@@@@@@@@@@@@@@@@@@@@@@@@@@@@@@@@@@@@@@@@@@")
            # print(f"--- {assistant_message.content[:30]} ---")
            # print("@@@@@@@@@@@@@@@@@@@@@@@@@@@@@@@@@@@@@@@@@@@@@")

            update_session_budget(session, tokens_spent=tokens_spent, turns_spent=1)
            session.save()
            # No longer appending to llm_context.messages since we refresh from DB each iteration
            yield SessionUpdate(
                type=UpdateType.ASSISTANT_MESSAGE,
                message=assistant_message,
                agent={
                    "_id": str(actor.id),
                    "username": actor.username,
                    "name": actor.name,
                    "userImage": actor.userImage,
                },
                session_run_id=session_run_id,
            )

            if assistant_message.tool_calls:
                async for update in process_tool_calls(
                    session,
                    assistant_message,
                    llm_context,
                    cancellation_event,
                    tool_cancellation_events,
                    is_client_platform,
                    session_run_id,
                ):
                    # Check for cancellation during tool execution
                    if cancellation_event.is_set():
                        raise SessionCancelledException("Session cancelled by user")
                    yield update

            if stop_reason in ["stop", "completed"]:
                prompt_session_finished = True

            # if tool choice was previously set to something specific, set it to None for follow-up messages
            llm_context.tool_choice = "auto"

        yield SessionUpdate(
            type=UpdateType.END_PROMPT,
            session_run_id=session_run_id,
        )

    try:
        # Run the prompt session generator, checking for cancellation
        async for update in prompt_session_generator():
            yield update

    except SessionCancelledException:
        # Handle graceful cancellation
        try:
            # 1. Mark any unfinished tool calls as cancelled
            last_message = None
            last_messages = ChatMessage.find(
                {"session": session.id},
                sort="createdAt",
                desc=True,
                limit=1,
            )
            if last_messages:
                last_message = last_messages[0]

            if last_message and last_message.tool_calls:
                for idx, tool_call in enumerate(last_message.tool_calls):
                    if tool_call.status in ["pending", "running"]:
                        tool_call.status = "cancelled"
                        # Yield cancellation update for each tool call
                        yield SessionUpdate(
                            type=UpdateType.TOOL_CANCELLED,
                            tool_name=tool_call.tool,
                            tool_index=idx,
                            result={"status": "cancelled"},
                            session_run_id=session_run_id,
                        )

                # Force save by updating the entire tool_calls array
                try:
                    # Save using direct MongoDB update to ensure the change persists
                    messages_collection = ChatMessage.get_collection()
                    messages_collection.update_one(
                        {"_id": last_message.id},
                        {
                            "$set": {
                                "tool_calls": [
                                    tc.model_dump() for tc in last_message.tool_calls
                                ]
                            }
                        },
                    )
                except Exception:
                    last_message.save()

            # 2. Add system message indicating cancellation
            cancel_message = ChatMessage(
                session=session.id,
                sender=ObjectId("000000000000000000000000"),  # System sender
                role="system",
                content="Response cancelled by user",
            )
            cancel_message.save()
            # No longer storing message IDs on session to avoid race conditions
            # session.messages.append(cancel_message.id)

            # 3. Yield final updates
            yield SessionUpdate(
                type=UpdateType.ASSISTANT_MESSAGE,
                message=cancel_message,
                session_run_id=session_run_id,
            )
            yield SessionUpdate(
                type=UpdateType.END_PROMPT, session_run_id=session_run_id
            )

        except Exception as e:
            print(f"Error during session cancellation cleanup: {e}")
            yield SessionUpdate(
                type=UpdateType.END_PROMPT, session_run_id=session_run_id
            )

    finally:
        active_requests = session.active_requests or []
        active_requests.remove(session_run_id)
        session.active_requests = active_requests
        session.save()

        # Clean up Ably subscription
        if ably_client:
            try:
                await ably_client.close()
            except Exception as e:
                print(f"Error closing Ably client: {e}")


def format_session_update(update: SessionUpdate, context: PromptSessionContext) -> dict:
    """Convert SessionUpdate to the format expected by handlers"""
    data = {
        "type": update.type.value,
        "update_config": context.update_config.model_dump()
        if context.update_config
        else None,
    }

    # Include session_run_id in all updates for request tracking
    if update.session_run_id:
        data["session_run_id"] = update.session_run_id

    if update.type == UpdateType.START_PROMPT:
        if update.agent:
            data["agent"] = update.agent
        # Include session_id in start_prompt event for frontend to capture
        data["session_id"] = str(context.session.id)
    elif update.type == UpdateType.ASSISTANT_TOKEN:
        data["text"] = update.text
    elif update.type == UpdateType.ASSISTANT_MESSAGE:
        data["content"] = update.message.content
        message_dict = update.message.model_dump(by_alias=True)

        print(f"DEBUG format_session_update: update.agent = {update.agent}")
        print(
            f"DEBUG format_session_update: message_dict sender before = {message_dict.get('sender')}"
        )

        # Populate sender with full agent data if available
        if update.agent and message_dict.get("sender"):
            print(f"DEBUG: Replacing sender with agent data")
            message_dict["sender"] = update.agent
            # Also add agent to top-level for debugging
            data["agent"] = update.agent
        else:
            print(
                f"DEBUG: NOT replacing - update.agent={update.agent}, has sender={bool(message_dict.get('sender'))}"
            )

        print(
            f"DEBUG format_session_update: message_dict sender after = {message_dict.get('sender')}"
        )

        data["message"] = message_dict
        if update.message.tool_calls:
            data["tool_calls"] = [
                dumps_json(tc.model_dump()) for tc in update.message.tool_calls
            ]
    elif update.type == UpdateType.USER_MESSAGE:
        # User messages should already have enriched sender data from add_user_message
        data["message"] = (
            update.message.model_dump(by_alias=True)
            if hasattr(update.message, "model_dump")
            else update.message
        )
    elif update.type == UpdateType.TOOL_COMPLETE:
        data["tool"] = update.tool_name
        data["result"] = dumps_json(update.result)
    elif update.type == UpdateType.TOOL_CANCELLED:
        data["tool"] = update.tool_name
        data["tool_index"] = update.tool_index
        data["result"] = dumps_json(update.result)
    elif update.type == UpdateType.ERROR:
        data["error"] = update.error if hasattr(update, "error") else None
    elif update.type == UpdateType.END_PROMPT:
        pass

    return data


async def _run_prompt_session_internal(
    context: PromptSessionContext,
    background_tasks: BackgroundTasks,
    stream: bool = False,
):
    """Internal function that handles both streaming and non-streaming"""
    session = context.session
    session_id = str(session.id) if session else None
    debugger = SessionDebugger(session_id)

    debugger.start_section("_run_prompt_session_internal")
    debugger.log(
        f"Starting prompt session",
        {
            "session_id": session_id,
            "stream": stream,
            "initiating_user_id": context.initiating_user_id,
            "message": context.message.content if context.message else None,
            "has_update_config": context.update_config is not None,
            "actor_agent_ids": context.actor_agent_ids,
        },
    )

    try:
        debugger.log("Validating prompt session", emoji="info")
        validate_prompt_session(session, context)

        # Create user message first, regardless of whether actors are determined
        if context.initiating_user_id:
            debugger.log(
                f"Adding user message",
                {"user_id": str(context.initiating_user_id)[:8]},
                emoji="message",
            )
            await add_user_message(session, context)

        debugger.log("Determining actors", emoji="actor")
        actors = await determine_actors(session, context)
        debugger.log(
            f"Found {len(actors)} actor(s)",
            {
                "actors": [str(actor.id)[:8] for actor in actors] if actors else [],
                "agent_count": len(session.agents) if session.agents else 0,
            },
            emoji="actor" if actors else "warning",
        )

        is_client_platform = context.update_config is not None

        if not actors:
            debugger.log(
                "No actors found - session has no agents assigned",
                level="warning",
                emoji="warning",
            )
            debugger.end_section("_run_prompt_session_internal")
            return

        # Generate session run ID for this prompt session
        session_run_id = str(uuid.uuid4())
        debugger.log(f"Session run ID", {"id": session_run_id[:8]}, emoji="info")

        # Start typing indicator
        if context.update_config:
            debugger.log("Starting typing indicator", emoji="info")
            from eve.api.typing_coordinator import update_busy_state

            await update_busy_state(
                context.update_config.model_dump()
                if hasattr(context.update_config, "model_dump")
                else context.update_config,
                session_run_id,
                True,
            )

        try:
            # For single actor, maintain backwards compatibility
            if len(actors) == 1:
                actor = actors[0]
                debugger.log(
                    f"Single actor mode",
                    {"name": actor.name, "id": str(actor.id)[:8]},
                    emoji="actor",
                )

                debugger.log("Building LLM context", emoji="llm")
                llm_context = await build_llm_context(
                    session,
                    actor,
                    context,
                    trace_id=session_run_id,
                )

                debugger.log("Starting prompt session", emoji="llm")
                async for update in async_prompt_session(
                    session,
                    llm_context,
                    actor,
                    stream=stream,
                    is_client_platform=is_client_platform,
                    session_run_id=session_run_id,
                ):
                    formatted_update = format_session_update(update, context)
                    debugger.log_update(
                        update.type.value if hasattr(update, "type") else "unknown",
                        formatted_update,
                    )
                    yield formatted_update
            else:
                # Multiple actors - run them in parallel with streaming
                update_queue = asyncio.Queue()
                tasks = []
                
                async def run_actor_session(actor: Agent, queue: asyncio.Queue):
                    try:
                        # Each actor gets its own generation ID
                        actor_session_run_id = str(uuid.uuid4())
                        llm_context = await build_llm_context(
                            session,
                            actor,
                            context,
                            trace_id=actor_session_run_id,
                        )
                        async for update in async_prompt_session(
                            session,
                            llm_context,
                            actor,
                            stream=stream,
                            is_client_platform=is_client_platform,
                            session_run_id=actor_session_run_id,
                        ):
                            formatted_update = format_session_update(update, context)
                            await queue.put(formatted_update)
                    except Exception as e:
                        await queue.put({
                            "type": UpdateType.ERROR.value,
                            "error": str(e),
                            "actor_id": str(actor.id),
                            "update_config": context.update_config.model_dump()
                            if context.update_config
                            else None,
                        })

                # Create tasks for all actors
                for actor in actors:
                    task = asyncio.create_task(run_actor_session(actor, update_queue))
                    tasks.append(task)

                # Yield updates as they arrive from any actor
                completed_count = 0
                while completed_count < len(tasks):
                    # Check if any tasks are done
                    done_tasks = [t for t in tasks if t.done()]
                    completed_count = len(done_tasks)
                    
                    try:
                        # Get update with timeout to periodically check task status
                        update = await asyncio.wait_for(update_queue.get(), timeout=0.1)
                        yield update
                    except asyncio.TimeoutError:
                        # No update available, check if all tasks are done
                        if completed_count == len(tasks):
                            break
                        continue
                
                # Drain any remaining updates from the queue
                while not update_queue.empty():
                    update = await update_queue.get()
                    yield update
                
                # Ensure all tasks are complete
                await asyncio.gather(*tasks, return_exceptions=True)
        finally:
            # Stop typing indicator
            if context.update_config:
                await update_busy_state(
                    context.update_config.model_dump()
                    if hasattr(context.update_config, "model_dump")
                    else context.update_config,
                    session_run_id,
                    False,
                )

        # Schedule background tasks if available
        if background_tasks:
            # Process auto-reply after all actors have completed
            if session.autonomy_settings and session.autonomy_settings.auto_reply:
                background_tasks.add_task(
                    _queue_session_action_fastify_background_task, session
                )

            # Process memory formation for all actors that participated
            for actor in actors:
                background_tasks.add_task(maybe_form_memories, actor.id, session, actor)

            # Send success notification if configured
            if (
                context.notification_config
                and context.notification_config.success_notification
            ):
                background_tasks.add_task(
                    _send_session_notification,
                    context.notification_config,
                    session,
                    success=True,
                )
        else:
            print(
                f"⚠️  Warning: No background_tasks available, skipping memory formation and auto-reply"
            )

    except Exception as e:
        # Send failure notification if configured
        if (
            background_tasks
            and context.notification_config
            and context.notification_config.failure_notification
        ):
            background_tasks.add_task(
                _send_session_notification,
                context.notification_config,
                session,
                success=False,
                error=str(e),
            )
        # Re-raise the exception
        raise


async def run_prompt_session_stream(
    context: PromptSessionContext, background_tasks: BackgroundTasks
):
    session_id = str(context.session.id) if context.session else None
    debugger = SessionDebugger(session_id)

    debugger.start_section("run_prompt_session_stream")
    try:
        async for data in _run_prompt_session_internal(
            context, background_tasks, stream=True
        ):
            # Also broadcast to SSE connections
            if session_id:
                try:
                    from eve.api.sse_manager import sse_manager

                    connection_count = sse_manager.get_connection_count(session_id)
                    debugger.log_sse_broadcast(session_id, data, connection_count)
                    await sse_manager.broadcast(session_id, data)
                except Exception as sse_error:
                    debugger.log_error(f"Failed to broadcast to SSE", sse_error)
                    print(f"Failed to broadcast to SSE: {sse_error}")
            yield data
    except Exception as e:
        traceback.print_exc()
        error_data = {
            "type": UpdateType.ERROR.value,
            "error": str(e),
            "update_config": context.update_config.model_dump()
            if context.update_config
            else None,
        }
        # Broadcast error to SSE as well
        session_id = str(context.session.id) if context.session else None
        if session_id:
            try:
                from eve.api.sse_manager import sse_manager

                await sse_manager.broadcast(session_id, error_data)
            except Exception:
                pass
        yield error_data


@handle_errors
async def run_prompt_session(
    context: PromptSessionContext, background_tasks: BackgroundTasks
):
    session_id = str(context.session.id) if context.session else None
    debugger = SessionDebugger(session_id)

    debugger.start_section("run_prompt_session")
    debugger.log("Non-streaming mode", emoji="info")

    async for data in _run_prompt_session_internal(
        context, background_tasks, stream=False
    ):
        # Pass session_id for SSE broadcasting
        update_type = data.get("type", "unknown")
        debugger.log(f"Emitting update: {update_type}", emoji="update")
        await emit_update(context.update_config, data, session_id=session_id)

    debugger.end_section("run_prompt_session")


async def _queue_session_action_fastify_background_task(session: Session):
    import httpx

    if session.autonomy_settings:
        await asyncio.sleep(session.autonomy_settings.reply_interval)

    url = f"{os.getenv('EDEN_API_URL')}/sessions/prompt"
    payload = {"session_id": str(session.id), "stream": True}
    headers = {"Authorization": f"Bearer {os.getenv('EDEN_ADMIN_KEY')}"}

    try:
        async with httpx.AsyncClient() as client:
            response = await client.post(url, headers=headers, json=payload)
            response.raise_for_status()
    except Exception as e:
        print("HTTP request failed:", str(e))
        capture_exception(e)


async def _send_session_notification(
    notification_config, session: Session, success: bool = True, error: str = None
):
    """Send a notification about session completion"""
    import httpx
    from datetime import datetime, timezone

    try:
        api_url = os.getenv("EDEN_API_URL")
        if not api_url:
            return

        # Determine notification details based on success/failure
        if success:
            notification_type = notification_config.notification_type
            title = notification_config.success_title or notification_config.title
            message = notification_config.success_message or notification_config.message
            priority = notification_config.priority
        else:
            notification_type = "session_failed"
            title = notification_config.failure_title or "Session Failed"
            message = (
                notification_config.failure_message
                or f"Your session failed: {error[:200]}..."
            )
            priority = "high"

        notification_data = {
            "user_id": notification_config.user_id,
            "type": notification_type,
            "title": title,
            "message": message,
            "priority": priority,
            "session_id": str(session.id),
            "action_url": f"/sessions/{session.id}",
            "metadata": {
                "session_id": str(session.id),
                "completion_time": datetime.now(timezone.utc).isoformat(),
                **(notification_config.metadata or {}),
                **({"error": error} if error else {}),
            },
        }

        # Add optional fields
        if notification_config.trigger_id:
            notification_data["trigger_id"] = notification_config.trigger_id
        if notification_config.agent_id:
            notification_data["agent_id"] = notification_config.agent_id

        async with httpx.AsyncClient() as client:
            response = await client.post(
                f"{api_url}/notifications/create",
                headers={
                    "Authorization": f"Bearer {os.getenv('EDEN_ADMIN_KEY')}",
                    "Content-Type": "application/json",
                },
                json=notification_data,
            )
            if response.status_code != 200:
                error_text = await response.aread()
                print(f"Failed to create notification: {error_text}")

    except Exception as e:
        print(f"Error creating session notification: {str(e)}")
        capture_exception(e)


async def async_title_session(
    session: Session, initial_message_content: str, metadata: Optional[Dict] = None
):
    """
    Generate a title for a session based on the initial message content
    """

    from pydantic import BaseModel, Field

    class TitleResponse(BaseModel):
        """A title for a session of chat messages. It must entice a user to click on the session when they are interested in the subject."""

        title: str = Field(
            description="a phrase of 2-5 words (or up to 30 characters) that conveys the subject of the chat session. It should be concise and terse, and not include any special characters or punctuation."
        )

    try:
        if not initial_message_content:
            # If no message content, return without setting a title
            return

        # Add a system message and the initial user message for title generation
        system_message = ChatMessage(
            session=session.id,
            sender=ObjectId("000000000000000000000000"),  # System sender
            role="system",
            content="You are an expert at creating concise titles for chat sessions.",
        )

        # Add the initial user message
        user_message = ChatMessage(
            session=session.id,
            sender=ObjectId("000000000000000000000000"),  # System sender (placeholder)
            role="user",
            content=initial_message_content,
        )

        # Add request message for title generation
        request_message = ChatMessage(
            session=session.id,
            sender=ObjectId("000000000000000000000000"),  # System sender
            role="user",
            content="Come up with a title for this session based on the user's message.",
        )

        # Build message list
        messages = [system_message, user_message, request_message]

        # Create LLM context
        llm_context = LLMContext(
            messages=messages,
            tools={},  # No tools needed for title generation
            config=LLMConfig(model="gpt-4o-mini", response_format=TitleResponse),
            metadata=LLMContextMetadata(
                session_id=f"{os.getenv('DB')}-{str(session.id)}",
                trace_name="FN_title_session",
                trace_id=str(uuid.uuid4()),
                generation_name="FN_title_session",
                trace_metadata=LLMTraceMetadata(
                    session_id=str(session.id),
                ),
            ),
            enable_tracing=False,
        )

        # Generate title using async_prompt
        result = await async_prompt(llm_context)

        # Parse the response
        if hasattr(result, "content") and result.content:
            try:
                # Try to parse as JSON if response_format was used
                import json

                title_data = json.loads(result.content)
                if isinstance(title_data, dict) and "title" in title_data:
                    session.title = title_data["title"]
                else:
                    # Fallback to using content directly
                    session.title = result.content[:30]  # Limit to 30 chars
            except (json.JSONDecodeError, TypeError):
                # If JSON parsing fails, use content directly
                session.title = result.content[:30]  # Limit to 30 chars

            session.save()

    except Exception as e:
        capture_exception(e)
        traceback.print_exc()
        return<|MERGE_RESOLUTION|>--- conflicted
+++ resolved
@@ -16,11 +16,8 @@
 from eve.tool import Tool
 from eve.mongo import get_collection
 from eve.models import Model
-<<<<<<< HEAD
 from eve.agent.session.debug_logger import SessionDebugger
-=======
 from eve.concepts import Concept
->>>>>>> 13110006
 from eve.agent.session.models import (
     ActorSelectionMethod,
     ChatMessage,
@@ -233,10 +230,13 @@
     if concept_docs:
         concepts = "---\n"
         for c, concept in enumerate(concept_docs):
-            images = [f"{image['image']} :: {image['usage_instructions']}" for image in concept.images]
-            concept_string = f"Concept {c+1}: {concept.name}\nUsage instructions: {concept.usage_instructions}\nImages:\n * {'\n * '.join(images)}\n---\n"
+            images = [
+                f"{image['image']} :: {image['usage_instructions']}"
+                for image in concept.images
+            ]
+            concept_string = f"Concept {c + 1}: {concept.name}\nUsage instructions: {concept.usage_instructions}\nImages:\n * {'\n * '.join(images)}\n---\n"
             concepts += concept_string
-            
+
     # Get text describing models
     lora_name = None
     if actor.models:
@@ -282,6 +282,7 @@
 
     if session.trigger:
         from eve.trigger import Trigger
+
         trigger = Trigger.from_mongo(session.trigger)
         extras.append(
             ChatMessage(
@@ -860,6 +861,7 @@
 
             if session.trigger:
                 from eve.trigger import Trigger
+
                 trigger = Trigger.from_mongo(session.trigger)
                 trigger_message = ChatMessage(
                     session=session.id,
@@ -1315,7 +1317,7 @@
                 # Multiple actors - run them in parallel with streaming
                 update_queue = asyncio.Queue()
                 tasks = []
-                
+
                 async def run_actor_session(actor: Agent, queue: asyncio.Queue):
                     try:
                         # Each actor gets its own generation ID
@@ -1337,14 +1339,16 @@
                             formatted_update = format_session_update(update, context)
                             await queue.put(formatted_update)
                     except Exception as e:
-                        await queue.put({
-                            "type": UpdateType.ERROR.value,
-                            "error": str(e),
-                            "actor_id": str(actor.id),
-                            "update_config": context.update_config.model_dump()
-                            if context.update_config
-                            else None,
-                        })
+                        await queue.put(
+                            {
+                                "type": UpdateType.ERROR.value,
+                                "error": str(e),
+                                "actor_id": str(actor.id),
+                                "update_config": context.update_config.model_dump()
+                                if context.update_config
+                                else None,
+                            }
+                        )
 
                 # Create tasks for all actors
                 for actor in actors:
@@ -1357,7 +1361,7 @@
                     # Check if any tasks are done
                     done_tasks = [t for t in tasks if t.done()]
                     completed_count = len(done_tasks)
-                    
+
                     try:
                         # Get update with timeout to periodically check task status
                         update = await asyncio.wait_for(update_queue.get(), timeout=0.1)
@@ -1367,12 +1371,12 @@
                         if completed_count == len(tasks):
                             break
                         continue
-                
+
                 # Drain any remaining updates from the queue
                 while not update_queue.empty():
                     update = await update_queue.get()
                     yield update
-                
+
                 # Ensure all tasks are complete
                 await asyncio.gather(*tasks, return_exceptions=True)
         finally:
