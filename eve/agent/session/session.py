import asyncio
import traceback
import json
import os
import random
import re
import pytz
import uuid
from fastapi import BackgroundTasks
from typing import List, Optional, Dict
from datetime import datetime, timezone
from bson import ObjectId
from sentry_sdk import capture_exception
from eve.utils import dumps_json
from eve.agent.agent import Agent
from eve.tool import Tool
from eve.mongo import get_collection
from eve.models import Model
from eve.agent.session.debug_logger import SessionDebugger
from eve.concepts import Concept
from eve.agent.session.models import (
    ActorSelectionMethod,
    ChatMessage,
    ChatMessageObservability,
    LLMTraceMetadata,
    LLMConfig,
    PromptSessionContext,
    Channel,
    Session,
    SessionUpdate,
    ToolCall,
    UpdateType,
    SessionBudget,
    SessionMemoryContext,
)
from eve.agent.session.session_llm import (
    LLMContext,
    async_prompt,
    async_prompt_stream,
)
from eve.agent.session.models import LLMContextMetadata
from eve.api.errors import handle_errors
from eve.api.helpers import emit_update
from eve.agent.session.session_prompts import system_template

from eve.agent.session.memory import maybe_form_memories
from eve.agent.session.memory_models import (
    get_sender_id_to_sender_name_map,
    select_messages,
)
from eve.agent.session.memory_assemble_context import assemble_memory_context

from eve.agent.session.config import (
    get_default_session_llm_config,
)
from eve.user import User


class SessionCancelledException(Exception):
    """Exception raised when a session is cancelled via Ably signal."""

    pass


def check_session_budget(session: Session):
    if session.budget:
        if session.budget.token_budget:
            if session.budget.tokens_spent >= session.budget.token_budget:
                raise ValueError("Session token budget exceeded")
        if session.budget.manna_budget:
            if session.budget.manna_spent >= session.budget.manna_budget:
                raise ValueError("Session manna budget exceeded")
        if session.budget.turn_budget:
            if session.budget.turns_spent >= session.budget.turn_budget:
                raise ValueError("Session turn budget exceeded")


def update_session_budget(
    session: Session,
    tokens_spent: Optional[int] = None,
    manna_spent: Optional[float] = None,
    turns_spent: Optional[int] = None,
):
    if session.budget:
        budget = session.budget
        if tokens_spent:
            budget.tokens_spent += tokens_spent
        if manna_spent:
            budget.manna_spent += manna_spent
        if turns_spent:
            budget.turns_spent += turns_spent
        session.update(budget=budget.model_dump())
        session.budget = SessionBudget(**session.budget)


def validate_prompt_session(session: Session, context: PromptSessionContext):
    if session.status == "archived":
        raise ValueError("Session is archived")
    has_budget = session.budget and (
        session.budget.token_budget
        or session.budget.manna_budget
        or session.budget.turn_budget
    )
    if (
        session.autonomy_settings
        and session.autonomy_settings.auto_reply
        and not has_budget
    ):
        raise ValueError("Session cannot have auto-reply enabled without a set budget")
    if has_budget:
        check_session_budget(session)


def determine_actor_from_actor_selection_method(session: Session) -> Optional[Agent]:
    selection_method = session.autonomy_settings.actor_selection_method
    if (
        session.autonomy_settings.actor_selection_method
        == ActorSelectionMethod.RANDOM_EXCLUDE_LAST
    ):
        if not session.last_actor_id:
            return random.choice(session.agents)
        last_actor_id = session.last_actor_id
        eligible_actors = [
            agent_id for agent_id in session.agents if agent_id != last_actor_id
        ]
        return random.choice(eligible_actors)
    elif selection_method == ActorSelectionMethod.RANDOM:
        return random.choice(session.agents)
    else:
        raise ValueError(f"Invalid actor selection method: {selection_method}")


def parse_mentions(content: str) -> List[str]:
    return re.findall(r"@(\S+)", content)


async def determine_actors(
    session: Session, context: PromptSessionContext
) -> List[Agent]:
    actor_ids = []

    if context.actor_agent_ids:
        # Multiple actors specified in the context
        for actor_agent_id in context.actor_agent_ids:
            requested_actor = ObjectId(actor_agent_id)
            actor_ids.append(requested_actor)
    elif session.autonomy_settings and session.autonomy_settings.auto_reply:
        actor_id = determine_actor_from_actor_selection_method(session)
        actor_ids.append(actor_id)
    elif len(session.agents) > 1:
        mentions = parse_mentions(context.message.content)
        if len(mentions) > 0:
            for mention in mentions:
                for agent_id in session.agents:
                    agent = Agent.from_mongo(agent_id)
                    if agent.username == mention:
                        actor_ids.append(agent_id)
                        break
            if not actor_ids:
                raise ValueError("No mentioned agents found in session")

    if not actor_ids:
        # TODO: do something more graceful than returning empty list if no actors are determined
        return []

    actors = []
    for actor_id in actor_ids:
        actor = Agent.from_mongo(actor_id)
        actors.append(actor)

    # Update last_actor_id to the first actor for backwards compatibility
    if actors:
        # session.last_actor_id = actors[0].id
        # session.save()
        session.update(last_actor_id=actors[0].id)

    return actors


def convert_message_roles(messages: List[ChatMessage], actor_id: ObjectId):
    """
    Re-assembles messages from perspective of actor (assistant) and everyone else (user)
    """

    # Get sender name mapping for all messages
    sender_name_map = get_sender_id_to_sender_name_map(messages)

    converted_messages = []
    for message in messages:
        if message.role == "system":
            converted_messages.append(message)
        elif message.sender == actor_id:
            converted_messages.append(message.as_assistant_message())
        else:
            user_message = message.as_user_message()
            # Include sender name in the message content if available
            if message.sender and message.sender in sender_name_map:
                sender_name = sender_name_map[message.sender]
                # Prepend the sender name to the content
                user_message.content = f"[{sender_name}]: {user_message.content}"
            converted_messages.append(user_message)

    return converted_messages


def label_message_channels(messages: List[ChatMessage]):
    """
    Prepends channel metadata to message content for Farcaster messages
    """
    # Collect all unique sender IDs from messages
    sender_ids = list({msg.sender for msg in messages if msg.sender})

    if not sender_ids:
        return messages

    # Efficiently load all users in one operation
    users = User.find({"_id": {"$in": sender_ids}})
    user_map = {user.id: user for user in users}
    # Process messages and prepend channel info for Farcaster messages
    labeled_messages = []
    for message in messages:
        if message.channel and message.channel.type == "farcaster" and message.sender:
            sender = user_map.get(message.sender)
            sender_farcaster_fid = sender.farcasterId if sender else "Unknown"
            # Prepend the Farcaster metadata to the message content
            prepend_text = f"<<Farcaster Hash: {message.channel.key}, FID: {sender_farcaster_fid}>>"
            message.content = f"{prepend_text} {message.content}"
        labeled_messages.append(message)

    return labeled_messages



async def build_system_message(
    session: Session,
    actor: Agent,
    user: User,
    tools: Dict[str, Tool],
):  # Get the last speaker ID for memory prioritization
    # Get concepts
    concepts = Concept.find({"agent": actor.id})

    # Get time
    current_date_time = datetime.now(pytz.utc).strftime("%Y-%m-%d %H:%M:%S")

    # Get loras
    lora_dict = {m["lora"]: m for m in actor.models or []}
    lora_docs = Model.find(
        {"_id": {"$in": list(lora_dict.keys())}, "deleted": {"$ne": True}}
    )
    loras = [doc.model_dump() for doc in lora_docs]
    for doc in loras:
        doc["use_when"] = lora_dict[doc["id"]].get(
            "use_when", "This is your default Lora model"
        )

    # Get memory
    memory = await assemble_memory_context(
        session,
        actor,
        user,
        reason="build_system_message",
    )

    # Build system prompt with memory context
    content = system_template.render(
        name=actor.name,
        current_date_time=current_date_time,
        description=actor.description,
        scenario=session.scenario,
        persona=actor.persona,
        tools=tools,
        concepts=concepts,
        loras=lora_docs,
        voice=actor.voice,
        memory=memory,
    )

    return ChatMessage(session=session.id, role="system", content=content)


async def build_system_extras(
    session: Session, context: PromptSessionContext, config: LLMConfig
):
    extras = []

    # deprecated when we move to new farcaster gateway (wip in abraham)
    # if context.update_config and context.update_config.farcaster_hash:
    #     extras.append(
    #         ChatMessage(
    #             session=session.id,
    #             role="system",
    #             content="You are currently replying to a Farcaster cast. The maximum length before the fold is 320 characters, and the maximum length is 1024 characters, so attempt to be concise in your response.",
    #         )
    #     )
    #     config.max_tokens = 1024

    # add trigger context
    if session.trigger:
        from eve.trigger import Trigger

        trigger = Trigger.from_mongo(session.trigger)
        extras.append(
            ChatMessage(
                session=session.id,
                role="user",
                sender=ObjectId(str(context.initiating_user_id)),
                content=trigger.context,
            )
        )

    return context, config, extras


async def add_chat_message(
    session: Session, 
    context: PromptSessionContext, 
    pin: bool = False
):
    new_message = ChatMessage(
        session=session.id,
        sender=ObjectId(str(context.initiating_user_id)),
        role=context.message.role,
        content=context.message.content,
        attachments=context.message.attachments or [],
    )

    # save farcaster origin info
    # todo: other platforms
    if context.update_config:
        if context.update_config.farcaster_hash:
            new_message.channel = Channel(
                type="farcaster",
                key=context.update_config.farcaster_hash
            )
    if pin:
        new_message.pinned = True
    new_message.save()
<<<<<<< HEAD

=======
    # No longer storing message IDs on session to avoid race conditions
    # session.messages.append(new_message.id)

    # session.memory_context.last_activity = datetime.now(timezone.utc)
    # session.memory_context.messages_since_memory_formation += 1
    # session.save()
>>>>>>> 4fc16a6a
    memory_context = session.memory_context
    memory_context.last_activity = datetime.now(timezone.utc)
    memory_context.messages_since_memory_formation += 1
    session.update(memory_context=memory_context.model_dump())
    session.memory_context = SessionMemoryContext(**session.memory_context)

    # Broadcast user message to SSE connections for real-time updates
    try:
        from eve.api.sse_manager import sse_manager
        from eve.user import User

        # Get full user data for enrichment
        user = User.from_mongo(context.initiating_user_id)
        user_data = None
        if user:
            user_data = {
                "_id": str(user.id),
                "username": user.username,
                "name": user.username,  # Use username as name for consistency
                "userImage": user.userImage,
            }

        message_dict = new_message.model_dump(by_alias=True)
        # Enrich sender with full user data if available
        if user_data:
            message_dict["sender"] = user_data

        user_message_update = {
            "type": UpdateType.USER_MESSAGE.value,
            "message": message_dict,
        }

        session_id = str(session.id)
        await sse_manager.broadcast(session_id, user_message_update)
    except Exception as e:
        print(f"Failed to broadcast user message to SSE: {e}")

    # Print the most recent message:
    # print("@@@@@@@@@@@@@@@@@@@@@@@@@@@@@@@@@@@@@@@@@@@@@")
    # print(f"--- {new_message.content[:30]} ---")
    # print("@@@@@@@@@@@@@@@@@@@@@@@@@@@@@@@@@@@@@@@@@@@@@")
    return new_message


async def build_llm_context(
    session: Session,
    actor: Agent,
    context: PromptSessionContext,
    trace_id: Optional[str] = str(uuid.uuid4()),
):
    if context.initiating_user_id:
        user = User.from_mongo(context.initiating_user_id)
        tier = (
            "premium" if user.subscriptionTier and user.subscriptionTier > 0 else "free"
        )
    else:
        tier = "free"

    auth_user_id = context.acting_user_id or context.initiating_user_id
    if context.tools:
        tools = context.tools
    else:
        tools = actor.get_tools(cache=False, auth_user=auth_user_id)

    if context.extra_tools:
        tools.update(context.extra_tools)

    # setup tool_choice
    if tools:
        tool_choice = context.tool_choice or "auto"
    else:
        tool_choice = "none"
    if tool_choice not in ["auto", "none"]:
        tool_choice = {"type": "function", "function": {"name": context.tool_choice}}

    # build messages first to have context for thinking routing
    system_message = await build_system_message(session, actor, context, tools)

    messages = [system_message]
    context, base_config, system_extras = await build_system_extras(
        session, context, context.llm_config or get_default_session_llm_config(tier)
    )
    if len(system_extras) > 0:
        messages.extend(system_extras)
    existing_messages = select_messages(session)
    messages.extend(existing_messages)
    messages = label_message_channels(messages)
    messages = convert_message_roles(messages, actor.id)

    # Use agent's llm_settings if available, otherwise fallback to context or default
    if actor.llm_settings:
        from eve.agent.session.config import build_llm_config_from_agent_settings

        config = await build_llm_config_from_agent_settings(
            actor,
            tier,
            thinking_override=getattr(context, "thinking_override", None),
            context_messages=messages,  # Pass existing messages for routing context
        )
    else:
        config = context.llm_config or get_default_session_llm_config(tier)

    return LLMContext(
        messages=messages,
        tools=tools,
        tool_choice=tool_choice,
        config=config,
        metadata=LLMContextMetadata(
            # for observability purposes. not same as session.id
            session_id=f"{os.getenv('DB')}-{str(context.session.id)}",
            trace_name="prompt_session",
            trace_id=trace_id,  # trace_id represents the entire prompt session
            generation_name="prompt_session",
            trace_metadata=LLMTraceMetadata(
                user_id=str(context.initiating_user_id)
                if context.initiating_user_id
                else None,
                agent_id=str(actor.id),
                session_id=str(context.session.id),
            ),
        ),
    )


async def async_run_tool_call_with_cancellation(
    llm_context: LLMContext,
    tool_call: ToolCall,
    user_id: Optional[str] = None,
    agent_id: Optional[str] = None,
    session_id: Optional[str] = None,
    public: bool = True,
    is_client_platform: bool = False,
    cancellation_event: asyncio.Event = None,
):
    """
    Cancellation-aware version of async_run_tool_call that can be interrupted
    """

    if tool_call.tool == "web_search":
        return tool_call.result

    tool = llm_context.tools[tool_call.tool]

    # Start the task
    task = await tool.async_start_task(
        user_id=user_id,
        agent_id=agent_id,
        session_id=session_id,
        args=tool_call.args,
        mock=False,
        public=public,
        is_client_platform=is_client_platform,
    )

    # If no cancellation event, fall back to normal behavior
    if not cancellation_event:
        result = await tool.async_wait(task)
    else:
        # Race between task completion and cancellation
        wait_task = asyncio.create_task(tool.async_wait(task))

        try:
            # Wait for either task completion or cancellation
            done, pending = await asyncio.wait(
                [wait_task, asyncio.create_task(cancellation_event.wait())],
                return_when=asyncio.FIRST_COMPLETED,
            )

            # Cancel any pending tasks
            for task_obj in pending:
                task_obj.cancel()
                try:
                    await task_obj
                except asyncio.CancelledError:
                    pass

            # Check if cancellation happened first
            if cancellation_event.is_set():
                # Try to cancel the task
                try:
                    await tool.async_cancel(task)
                except Exception as e:
                    print(f"Failed to cancel task {task.id}: {e}")

                return {"status": "cancelled", "error": "Task cancelled by user"}
            else:
                # Task completed normally
                result = wait_task.result()

        except Exception as e:
            # If anything goes wrong, try to cancel the task
            try:
                if not wait_task.done():
                    wait_task.cancel()
                    await tool.async_cancel(task)
            except:
                pass
            raise e

    # Add task.cost and task.id to the result object
    if isinstance(result, dict):
        result["cost"] = getattr(task, "cost", None)
        result["task"] = getattr(task, "id", None)

    return result


async def process_tool_call(
    session: Session,
    assistant_message: ChatMessage,
    llm_context: LLMContext,
    tool_call: ToolCall,
    tool_call_index: int,
    cancellation_event: asyncio.Event = None,
    tool_cancellation_event: asyncio.Event = None,
    is_client_platform: bool = False,
    session_run_id: str = None,
):
    # Update the tool call status to running
    tool_call.status = "running"

    # Update assistant message
    if assistant_message.tool_calls and tool_call_index < len(
        assistant_message.tool_calls
    ):
        assistant_message.tool_calls[tool_call_index].status = "running"
        try:
            # Force save with direct MongoDB update
            from eve.mongo import get_collection

            messages_collection = get_collection("messages")
            result = messages_collection.update_one(
                {"_id": assistant_message.id},
                {"$set": {f"tool_calls.{tool_call_index}.status": "running"}},
            )
        except Exception as e:
            print(f"Failed to update tool status to running: {e}")
            # Try regular save as fallback
            assistant_message.save()

    try:
        # Check for cancellation before starting tool execution
        if (cancellation_event and cancellation_event.is_set()) or (
            tool_cancellation_event and tool_cancellation_event.is_set()
        ):
            tool_call.status = "cancelled"
            if assistant_message.tool_calls and tool_call_index < len(
                assistant_message.tool_calls
            ):
                assistant_message.tool_calls[tool_call_index].status = "cancelled"
                try:
                    # Force save with direct MongoDB update
                    from eve.mongo import get_collection

                    messages_collection = get_collection("messages")
                    result = messages_collection.update_one(
                        {"_id": assistant_message.id},
                        {"$set": {f"tool_calls.{tool_call_index}.status": "cancelled"}},
                    )
                    print(
                        f"Direct MongoDB update for tool {tool_call_index}: {result.modified_count} modified"
                    )
                except Exception:
                    assistant_message.save()
            return SessionUpdate(
                type=UpdateType.TOOL_CANCELLED,
                tool_name=tool_call.tool,
                tool_index=tool_call_index,
                result={"status": "cancelled"},
            )

        # Use cancellation-aware tool execution
        # Use tool-specific cancellation event if available, otherwise use general cancellation event
        effective_cancellation_event = tool_cancellation_event or cancellation_event
        result = await async_run_tool_call_with_cancellation(
            llm_context,
            tool_call,
            user_id=llm_context.metadata.trace_metadata.user_id
            or llm_context.metadata.trace_metadata.agent_id,
            agent_id=llm_context.metadata.trace_metadata.agent_id,
            session_id=str(session.id),
            cancellation_event=effective_cancellation_event,
            is_client_platform=is_client_platform,
        )

        # Check for cancellation after tool execution completes
        if cancellation_event and cancellation_event.is_set():
            tool_call.status = "cancelled"
            if assistant_message.tool_calls and tool_call_index < len(
                assistant_message.tool_calls
            ):
                assistant_message.tool_calls[tool_call_index].status = "cancelled"
                try:
                    # Force save with direct MongoDB update
                    from eve.mongo import get_collection

                    messages_collection = get_collection("messages")
                    result = messages_collection.update_one(
                        {"_id": assistant_message.id},
                        {"$set": {f"tool_calls.{tool_call_index}.status": "cancelled"}},
                    )
                except Exception as e:
                    print(f"Direct update failed, trying regular save: {e}")
                    assistant_message.save()
            return SessionUpdate(
                type=UpdateType.TOOL_CANCELLED,
                tool_name=tool_call.tool,
                tool_index=tool_call_index,
                result={"status": "cancelled"},
            )

        # Update the original tool call with result
        if result["status"] == "completed":
            tool_call.status = "completed"
            # Extract the actual tool result based on the known structure
            # result["result"] contains the list of result objects
            tool_result = result.get("result", [])

            tool_call.result = tool_result
            if assistant_message.tool_calls and tool_call_index < len(
                assistant_message.tool_calls
            ):
                assistant_message.tool_calls[tool_call_index].status = "completed"
                assistant_message.tool_calls[tool_call_index].result = tool_result
                assistant_message.tool_calls[tool_call_index].cost = result.get(
                    "cost", 0
                )
                assistant_message.tool_calls[tool_call_index].task = result.get("task")
                assistant_message.save()

            update_session_budget(session, manna_spent=result.get("cost", 0))

            return SessionUpdate(
                type=UpdateType.TOOL_COMPLETE,
                tool_name=tool_call.tool,
                tool_index=tool_call_index,
                result=result,
                session_run_id=session_run_id,
            )
        elif result["status"] == "cancelled":
            tool_call.status = "cancelled"
            if assistant_message.tool_calls and tool_call_index < len(
                assistant_message.tool_calls
            ):
                assistant_message.tool_calls[tool_call_index].status = "cancelled"
                try:
                    # Force save with direct MongoDB update
                    from eve.mongo import get_collection

                    messages_collection = get_collection("messages")
                    result = messages_collection.update_one(
                        {"_id": assistant_message.id},
                        {"$set": {f"tool_calls.{tool_call_index}.status": "cancelled"}},
                    )
                except Exception as e:
                    print(f"Direct update failed, trying regular save: {e}")
                    assistant_message.save()

            return SessionUpdate(
                type=UpdateType.TOOL_CANCELLED,
                tool_name=tool_call.tool,
                tool_index=tool_call_index,
                result={"status": "cancelled"},
            )
        else:
            tool_call.status = "failed"
            tool_call.error = result.get("error")
            if assistant_message.tool_calls and tool_call_index < len(
                assistant_message.tool_calls
            ):
                assistant_message.tool_calls[tool_call_index].status = "failed"
                assistant_message.tool_calls[tool_call_index].error = result.get(
                    "error"
                )
                assistant_message.save()

            return SessionUpdate(
                type=UpdateType.ERROR,
                tool_name=tool_call.tool,
                tool_index=tool_call_index,
                error=result.get("error"),
                session_run_id=session_run_id,
            )
    except Exception as e:
        capture_exception(e)
        traceback.print_exc()

        # Update the original tool call with error
        tool_call.status = "failed"
        tool_call.error = str(e)
        if assistant_message.tool_calls and tool_call_index < len(
            assistant_message.tool_calls
        ):
            assistant_message.tool_calls[tool_call_index].status = "failed"
            assistant_message.tool_calls[tool_call_index].error = str(e)
            assistant_message.save()

        return SessionUpdate(
            type=UpdateType.ERROR,
            tool_name=tool_call.tool,
            tool_index=tool_call_index,
            error=str(e),
            session_run_id=session_run_id,
        )


async def process_tool_calls(
    session: Session,
    assistant_message: ChatMessage,
    llm_context: LLMContext,
    cancellation_event: asyncio.Event = None,
    tool_cancellation_events: dict = None,
    is_client_platform: bool = False,
    session_run_id: str = None,
):
    tool_calls = assistant_message.tool_calls
    if tool_cancellation_events is None:
        tool_cancellation_events = {}

    for b in range(0, len(tool_calls), 4):
        batch = enumerate(tool_calls[b : b + 4])
        tasks = []
        for idx, tool_call in batch:
            # Create a cancellation event for this specific tool call if not exists
            tool_call_id = tool_call.id
            if tool_call_id not in tool_cancellation_events:
                tool_cancellation_events[tool_call_id] = asyncio.Event()

            if tool_call.status == "completed":
                continue

            tasks.append(
                process_tool_call(
                    session,
                    assistant_message,
                    llm_context,
                    tool_call,
                    b + idx,
                    cancellation_event,
                    tool_cancellation_events[tool_call_id],
                    is_client_platform,
                    session_run_id,
                )
            )

        results = await asyncio.gather(*tasks, return_exceptions=False)
        for result in results:
            yield result


async def async_prompt_session(
    session: Session,
    llm_context: LLMContext,
    actor: Agent,
    stream: bool = False,
    is_client_platform: bool = False,
    session_run_id: Optional[str] = None,
):
    # Generate session_run_id if not provided to prevent None from being added to active_requests
    if session_run_id is None:
        session_run_id = str(uuid.uuid4())

    # Set up cancellation handling via Ably
    cancellation_event = asyncio.Event()
    tool_cancellation_events = {}  # Dict to track individual tool cancellations
    ably_client = None

    try:
        from ably import AblyRealtime

        ably_client = AblyRealtime(os.getenv("ABLY_SUBSCRIBER_KEY"))
        channel_name = f"{os.getenv('DB')}-session-cancel-{session.id}"
        channel = ably_client.channels.get(channel_name)

        async def cancellation_handler(message):
            """Handle cancellation messages from Ably."""
            try:
                data = message.data
                if isinstance(data, dict) and data.get("session_id") == str(session.id):
                    # Check if this is a tool-specific cancellation
                    tool_call_id = data.get("tool_call_id")
                    tool_call_index = data.get("tool_call_index")

                    if tool_call_id is not None:
                        # Cancel specific tool call
                        if tool_call_id in tool_cancellation_events:
                            tool_cancellation_events[tool_call_id].set()
                    else:
                        # Check if this is a trace-specific cancellation
                        cancel_trace_id = data.get("trace_id")
                        if cancel_trace_id is None or cancel_trace_id == session_run_id:
                            # Cancel if no specific trace_id is provided (cancel all)
                            # or if the trace_id matches this session_run_id
                            cancellation_event.set()
            except Exception as e:
                print(f"Error in cancellation handler: {e}")

        await channel.subscribe("cancel", cancellation_handler)

    except Exception as e:
        print(f"Failed to setup Ably cancellation for session {session.id}: {e}")
        # Continue without cancellation support if Ably fails

    async def prompt_session_generator():
        """Generator function that yields session updates and can be cancelled."""
        active_requests = session.active_requests or []
        active_requests.append(session_run_id)
        # session.active_requests = active_requests
        # session.save()
        session.update(active_requests=active_requests)

        yield SessionUpdate(
            type=UpdateType.START_PROMPT,
            agent={
                "_id": str(actor.id),
                "username": actor.username,
                "name": actor.name,
                "userImage": actor.userImage,
            }
            if actor
            else None,
            session_run_id=session_run_id,
        )

        prompt_session_finished = False
        tokens_spent = 0

        while not prompt_session_finished:
            # Check for cancellation before each iteration
            if cancellation_event.is_set():
                raise SessionCancelledException("Session cancelled by user")

            # Refresh messages from database to get any new messages added during tool calls
            # This ensures we have the latest context including any user messages sent while tools were running
            fresh_messages = select_messages(session)

            # Rebuild the messages list with fresh data
            system_message = llm_context.messages[0]  # Keep the system message
            system_extras = []
            # Extract any system extras (messages with role="system" after the first one)
            for msg in llm_context.messages[1:]:
                if msg.role == "system":
                    system_extras.append(msg)
                else:
                    break

            if session.trigger:
                from eve.trigger import Trigger

                trigger = Trigger.from_mongo(session.trigger)
                trigger_message = ChatMessage(
                    session=session.id,
                    role="system",
                    content=f"<Full Task Context>\n{trigger.context}\n</Full Task Context>",
                )
                system_extras.append(trigger_message)

            # Rebuild messages with fresh data from database
            refreshed_messages = [system_message]
            if system_extras:
                refreshed_messages.extend(system_extras)
            refreshed_messages.extend(fresh_messages)
            refreshed_messages = label_message_channels(refreshed_messages)
            refreshed_messages = convert_message_roles(refreshed_messages, actor.id)

            # Update the context with refreshed messages
            llm_context.messages = refreshed_messages

            # Generate new generation_id for this LLM call
            llm_context.metadata.generation_id = str(uuid.uuid4())

            if stream:
                # For streaming, we need to collect the content as it comes in
                content = ""
                tool_calls_dict = {}  # Track tool calls by index to accumulate arguments
                stop_reason = None
                tokens_spent = 0  # Initialize tokens_spent for streaming

                async for chunk in async_prompt_stream(llm_context):
                    # Check for cancellation during streaming
                    if cancellation_event.is_set():
                        raise SessionCancelledException("Session cancelled by user")

                    if hasattr(chunk, "choices") and chunk.choices:
                        choice = chunk.choices[0]
                        # Only yield content tokens, not tool call chunks
                        if choice.delta and choice.delta.content:
                            content += choice.delta.content
                            yield SessionUpdate(
                                type=UpdateType.ASSISTANT_TOKEN,
                                text=choice.delta.content,
                                session_run_id=session_run_id,
                            )
                        # Process tool calls silently (don't yield anything)
                        if choice.delta and choice.delta.tool_calls:
                            for tc in choice.delta.tool_calls:
                                if tc.index not in tool_calls_dict:
                                    tool_calls_dict[tc.index] = {
                                        "id": tc.id,
                                        "name": tc.function.name
                                        if tc.function
                                        else None,
                                        "arguments": "",
                                    }
                                if tc.function and tc.function.arguments:
                                    tool_calls_dict[tc.index]["arguments"] += (
                                        tc.function.arguments
                                    )
                        if choice.finish_reason:
                            stop_reason = choice.finish_reason

                    # Capture token usage from streaming response
                    if hasattr(chunk, "usage") and chunk.usage:
                        tokens_spent = chunk.usage.total_tokens

                # Convert accumulated tool calls to ToolCall objects
                tool_calls = None
                if tool_calls_dict:
                    tool_calls = []
                    for idx in sorted(tool_calls_dict.keys()):
                        tc_data = tool_calls_dict[idx]
                        try:
                            args = (
                                json.loads(tc_data["arguments"])
                                if tc_data["arguments"]
                                else {}
                            )
                        except json.JSONDecodeError:
                            args = {}

                        tool_calls.append(
                            ToolCall(
                                id=tc_data["id"],
                                tool=tc_data["name"],
                                args=args,
                                status="pending",
                            )
                        )

                # Create the final assistant message
                assistant_message = ChatMessage(
                    session=session.id,
                    sender=ObjectId(llm_context.metadata.trace_metadata.agent_id),
                    role="assistant",
                    content=content,
                    tool_calls=tool_calls,
                    finish_reason=stop_reason,
                    llm_config=llm_context.config.__dict__
                    if llm_context.config
                    else None,
                    observability=ChatMessageObservability(
                        session_id=llm_context.metadata.session_id,
                        trace_id=llm_context.metadata.trace_id,
                        generation_id=llm_context.metadata.generation_id,
                        tokens_spent=tokens_spent,
                    ),
                )
            else:
                # Non-streaming path
                response = await async_prompt(llm_context)
                assistant_message = ChatMessage(
                    session=session.id,
                    sender=ObjectId(llm_context.metadata.trace_metadata.agent_id),
                    role="assistant",
                    content=response.content,
                    tool_calls=response.tool_calls,
                    finish_reason=response.stop,
                    thought=response.thought,
                    llm_config=llm_context.config.__dict__
                    if llm_context.config
                    else None,
                    observability=ChatMessageObservability(
                        session_id=llm_context.metadata.session_id,
                        trace_id=llm_context.metadata.trace_id,
                        generation_id=llm_context.metadata.generation_id,
                        tokens_spent=response.tokens_spent,
                    ),
                )
                stop_reason = response.stop
                tokens_spent = response.tokens_spent

            assistant_message.save()

            # No longer storing message IDs on session to avoid race conditions
            # session.messages.append(assistant_message.id)

            # session.memory_context.last_activity = datetime.now(timezone.utc)
            # session.memory_context.messages_since_memory_formation += 1
            memory_context = session.memory_context
            memory_context.last_activity = datetime.now(timezone.utc)
            memory_context.messages_since_memory_formation += 1
            session.update(memory_context=memory_context.model_dump())
            session.memory_context = SessionMemoryContext(**session.memory_context)

            # print("@@@@@@@@@@@@@@@@@@@@@@@@@@@@@@@@@@@@@@@@@@@@@")
            # print(f"--- {assistant_message.content[:30]} ---")
            # print("@@@@@@@@@@@@@@@@@@@@@@@@@@@@@@@@@@@@@@@@@@@@@")

            update_session_budget(session, tokens_spent=tokens_spent, turns_spent=1)
            # No longer appending to llm_context.messages since we refresh from DB each iteration
            yield SessionUpdate(
                type=UpdateType.ASSISTANT_MESSAGE,
                message=assistant_message,
                agent={
                    "_id": str(actor.id),
                    "username": actor.username,
                    "name": actor.name,
                    "userImage": actor.userImage,
                },
                session_run_id=session_run_id,
            )

            # Create notification if user is not actively viewing the session
            # This runs in the background and won't block message delivery
            try:
                print(
                    f"[NOTIFICATION] Checking if user {session.owner} is viewing session {session.id}"
                )
                is_active_response = await check_if_session_active(
                    str(session.owner), str(session.id)
                )

                redis_available = is_active_response.get("redis_available", False)
                is_active = is_active_response.get("is_active", False)

                print(
                    f"[NOTIFICATION] Response: is_active={is_active}, redis_available={redis_available}"
                )

                # Only create notification if user is NOT viewing
                if not is_active:
                    print(f"[NOTIFICATION] 🔔 Creating notification (user not viewing)")
                    await create_session_message_notification(
                        user_id=str(session.owner),
                        session_id=str(session.id),
                        agent_id=str(actor.id),
                    )
                    print(f"[NOTIFICATION] ✓ Notification created successfully")
                else:
                    print(
                        f"[NOTIFICATION] ⏭️  Skipping notification (user is actively viewing)"
                    )
            except Exception as e:
                # Log but don't fail - notifications are non-critical
                print(
                    f"[NOTIFICATION] ❌ Failed to create session message notification: {e}"
                )

            if assistant_message.tool_calls:
                async for update in process_tool_calls(
                    session,
                    assistant_message,
                    llm_context,
                    cancellation_event,
                    tool_cancellation_events,
                    is_client_platform,
                    session_run_id,
                ):
                    # Check for cancellation during tool execution
                    if cancellation_event.is_set():
                        raise SessionCancelledException("Session cancelled by user")
                    yield update

            if stop_reason in ["stop", "completed"]:
                prompt_session_finished = True

            # if tool choice was previously set to something specific, set it to None for follow-up messages
            llm_context.tool_choice = "auto"

        yield SessionUpdate(
            type=UpdateType.END_PROMPT,
            session_run_id=session_run_id,
        )

    try:
        # Run the prompt session generator, checking for cancellation
        async for update in prompt_session_generator():
            yield update

    except SessionCancelledException:
        # Handle graceful cancellation
        try:
            # 1. Mark any unfinished tool calls as cancelled
            last_message = None
            last_messages = ChatMessage.find(
                {"session": session.id},
                sort="createdAt",
                desc=True,
                limit=1,
            )
            if last_messages:
                last_message = last_messages[0]

            if last_message and last_message.tool_calls:
                for idx, tool_call in enumerate(last_message.tool_calls):
                    if tool_call.status in ["pending", "running"]:
                        tool_call.status = "cancelled"
                        # Yield cancellation update for each tool call
                        yield SessionUpdate(
                            type=UpdateType.TOOL_CANCELLED,
                            tool_name=tool_call.tool,
                            tool_index=idx,
                            result={"status": "cancelled"},
                            session_run_id=session_run_id,
                        )

                # Force save by updating the entire tool_calls array
                try:
                    # Save using direct MongoDB update to ensure the change persists
                    messages_collection = ChatMessage.get_collection()
                    messages_collection.update_one(
                        {"_id": last_message.id},
                        {
                            "$set": {
                                "tool_calls": [
                                    tc.model_dump() for tc in last_message.tool_calls
                                ]
                            }
                        },
                    )
                except Exception:
                    last_message.save()

            # 2. Add system message indicating cancellation
            cancel_message = ChatMessage(
                session=session.id,
                sender=ObjectId("000000000000000000000000"),  # System sender
                role="system",
                content="Response cancelled by user",
            )
            cancel_message.save()
            # No longer storing message IDs on session to avoid race conditions
            # session.messages.append(cancel_message.id)

            # 3. Yield final updates
            yield SessionUpdate(
                type=UpdateType.ASSISTANT_MESSAGE,
                message=cancel_message,
                session_run_id=session_run_id,
            )
            yield SessionUpdate(
                type=UpdateType.END_PROMPT, session_run_id=session_run_id
            )

        except Exception as e:
            print(f"Error during session cancellation cleanup: {e}")
            yield SessionUpdate(
                type=UpdateType.END_PROMPT, session_run_id=session_run_id
            )

    finally:
        active_requests = session.active_requests or []
        active_requests.remove(session_run_id)
        # session.active_requests = active_requests
        # session.save()
        session.update(active_requests=active_requests)

        # Clean up Ably subscription
        if ably_client:
            try:
                await ably_client.close()
            except Exception as e:
                print(f"Error closing Ably client: {e}")


def format_session_update(update: SessionUpdate, context: PromptSessionContext) -> dict:
    """Convert SessionUpdate to the format expected by handlers"""
    data = {
        "type": update.type.value,
        "update_config": context.update_config.model_dump()
        if context.update_config
        else None,
    }

    # Include session_run_id in all updates for request tracking
    if update.session_run_id:
        data["session_run_id"] = update.session_run_id

    if update.type == UpdateType.START_PROMPT:
        if update.agent:
            data["agent"] = update.agent
        # Include session_id in start_prompt event for frontend to capture
        data["session_id"] = str(context.session.id)
    elif update.type == UpdateType.ASSISTANT_TOKEN:
        data["text"] = update.text
    elif update.type == UpdateType.ASSISTANT_MESSAGE:
        data["content"] = update.message.content
        message_dict = update.message.model_dump(by_alias=True)

        print(f"DEBUG format_session_update: update.agent = {update.agent}")
        print(
            f"DEBUG format_session_update: message_dict sender before = {message_dict.get('sender')}"
        )

        # Populate sender with full agent data if available
        if update.agent and message_dict.get("sender"):
            print(f"DEBUG: Replacing sender with agent data")
            message_dict["sender"] = update.agent
            # Also add agent to top-level for debugging
            data["agent"] = update.agent
        else:
            print(
                f"DEBUG: NOT replacing - update.agent={update.agent}, has sender={bool(message_dict.get('sender'))}"
            )

        print(
            f"DEBUG format_session_update: message_dict sender after = {message_dict.get('sender')}"
        )

        data["message"] = message_dict
        if update.message.tool_calls:
            data["tool_calls"] = [
                dumps_json(tc.model_dump()) for tc in update.message.tool_calls
            ]
    elif update.type == UpdateType.USER_MESSAGE:
        # User messages should already have enriched sender data from add_chat_message
        data["message"] = (
            update.message.model_dump(by_alias=True)
            if hasattr(update.message, "model_dump")
            else update.message
        )
    elif update.type == UpdateType.TOOL_COMPLETE:
        data["tool"] = update.tool_name
        data["result"] = dumps_json(update.result)
    elif update.type == UpdateType.TOOL_CANCELLED:
        data["tool"] = update.tool_name
        data["tool_index"] = update.tool_index
        data["result"] = dumps_json(update.result)
    elif update.type == UpdateType.ERROR:
        data["error"] = update.error if hasattr(update, "error") else None
    elif update.type == UpdateType.END_PROMPT:
        pass

    return data


async def _run_prompt_session_internal(
    context: PromptSessionContext,
    background_tasks: BackgroundTasks,
    stream: bool = False,
):
    """Internal function that handles both streaming and non-streaming"""
    session = context.session
    session_id = str(session.id) if session else None
    debugger = SessionDebugger(session_id)

    debugger.start_section("_run_prompt_session_internal")
    debugger.log(
        f"Starting prompt session",
        {
            "session_id": session_id,
            "stream": stream,
            "initiating_user_id": context.initiating_user_id,
            "message": context.message.content if context.message else None,
            "has_update_config": context.update_config is not None,
            "actor_agent_ids": context.actor_agent_ids,
        },
    )

    try:
        debugger.log("Validating prompt session", emoji="info")
        validate_prompt_session(session, context)

        # Create user message first, regardless of whether actors are determined
        if context.initiating_user_id:
            debugger.log(
                f"Adding user message",
                {"user_id": str(context.initiating_user_id)[:8]},
                emoji="message",
            )
            await add_chat_message(session, context)

        debugger.log("Determining actors", emoji="actor")
        actors = await determine_actors(session, context)
        debugger.log(
            f"Found {len(actors)} actor(s)",
            {
                "actors": [str(actor.id)[:8] for actor in actors] if actors else [],
                "agent_count": len(session.agents) if session.agents else 0,
            },
            emoji="actor" if actors else "warning",
        )

        is_client_platform = context.update_config is not None

        if not actors:
            debugger.log(
                "No actors found - session has no agents assigned",
                level="warning",
                emoji="warning",
            )
            debugger.end_section("_run_prompt_session_internal")
            return

        # Generate session run ID for this prompt session
        session_run_id = str(uuid.uuid4())
        debugger.log("Session run ID", {"id": session_run_id[:8]}, emoji="info")

        # Start typing indicator
        if context.update_config:
            debugger.log("Starting typing indicator", emoji="info")
            from eve.api.typing_coordinator import update_busy_state

            await update_busy_state(
                context.update_config.model_dump()
                if hasattr(context.update_config, "model_dump")
                else context.update_config,
                session_run_id,
                True,
            )

        try:
            # For single actor, maintain backwards compatibility
            if len(actors) == 1:
                actor = actors[0]
                debugger.log(
                    f"Single actor mode",
                    {"name": actor.name, "id": str(actor.id)[:8]},
                    emoji="actor",
                )

                debugger.log("Building LLM context", emoji="llm")
                llm_context = await build_llm_context(
                    session,
                    actor,
                    context,
                    trace_id=session_run_id,
                )

                debugger.log("Starting prompt session", emoji="llm")
                async for update in async_prompt_session(
                    session,
                    llm_context,
                    actor,
                    stream=stream,
                    is_client_platform=is_client_platform,
                    session_run_id=session_run_id,
                ):
                    formatted_update = format_session_update(update, context)
                    debugger.log_update(
                        update.type.value if hasattr(update, "type") else "unknown",
                        formatted_update,
                    )
                    yield formatted_update
            else:
                # Multiple actors - run them in parallel with streaming
                update_queue = asyncio.Queue()
                tasks = []

                async def run_actor_session(actor: Agent, queue: asyncio.Queue):
                    try:
                        # Each actor gets its own generation ID
                        actor_session_run_id = str(uuid.uuid4())
                        llm_context = await build_llm_context(
                            session,
                            actor,
                            context,
                            trace_id=actor_session_run_id,
                        )
                        async for update in async_prompt_session(
                            session,
                            llm_context,
                            actor,
                            stream=stream,
                            is_client_platform=is_client_platform,
                            session_run_id=actor_session_run_id,
                        ):
                            formatted_update = format_session_update(update, context)
                            await queue.put(formatted_update)
                    except Exception as e:
                        await queue.put(
                            {
                                "type": UpdateType.ERROR.value,
                                "error": str(e),
                                "actor_id": str(actor.id),
                                "update_config": context.update_config.model_dump()
                                if context.update_config
                                else None,
                            }
                        )

                # Create tasks for all actors
                for actor in actors:
                    task = asyncio.create_task(run_actor_session(actor, update_queue))
                    tasks.append(task)

                # Yield updates as they arrive from any actor
                completed_count = 0
                while completed_count < len(tasks):
                    # Check if any tasks are done
                    done_tasks = [t for t in tasks if t.done()]
                    completed_count = len(done_tasks)

                    try:
                        # Get update with timeout to periodically check task status
                        update = await asyncio.wait_for(update_queue.get(), timeout=0.1)
                        yield update
                    except asyncio.TimeoutError:
                        # No update available, check if all tasks are done
                        if completed_count == len(tasks):
                            break
                        continue

                # Drain any remaining updates from the queue
                while not update_queue.empty():
                    update = await update_queue.get()
                    yield update

                # Ensure all tasks are complete
                await asyncio.gather(*tasks, return_exceptions=True)
        finally:
            # Stop typing indicator
            if context.update_config:
                await update_busy_state(
                    context.update_config.model_dump()
                    if hasattr(context.update_config, "model_dump")
                    else context.update_config,
                    session_run_id,
                    False,
                )

        # Schedule background tasks if available
        if background_tasks:
            # Process auto-reply after all actors have completed
            if session.autonomy_settings and session.autonomy_settings.auto_reply:
                background_tasks.add_task(
                    _queue_session_action_fastify_background_task, session
                )

            # Process memory formation for all actors that participated
            for actor in actors:
                background_tasks.add_task(maybe_form_memories, actor.id, session, actor)

            # Send success notification if configured
            if (
                context.notification_config
                and context.notification_config.success_notification
            ):
                background_tasks.add_task(
                    _send_session_notification,
                    context.notification_config,
                    session,
                    success=True,
                )
        else:
            print(
                f"⚠️  Warning: No background_tasks available, skipping memory formation and auto-reply"
            )

    except Exception as e:
        # Send failure notification if configured
        if (
            background_tasks
            and context.notification_config
            and context.notification_config.failure_notification
        ):
            background_tasks.add_task(
                _send_session_notification,
                context.notification_config,
                session,
                success=False,
                error=str(e),
            )
        # Re-raise the exception
        raise


async def run_prompt_session_stream(
    context: PromptSessionContext, background_tasks: BackgroundTasks
):
    session_id = str(context.session.id) if context.session else None
    debugger = SessionDebugger(session_id)

    debugger.start_section("run_prompt_session_stream")
    try:
        async for data in _run_prompt_session_internal(
            context, background_tasks, stream=True
        ):
            # Also broadcast to SSE connections
            if session_id:
                try:
                    from eve.api.sse_manager import sse_manager

                    connection_count = sse_manager.get_connection_count(session_id)
                    debugger.log_sse_broadcast(session_id, data, connection_count)
                    await sse_manager.broadcast(session_id, data)
                except Exception as sse_error:
                    debugger.log_error(f"Failed to broadcast to SSE", sse_error)
                    print(f"Failed to broadcast to SSE: {sse_error}")
            yield data
    except Exception as e:
        traceback.print_exc()
        error_data = {
            "type": UpdateType.ERROR.value,
            "error": str(e),
            "update_config": context.update_config.model_dump()
            if context.update_config
            else None,
        }
        # Broadcast error to SSE as well
        session_id = str(context.session.id) if context.session else None
        if session_id:
            try:
                from eve.api.sse_manager import sse_manager

                await sse_manager.broadcast(session_id, error_data)
            except Exception:
                pass
        yield error_data


@handle_errors
async def run_prompt_session(
    context: PromptSessionContext, background_tasks: BackgroundTasks
):
    session_id = str(context.session.id) if context.session else None
    debugger = SessionDebugger(session_id)

    debugger.start_section("run_prompt_session")
    debugger.log("Non-streaming mode", emoji="info")

    async for data in _run_prompt_session_internal(
        context, background_tasks, stream=False
    ):
        # Pass session_id for SSE broadcasting
        update_type = data.get("type", "unknown")
        debugger.log(f"Emitting update: {update_type}", emoji="update")
        await emit_update(context.update_config, data, session_id=session_id)

    debugger.end_section("run_prompt_session")


async def _queue_session_action_fastify_background_task(session: Session):
    import httpx

    if session.autonomy_settings:
        await asyncio.sleep(session.autonomy_settings.reply_interval)

    url = f"{os.getenv('EDEN_API_URL')}/sessions/prompt"
    payload = {"session_id": str(session.id), "stream": True}
    headers = {"Authorization": f"Bearer {os.getenv('EDEN_ADMIN_KEY')}"}

    try:
        async with httpx.AsyncClient() as client:
            response = await client.post(url, headers=headers, json=payload)
            response.raise_for_status()
    except Exception as e:
        print("HTTP request failed:", str(e))
        capture_exception(e)


async def check_if_session_active(user_id: str, session_id: str) -> dict:
    """Check if user is actively viewing a session via the API"""
    import httpx

    try:
        api_url = os.getenv("EDEN_FASTIFY_API_URL")
        if not api_url:
            print(
                "[NOTIFICATION] EDEN_FASTIFY_API_URL not set - assuming user not active"
            )
            return {"is_active": False, "redis_available": False}

        print(f"[NOTIFICATION] Calling {api_url}/v2/sessions/is-active")

        async with httpx.AsyncClient() as client:
            headers = {
                "x-api-key": f"{os.getenv('EDEN_FASTIFY_ADMIN_KEY')}",
                "Content-Type": "application/json",
            }
            print(
                f"[NOTIFICATION] Calling {api_url}/v2/sessions/is-active with headers: {headers}"
            )
            response = await client.get(
                f"{api_url}/v2/sessions/is-active",
                params={"user_id": user_id, "session_id": session_id},
                headers=headers,
                timeout=2.0,  # Quick timeout to avoid blocking
            )

            if response.status_code == 200:
                result = response.json()
                print(f"[NOTIFICATION] API response: {result}")
                return result
            else:
                print(
                    f"[NOTIFICATION] API returned status {response.status_code} - assuming not active"
                )
                return {"is_active": False, "redis_available": False}

    except Exception as e:
        print(f"[NOTIFICATION] Error checking session activity: {str(e)}")
        # Fail open - assume not active so notification gets created
        return {"is_active": False, "redis_available": False}


async def create_session_message_notification(
    user_id: str, session_id: str, agent_id: str
):
    """Create a notification for a new session message via the Fastify API"""
    import httpx

    try:
        api_url = os.getenv("EDEN_FASTIFY_API_URL")
        if not api_url:
            print(
                "[NOTIFICATION] EDEN_FASTIFY_API_URL not set - cannot create notification"
            )
            return

        notification_data = {
            "user_id": user_id,
            "type": "session_message",
            "title": "New message",
            "message": "You have a new message in your session",
            "priority": "normal",
            "session_id": session_id,
            "agent_id": agent_id,
            "action_url": f"/sessions/{session_id}",
        }

        print(f"[NOTIFICATION] Creating notification via API: {notification_data}")

        async with httpx.AsyncClient() as client:
            headers = {
                "x-api-key": os.getenv("EDEN_FASTIFY_ADMIN_KEY"),
                "Content-Type": "application/json",
            }
            print(
                f"[NOTIFICATION] POST {api_url}/v2/notifications with x-api-key: {os.getenv('EDEN_FASTIFY_ADMIN_KEY')[:10]}..."
            )
            response = await client.post(
                f"{api_url}/v2/notifications",
                headers=headers,
                json=notification_data,
                timeout=5.0,
            )

            if response.status_code == 200:
                result = response.json()
                print(f"[NOTIFICATION] ✓ Notification created: {result.get('id')}")
            else:
                error_text = response.text
                print(
                    f"[NOTIFICATION] ❌ Failed to create notification (status {response.status_code}): {error_text}"
                )

    except Exception as e:
        print(
            f"[NOTIFICATION] ❌ Error creating session message notification: {str(e)}"
        )
        import traceback

        traceback.print_exc()
        # Don't re-raise - notification creation shouldn't block message delivery


async def _send_session_notification(
    notification_config, session: Session, success: bool = True, error: str = None
):
    """Send a notification about session completion"""
    import httpx
    from datetime import datetime, timezone

    try:
        api_url = os.getenv("EDEN_API_URL")
        if not api_url:
            return

        # Determine notification details based on success/failure
        if success:
            notification_type = notification_config.notification_type
            title = notification_config.success_title or notification_config.title
            message = notification_config.success_message or notification_config.message
            priority = notification_config.priority
        else:
            notification_type = "session_failed"
            title = notification_config.failure_title or "Session Failed"
            message = (
                notification_config.failure_message
                or f"Your session failed: {error[:200]}..."
            )
            priority = "high"

        notification_data = {
            "user_id": notification_config.user_id,
            "type": notification_type,
            "title": title,
            "message": message,
            "priority": priority,
            "session_id": str(session.id),
            "action_url": f"/sessions/{session.id}",
            "metadata": {
                "session_id": str(session.id),
                "completion_time": datetime.now(timezone.utc).isoformat(),
                **(notification_config.metadata or {}),
                **({"error": error} if error else {}),
            },
        }

        # Add optional fields
        if notification_config.trigger_id:
            notification_data["trigger_id"] = notification_config.trigger_id
        if notification_config.agent_id:
            notification_data["agent_id"] = notification_config.agent_id

        async with httpx.AsyncClient() as client:
            response = await client.post(
                f"{api_url}/v2/notifications",
                headers={
                    "Authorization": f"Bearer {os.getenv('EDEN_ADMIN_KEY')}",
                    "Content-Type": "application/json",
                },
                json=notification_data,
            )
            if response.status_code != 200:
                error_text = await response.aread()
                print(f"Failed to create notification: {error_text}")

    except Exception as e:
        print(f"Error creating session notification: {str(e)}")
        capture_exception(e)


async def async_title_session(
    session: Session, initial_message_content: str, metadata: Optional[Dict] = None
):
    """
    Generate a title for a session based on the initial message content
    """

    from pydantic import BaseModel, Field

    class TitleResponse(BaseModel):
        """A title for a session of chat messages. It must entice a user to click on the session when they are interested in the subject."""

        title: str = Field(
            description="a phrase of 2-5 words (or up to 30 characters) that conveys the subject of the chat session. It should be concise and terse, and not include any special characters or punctuation."
        )

    try:
        if not initial_message_content:
            # If no message content, return without setting a title
            return

        # Add a system message and the initial user message for title generation
        system_message = ChatMessage(
            session=session.id,
            sender=ObjectId("000000000000000000000000"),  # System sender
            role="system",
            content="You are an expert at creating concise titles for chat sessions.",
        )

        # Add the initial user message
        user_message = ChatMessage(
            session=session.id,
            sender=ObjectId("000000000000000000000000"),  # System sender (placeholder)
            role="user",
            content=initial_message_content,
        )

        # Add request message for title generation
        request_message = ChatMessage(
            session=session.id,
            sender=ObjectId("000000000000000000000000"),  # System sender
            role="user",
            content="Come up with a title for this session based on the user's message.",
        )

        # Build message list
        messages = [system_message, user_message, request_message]

        # Create LLM context
        llm_context = LLMContext(
            messages=messages,
            tools={},  # No tools needed for title generation
            config=LLMConfig(model="gpt-4o-mini", response_format=TitleResponse),
            metadata=LLMContextMetadata(
                session_id=f"{os.getenv('DB')}-{str(session.id)}",
                trace_name="FN_title_session",
                trace_id=str(uuid.uuid4()),
                generation_name="FN_title_session",
                trace_metadata=LLMTraceMetadata(
                    session_id=str(session.id),
                ),
            ),
            enable_tracing=False,
        )

        # Generate title using async_prompt
        result = await async_prompt(llm_context)

        # Parse the response
        if hasattr(result, "content") and result.content:
            try:
                # Try to parse as JSON if response_format was used
                import json

                title_data = json.loads(result.content)
                if isinstance(title_data, dict) and "title" in title_data:
                    # session.title = title_data["title"]
                    session.update(title=title_data["title"])
                else:
                    # Fallback to using content directly
                    # session.title = result.content[:30]  # Limit to 30 chars
                    session.update(title=result.content[:30])
            except (json.JSONDecodeError, TypeError):
                # If JSON parsing fails, use content directly
                # session.title = result.content[:30]  # Limit to 30 chars
                session.update(title=result.content[:30])

            # session.save()

    except Exception as e:
        capture_exception(e)
        traceback.print_exc()
        return<|MERGE_RESOLUTION|>--- conflicted
+++ resolved
@@ -336,16 +336,7 @@
     if pin:
         new_message.pinned = True
     new_message.save()
-<<<<<<< HEAD
-
-=======
-    # No longer storing message IDs on session to avoid race conditions
-    # session.messages.append(new_message.id)
-
-    # session.memory_context.last_activity = datetime.now(timezone.utc)
-    # session.memory_context.messages_since_memory_formation += 1
-    # session.save()
->>>>>>> 4fc16a6a
+
     memory_context = session.memory_context
     memory_context.last_activity = datetime.now(timezone.utc)
     memory_context.messages_since_memory_formation += 1
