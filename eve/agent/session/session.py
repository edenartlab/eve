import asyncio
import json
import os
import random
import re
import traceback
from fastapi import BackgroundTasks
import pytz
from typing import List, Optional, Dict
import uuid
from datetime import datetime
from bson import ObjectId
from sentry_sdk import capture_exception
from eve.eden_utils import dumps_json
from eve.agent.agent import Agent
from eve.tool import Tool
from eve.mongo import get_collection
from eve.models import Model
from eve.agent.session.models import (
    ActorSelectionMethod,
    ChatMessage,
    ChatMessageObservability,
    LLMTraceMetadata,
    PromptSessionContext,
    Session,
    SessionUpdate,
    ToolCall,
    UpdateType,
)
from eve.agent.session.session_llm import (
    LLMContext,
    async_prompt,
    async_prompt_stream,
)
from eve.agent.session.models import LLMContextMetadata
from eve.api.errors import handle_errors
from eve.api.helpers import emit_update
from eve.agent.session.models import LLMConfig
from eve.agent.session.session_prompts import (
    system_template,
    model_template,
)


class SessionCancelledException(Exception):
    """Exception raised when a session is cancelled via Ably signal."""

    pass


def check_session_budget(session: Session):
    if session.budget:
        if session.budget.token_budget:
            if session.budget.tokens_spent >= session.budget.token_budget:
                raise ValueError("Session token budget exceeded")
        if session.budget.manna_budget:
            if session.budget.manna_spent >= session.budget.manna_budget:
                raise ValueError("Session manna budget exceeded")
        if session.budget.turn_budget:
            if session.budget.turns_spent >= session.budget.turn_budget:
                raise ValueError("Session turn budget exceeded")


def update_session_budget(
    session: Session,
    tokens_spent: Optional[int] = None,
    manna_spent: Optional[float] = None,
    turns_spent: Optional[int] = None,
):
    if session.budget:
        if tokens_spent:
            session.budget.tokens_spent += tokens_spent
        if manna_spent:
            session.budget.manna_spent += manna_spent
        if turns_spent:
            session.budget.turns_spent += turns_spent


def validate_prompt_session(session: Session, context: PromptSessionContext):
    if session.status == "archived":
        raise ValueError("Session is archived")
    has_budget = session.budget and (
        session.budget.token_budget
        or session.budget.manna_budget
        or session.budget.turn_budget
    )
    if (
        session.autonomy_settings
        and session.autonomy_settings.auto_reply
        and not has_budget
    ):
        raise ValueError("Session cannot have auto-reply enabled without a set budget")
    if has_budget:
        check_session_budget(session)


def determine_actor_from_actor_selection_method(session: Session) -> Optional[Agent]:
    selection_method = session.autonomy_settings.actor_selection_method
    if (
        session.autonomy_settings.actor_selection_method
        == ActorSelectionMethod.RANDOM_EXCLUDE_LAST
    ):
        if not session.last_actor_id:
            return random.choice(session.agents)
        last_actor_id = session.last_actor_id
        eligible_actors = [
            agent_id for agent_id in session.agents if agent_id != last_actor_id
        ]
        return random.choice(eligible_actors)
    elif selection_method == ActorSelectionMethod.RANDOM:
        return random.choice(session.agents)
    else:
        raise ValueError(f"Invalid actor selection method: {selection_method}")


<<<<<<< HEAD
async def determine_actors(
    session: Session, context: PromptSessionContext
) -> List[Agent]:
    print("***debug*** context: ", context)
    actor_ids = []

    if context.actor_agent_ids:
        # Multiple actors specified in the context
        for actor_agent_id in context.actor_agent_ids:
            requested_actor = ObjectId(actor_agent_id)
            actor_ids.append(requested_actor)
    elif context.actor_agent_id:
        # Single actor specified in the context (backwards compatibility)
=======
async def determine_actor(
    session: Session, context: PromptSessionContext, agents: List[Agent]
) -> Optional[Agent]:
    actor_id = None
    if context.actor_agent_id:
        # Default to the actor specified in the context if passed
>>>>>>> a3f8bd34
        requested_actor = ObjectId(context.actor_agent_id)
        if requested_actor in session.agents:
            actor_ids.append(requested_actor)
        else:
            raise ValueError(f"Actor @{context.actor_agent_id} not found in session")
    elif session.autonomy_settings and session.autonomy_settings.auto_reply:
        actor_id = determine_actor_from_actor_selection_method(session)
<<<<<<< HEAD
        actor_ids.append(actor_id)
    elif len(session.agents) > 1:
        mentions = parse_mentions(context.message.content)
        if len(mentions) > 0:
            for mention in mentions:
                for agent_id in session.agents:
                    agent = Agent.from_mongo(agent_id)
                    if agent.username == mention:
                        actor_ids.append(agent_id)
                        break
            if not actor_ids:
                raise ValueError("No mentioned agents found in session")
        else:
            # No mentions, no specific actor - could potentially use all agents
            # For now, return empty list to maintain backwards compatibility
            pass
    elif len(session.agents) == 1:
        actor_ids.append(session.agents[0])

    if not actor_ids:
        # TODO: do something more graceful than returning empty list if no actors are determined
        return []
=======
    elif len(session.agents) == 1:
        actor_id = session.agents[0]
    elif len(session.agents) > 1:
        mentions, force_mentions = [], []
        for agent in agents:
            # Force mentions: @name or @username
            force_pattern = rf"\b@(?:{re.escape(agent.username)}|{re.escape(agent.name)})\b"
            if re.search(force_pattern, context.message.content, re.IGNORECASE):
                force_mentions.append(agent)
            
            # Regular mentions: name or username as whole words
            regular_pattern = rf"\b(?:{re.escape(agent.username)}|{re.escape(agent.name)})\b"
            if re.search(regular_pattern, context.message.content, re.IGNORECASE):
                mentions.append(agent)
        if len(force_mentions) == 1:
            actor_id = force_mentions[0].id
        elif len(force_mentions) > 1:
            actor_id = random.choice(force_mentions).id
        elif len(mentions) == 1:
            actor_id = mentions[0].id
        elif len(mentions) > 1:
            actor_id = random.choice(mentions).id


    if not actor_id:
        # TODO: governor/dispatcher here
        actor_id = random.choice(session.agents)
>>>>>>> a3f8bd34

    actors = []
    for actor_id in actor_ids:
        actor = Agent.from_mongo(actor_id)
        actors.append(actor)

    # Update last_actor_id to the first actor for backwards compatibility
    if actors:
        session.last_actor_id = actors[0].id
        session.save()

    return actors


def select_messages(session: Session, selection_limit: int = 25):
    messages = ChatMessage.get_collection()
    selected_messages = list(
        messages.find({"session": session.id, "role": {"$ne": "eden"}})
        .sort("createdAt", -1)
        .limit(selection_limit)
    )
    selected_messages.reverse()
    selected_messages = [ChatMessage(**msg) for msg in selected_messages]
    # Filter out cancelled tool calls from the messages
    selected_messages = [msg.filter_cancelled_tool_calls() for msg in selected_messages]
    return selected_messages


def convert_message_roles(messages: List[ChatMessage], actor_id: ObjectId):
    """
    Re-assembles messages from perspective of actor (assistant) and everyone else (user)
    """
    
    for message in messages:
        print("sender", message.sender, "role", message.role)

    messages = [
        message.as_assistant_message()
        if message.sender == actor_id
        else message.as_user_message()
        for message in messages
    ]

    return messages


def build_system_message(session: Session, actor: Agent, context: PromptSessionContext):
    # Get text describing models
    if actor.models:
        models_collection = get_collection(Model.collection_name)
        loras_dict = {m["lora"]: m for m in actor.models}
        lora_docs = models_collection.find(
            {"_id": {"$in": list(loras_dict.keys())}, "deleted": {"$ne": True}}
        )
        lora_docs = list(lora_docs or [])
        for doc in lora_docs:
            doc["use_when"] = loras_dict[ObjectId(doc["_id"])].get("use_when", "This is your default Lora model")
        loras = "\n".join(model_template.render(doc) for doc in lora_docs or [])
    else:
        loras = ""

    content = system_template.render(
        name=actor.name,
        current_date_time=datetime.now(pytz.utc).strftime("%Y-%m-%d %H:%M:%S"),
        persona=actor.persona,
        scenario=session.scenario,
        loras=loras,
        voice=actor.voice,
    )

    return ChatMessage(
        session=session.id, sender=ObjectId(actor.id), role="system", content=content
    )


def add_user_message(session: Session, context: PromptSessionContext):
    new_message = ChatMessage(
        session=session.id,
        sender=ObjectId(context.initiating_user_id),
        role="user",
        content=context.message.content,
    )
    new_message.save()
    session.messages.append(new_message.id)
    session.save()
    return new_message


async def build_llm_context(
    session: Session, actor: Agent, context: PromptSessionContext
):
    tools = actor.get_tools(cache=True, auth_user=context.initiating_user_id)
    
    # pass custom tools
    if context.custom_tools:
        tools.update(context.custom_tools)
        tools = {tool: tools[tool] for tool in tools if tool in context.custom_tools}

    # set voice default if tools include elevenlabs
    if actor.voice and "elevenlabs" in tools.keys():
        tools["elevenlabs"] = Tool.from_raw_yaml({
            "parent_tool": "elevenlabs", 
            "parameters": {"voice": {"default": actor.voice}}}
        )

    # if models
    if actor.models:
        models_collection = get_collection(Model.collection_name)
        loras_dict = {m["lora"]: m for m in actor.models}
        lora_docs = models_collection.find(
            {"_id": {"$in": list(loras_dict.keys())}, "deleted": {"$ne": True}}
        )
        lora_docs = list(lora_docs or [])

    # build messages
    system_message = build_system_message(session, actor, context)
    messages = [system_message]
    messages.extend(select_messages(session))
    messages = convert_message_roles(messages, actor.id)
    
    if context.initiating_user_id:
        new_message = add_user_message(session, context)
        messages.append(new_message)

    return LLMContext(
        messages=messages,
        tools=tools,
        config=context.llm_config or LLMConfig(),
        metadata=LLMContextMetadata(
            # for observability purposes. not same as session.id
            session_id=f"{os.getenv('DB')}-{str(context.session.id)}",
            trace_name="prompt_session",
            trace_id=str(uuid.uuid4()),
            generation_name="prompt_session",
            trace_metadata=LLMTraceMetadata(
                user_id=str(context.initiating_user_id)
                if context.initiating_user_id
                else None,
                agent_id=str(actor.id),
                session_id=str(context.session.id),
            ),
        ),
    )


async def async_run_tool_call_with_cancellation(
    llm_context: LLMContext,
    tool_call: ToolCall,
    user_id: Optional[str] = None,
    agent_id: Optional[str] = None,
    public: bool = True,
    is_client_platform: bool = False,
    cancellation_event: asyncio.Event = None,
):
    """
    Cancellation-aware version of async_run_tool_call that can be interrupted
    """
    tool = llm_context.tools[tool_call.tool]

    # Start the task
    task = await tool.async_start_task(
        user_id=user_id,
        agent_id=agent_id,
        args=tool_call.args,
        mock=False,
        public=public,
        is_client_platform=is_client_platform,
    )

    # If no cancellation event, fall back to normal behavior
    if not cancellation_event:
        result = await tool.async_wait(task)
    else:
        # Race between task completion and cancellation
        wait_task = asyncio.create_task(tool.async_wait(task))

        try:
            # Wait for either task completion or cancellation
            done, pending = await asyncio.wait(
                [wait_task, asyncio.create_task(cancellation_event.wait())],
                return_when=asyncio.FIRST_COMPLETED,
            )

            # Cancel any pending tasks
            for task_obj in pending:
                task_obj.cancel()
                try:
                    await task_obj
                except asyncio.CancelledError:
                    pass

            # Check if cancellation happened first
            if cancellation_event.is_set():
                # Try to cancel the task
                try:
                    await tool.async_cancel(task)
                except Exception as e:
                    print(f"Failed to cancel task {task.id}: {e}")

                return {"status": "cancelled", "error": "Task cancelled by user"}
            else:
                # Task completed normally
                result = wait_task.result()

        except Exception as e:
            # If anything goes wrong, try to cancel the task
            try:
                if not wait_task.done():
                    wait_task.cancel()
                    await tool.async_cancel(task)
            except:
                pass
            raise e

    # Add task.cost and task.id to the result object
    if isinstance(result, dict):
        result["cost"] = getattr(task, "cost", None)
        result["task"] = getattr(task, "id", None)

    return result


async def process_tool_call(
    session: Session,
    assistant_message: ChatMessage,
    llm_context: LLMContext,
    tool_call: ToolCall,
    tool_call_index: int,
    cancellation_event: asyncio.Event = None,
    is_client_platform: bool = False,
):
    # Update the tool call status to running
    tool_call.status = "running"

    # Update assistant message
    if assistant_message.tool_calls and tool_call_index < len(
        assistant_message.tool_calls
    ):
        assistant_message.tool_calls[tool_call_index].status = "running"
        try:
            # Force save with direct MongoDB update
            from eve.mongo import get_collection

            messages_collection = get_collection("messages")
            result = messages_collection.update_one(
                {"_id": assistant_message.id},
                {"$set": {f"tool_calls.{tool_call_index}.status": "running"}},
            )
        except Exception as e:
            print(f"Failed to update tool status to running: {e}")
            # Try regular save as fallback
            assistant_message.save()

    try:
        # Check for cancellation before starting tool execution
        if cancellation_event and cancellation_event.is_set():
            tool_call.status = "cancelled"
            if assistant_message.tool_calls and tool_call_index < len(
                assistant_message.tool_calls
            ):
                assistant_message.tool_calls[tool_call_index].status = "cancelled"
                try:
                    # Force save with direct MongoDB update
                    from eve.mongo import get_collection

                    messages_collection = get_collection("messages")
                    result = messages_collection.update_one(
                        {"_id": assistant_message.id},
                        {"$set": {f"tool_calls.{tool_call_index}.status": "cancelled"}},
                    )
                    print(
                        f"Direct MongoDB update for tool {tool_call_index}: {result.modified_count} modified"
                    )
                except Exception as e:
                    assistant_message.save()
            return SessionUpdate(
                type=UpdateType.TOOL_CANCELLED,
                tool_name=tool_call.tool,
                tool_index=tool_call_index,
                result={"status": "cancelled"},
            )

        # Use cancellation-aware tool execution
        result = await async_run_tool_call_with_cancellation(
            llm_context,
            tool_call,
            user_id=llm_context.metadata.trace_metadata.user_id
            or llm_context.metadata.trace_metadata.agent_id,
            agent_id=llm_context.metadata.trace_metadata.agent_id,
            cancellation_event=cancellation_event,
            is_client_platform=is_client_platform,
        )

        # Check for cancellation after tool execution completes
        if cancellation_event and cancellation_event.is_set():
            tool_call.status = "cancelled"
            if assistant_message.tool_calls and tool_call_index < len(
                assistant_message.tool_calls
            ):
                assistant_message.tool_calls[tool_call_index].status = "cancelled"
                try:
                    # Force save with direct MongoDB update
                    from eve.mongo import get_collection

                    messages_collection = get_collection("messages")
                    result = messages_collection.update_one(
                        {"_id": assistant_message.id},
                        {"$set": {f"tool_calls.{tool_call_index}.status": "cancelled"}},
                    )
                except Exception as e:
                    print(f"Direct update failed, trying regular save: {e}")
                    assistant_message.save()
            return SessionUpdate(
                type=UpdateType.TOOL_CANCELLED,
                tool_name=tool_call.tool,
                tool_index=tool_call_index,
                result={"status": "cancelled"},
            )

        # Update the original tool call with result
        if result["status"] == "completed":
            tool_call.status = "completed"
            # Extract the actual tool result based on the known structure
            # result["result"] contains the list of result objects
            tool_result = result.get("result", [])

            tool_call.result = tool_result
            if assistant_message.tool_calls and tool_call_index < len(
                assistant_message.tool_calls
            ):
                assistant_message.tool_calls[tool_call_index].status = "completed"
                assistant_message.tool_calls[tool_call_index].result = tool_result
                assistant_message.tool_calls[tool_call_index].cost = result.get(
                    "cost", 0
                )
                assistant_message.tool_calls[tool_call_index].task = result.get("task")
                assistant_message.observability = ChatMessageObservability(
                    session_id=llm_context.metadata.session_id,
                    trace_id=llm_context.metadata.trace_id,
                    tokens_spent=0,
                )
                assistant_message.save()

            update_session_budget(session, manna_spent=result.get("cost", 0))
            session.save()

            return SessionUpdate(
                type=UpdateType.TOOL_COMPLETE,
                tool_name=tool_call.tool,
                tool_index=tool_call_index,
                result=result,
            )
        else:
            tool_call.status = "failed"
            tool_call.error = result.get("error")
            if assistant_message.tool_calls and tool_call_index < len(
                assistant_message.tool_calls
            ):
                assistant_message.tool_calls[tool_call_index].status = "failed"
                assistant_message.tool_calls[tool_call_index].error = result.get(
                    "error"
                )
                assistant_message.save()

            return SessionUpdate(
                type=UpdateType.ERROR,
                tool_name=tool_call.tool,
                tool_index=tool_call_index,
                error=result.get("error"),
            )
    except Exception as e:
        capture_exception(e)
        traceback.print_exc()

        # Update the original tool call with error
        tool_call.status = "failed"
        tool_call.error = str(e)
        if assistant_message.tool_calls and tool_call_index < len(
            assistant_message.tool_calls
        ):
            assistant_message.tool_calls[tool_call_index].status = "failed"
            assistant_message.tool_calls[tool_call_index].error = str(e)
            assistant_message.save()

        return SessionUpdate(
            type=UpdateType.ERROR,
            tool_name=tool_call.tool,
            tool_index=tool_call_index,
            error=str(e),
        )


async def process_tool_calls(
    session: Session,
    assistant_message: ChatMessage,
    llm_context: LLMContext,
    cancellation_event: asyncio.Event = None,
    is_client_platform: bool = False,
):
    tool_calls = assistant_message.tool_calls
    for b in range(0, len(tool_calls), 4):
        batch = enumerate(tool_calls[b : b + 4])
        tasks = [
            process_tool_call(
                session,
                assistant_message,
                llm_context,
                tool_call,
                b + idx,
                cancellation_event,
                is_client_platform,
            )
            for idx, tool_call in batch
        ]

    results = await asyncio.gather(*tasks, return_exceptions=False)
    for result in results:
        yield result


async def async_prompt_session(
    session: Session,
    llm_context: LLMContext,
    actor: Agent,
    stream: bool = False,
    is_client_platform: bool = False,
):
    # Set up cancellation handling via Ably
    cancellation_event = asyncio.Event()
    ably_client = None

    try:
        from ably import AblyRealtime

        ably_client = AblyRealtime(os.getenv("ABLY_SUBSCRIBER_KEY"))
        channel_name = f"{os.getenv('DB')}-session-cancel-{session.id}"
        channel = ably_client.channels.get(channel_name)

        async def cancellation_handler(message):
            """Handle cancellation messages from Ably."""
            try:
                data = message.data
                if isinstance(data, dict) and data.get("session_id") == str(session.id):
                    cancellation_event.set()
            except Exception as e:
                print(f"Error in cancellation handler: {e}")

        await channel.subscribe("cancel", cancellation_handler)

    except Exception as e:
        print(f"Failed to setup Ably cancellation for session {session.id}: {e}")
        # Continue without cancellation support if Ably fails

    async def prompt_session_generator():
        """Generator function that yields session updates and can be cancelled."""
        yield SessionUpdate(
            type=UpdateType.START_PROMPT,
            agent={
                "_id": str(actor.id),
                "username": actor.username,
                "name": actor.name,
                "userImage": actor.userImage,
            }
            if actor
            else None,
        )

        prompt_session_finished = False
        tokens_spent = 0

        while not prompt_session_finished:
            # Check for cancellation before each iteration
            if cancellation_event.is_set():
                raise SessionCancelledException("Session cancelled by user")

            if stream:
                # For streaming, we need to collect the content as it comes in
                content = ""
                tool_calls_dict = {}  # Track tool calls by index to accumulate arguments
                stop_reason = None
                tokens_spent = 0  # Initialize tokens_spent for streaming

                async for chunk in async_prompt_stream(llm_context):
                    # Check for cancellation during streaming
                    if cancellation_event.is_set():
                        raise SessionCancelledException("Session cancelled by user")

                    if hasattr(chunk, "choices") and chunk.choices:
                        choice = chunk.choices[0]
                        # Only yield content tokens, not tool call chunks
                        if choice.delta and choice.delta.content:
                            content += choice.delta.content
                            yield SessionUpdate(
                                type=UpdateType.ASSISTANT_TOKEN,
                                text=choice.delta.content,
                            )
                        # Process tool calls silently (don't yield anything)
                        if choice.delta and choice.delta.tool_calls:
                            for tc in choice.delta.tool_calls:
                                if tc.index not in tool_calls_dict:
                                    tool_calls_dict[tc.index] = {
                                        "id": tc.id,
                                        "name": tc.function.name
                                        if tc.function
                                        else None,
                                        "arguments": "",
                                    }
                                if tc.function and tc.function.arguments:
                                    tool_calls_dict[tc.index]["arguments"] += (
                                        tc.function.arguments
                                    )
                        if choice.finish_reason:
                            stop_reason = choice.finish_reason

                    # Capture token usage from streaming response
                    if hasattr(chunk, "usage") and chunk.usage:
                        tokens_spent = chunk.usage.total_tokens

                # Convert accumulated tool calls to ToolCall objects
                tool_calls = None
                if tool_calls_dict:
                    tool_calls = []
                    for idx in sorted(tool_calls_dict.keys()):
                        tc_data = tool_calls_dict[idx]
                        try:
                            args = (
                                json.loads(tc_data["arguments"])
                                if tc_data["arguments"]
                                else {}
                            )
                        except json.JSONDecodeError:
                            args = {}

                        tool_calls.append(
                            ToolCall(
                                id=tc_data["id"],
                                tool=tc_data["name"],
                                args=args,
                                status="pending",
                            )
                        )

                # Create the final assistant message
                assistant_message = ChatMessage(
                    session=session.id,
                    sender=ObjectId(llm_context.metadata.trace_metadata.agent_id),
                    role="assistant",
                    content=content,
                    tool_calls=tool_calls,
                    observability=ChatMessageObservability(
                        session_id=llm_context.metadata.session_id,
                        trace_id=llm_context.metadata.trace_id,
                        tokens_spent=tokens_spent,
                    ),
                )
            else:
                # Non-streaming path
                response = await async_prompt(llm_context)
                assistant_message = ChatMessage(
                    session=session.id,
                    sender=ObjectId(llm_context.metadata.trace_metadata.agent_id),
                    role="assistant",
                    content=response.content,
                    tool_calls=response.tool_calls,
                    observability=ChatMessageObservability(
                        session_id=llm_context.metadata.session_id,
                        trace_id=llm_context.metadata.trace_id,
                        tokens_spent=response.tokens_spent,
                    ),
                )
                stop_reason = response.stop
                tokens_spent = response.tokens_spent

            assistant_message.save()
            session.messages.append(assistant_message.id)
            update_session_budget(session, tokens_spent=tokens_spent, turns_spent=1)
            session.save()
            llm_context.messages.append(assistant_message)
            yield SessionUpdate(
                type=UpdateType.ASSISTANT_MESSAGE, message=assistant_message
            )

            if assistant_message.tool_calls:
                async for update in process_tool_calls(
                    session,
                    assistant_message,
                    llm_context,
                    cancellation_event,
                    is_client_platform,
                ):
                    # Check for cancellation during tool execution
                    if cancellation_event.is_set():
                        raise SessionCancelledException("Session cancelled by user")
                    yield update

            if stop_reason == "stop":
                prompt_session_finished = True

        yield SessionUpdate(type=UpdateType.END_PROMPT)

    try:
        # Run the prompt session generator, checking for cancellation
        async for update in prompt_session_generator():
            yield update

    except SessionCancelledException:
        # Handle graceful cancellation
        try:
            # 1. Mark any unfinished tool calls as cancelled
            last_message = None
            if session.messages:
                last_message_id = session.messages[-1]
                last_message = ChatMessage.from_mongo(last_message_id)

                if last_message and last_message.tool_calls:
                    for idx, tool_call in enumerate(last_message.tool_calls):
                        if tool_call.status in ["pending", "running"]:
                            tool_call.status = "cancelled"
                            # Yield cancellation update for each tool call
                            yield SessionUpdate(
                                type=UpdateType.TOOL_CANCELLED,
                                tool_name=tool_call.tool,
                                tool_index=idx,
                                result={"status": "cancelled"},
                            )

                    # Force save by updating the entire tool_calls array
                    try:
                        # Save using direct MongoDB update to ensure the change persists
                        from eve.mongo import get_collection

                        messages_collection = get_collection("messages")
                        result = messages_collection.update_one(
                            {"_id": last_message.id},
                            {
                                "$set": {
                                    "tool_calls": [
                                        tc.model_dump()
                                        for tc in last_message.tool_calls
                                    ]
                                }
                            },
                        )
                    except Exception as e:
                        last_message.markModified("tool_calls")
                        last_message.save()

            # 2. Add system message indicating cancellation
            cancel_message = ChatMessage(
                session=session.id,
                sender=ObjectId("000000000000000000000000"),  # System sender
                role="system",
                content="Response cancelled by user",
            )
            cancel_message.save()
            session.messages.append(cancel_message.id)
            session.save()

            # 3. Yield final updates
            yield SessionUpdate(
                type=UpdateType.ASSISTANT_MESSAGE, message=cancel_message
            )
            yield SessionUpdate(type=UpdateType.END_PROMPT)

        except Exception as e:
            print(f"Error during session cancellation cleanup: {e}")
            yield SessionUpdate(type=UpdateType.END_PROMPT)

    finally:
        # Clean up Ably subscription
        if ably_client:
            try:
                await ably_client.close()
            except Exception as e:
                print(f"Error closing Ably client: {e}")


def format_session_update(update: SessionUpdate, context: PromptSessionContext) -> dict:
    """Convert SessionUpdate to the format expected by handlers"""
    data = {
        "type": update.type.value,
        "update_config": context.update_config.model_dump()
        if context.update_config
        else None,
    }

    if update.type == UpdateType.START_PROMPT:
        if update.agent:
            data["agent"] = update.agent
        # Include session_id in start_prompt event for frontend to capture
        data["session_id"] = str(context.session.id)
    elif update.type == UpdateType.ASSISTANT_TOKEN:
        data["text"] = update.text
    elif update.type == UpdateType.ASSISTANT_MESSAGE:
        data["content"] = update.message.content
        if update.message.tool_calls:
            data["tool_calls"] = [
                dumps_json(tc.model_dump()) for tc in update.message.tool_calls
            ]
    elif update.type == UpdateType.TOOL_COMPLETE:
        data["tool"] = update.tool_name
        data["result"] = dumps_json(update.result)
    elif update.type == UpdateType.TOOL_CANCELLED:
        data["tool"] = update.tool_name
        data["tool_index"] = update.tool_index
        data["result"] = dumps_json(update.result)
    elif update.type == UpdateType.ERROR:
        data["error"] = update.error if hasattr(update, "error") else None
    elif update.type == UpdateType.END_PROMPT:
        pass

    return data


async def _run_prompt_session_internal(
    context: PromptSessionContext,
    background_tasks: BackgroundTasks,
    stream: bool = False,
):
    """Internal function that handles both streaming and non-streaming"""
    session = context.session
    validate_prompt_session(session, context)
<<<<<<< HEAD
    actors = await determine_actors(session, context)
    is_client_platform = context.update_config is not None
=======
    agents = [Agent.from_mongo(agent_id) for agent_id in session.agents]
    actor = await determine_actor(session, context, agents)
    llm_context = await build_llm_context(session, actor, context)
>>>>>>> a3f8bd34

    if not actors:
        return

    print("***debug*** actors: ", actors)
    # For single actor, maintain backwards compatibility
    if len(actors) == 1:
        actor = actors[0]
        llm_context = await build_llm_context(session, actor, context)
        async for update in async_prompt_session(
            session,
            llm_context,
            actor,
            stream=stream,
            is_client_platform=is_client_platform,
        ):
            yield format_session_update(update, context)
    else:
        # Multiple actors - run them in parallel
        async def run_actor_session(actor: Agent):
            actor_updates = []
            llm_context = await build_llm_context(session, actor, context)
            async for update in async_prompt_session(
                session,
                llm_context,
                actor,
                stream=stream,
                is_client_platform=is_client_platform,
            ):
                actor_updates.append(format_session_update(update, context))
            return actor_updates

        # Run all actors in parallel
        tasks = [run_actor_session(actor) for actor in actors]
        results = await asyncio.gather(*tasks, return_exceptions=True)

        # Yield updates from all actors in the order they complete
        for result in results:
            if isinstance(result, Exception):
                yield {
                    "type": UpdateType.ERROR.value,
                    "error": str(result),
                    "update_config": context.update_config.model_dump()
                    if context.update_config
                    else None,
                }
            else:
                for update in result:
                    yield update

    # Only queue auto-reply after all actors have completed
    if session.autonomy_settings and session.autonomy_settings.auto_reply:
        background_tasks.add_task(
            _queue_session_action_fastify_background_task, session
        )


async def run_prompt_session_stream(
    context: PromptSessionContext, background_tasks: BackgroundTasks
):
    try:
        async for data in _run_prompt_session_internal(
            context, background_tasks, stream=True
        ):
            yield data
    except Exception as e:
        traceback.print_exc()
        yield {
            "type": UpdateType.ERROR.value,
            "error": str(e),
            "update_config": context.update_config.model_dump()
            if context.update_config
            else None,
        }


@handle_errors
async def run_prompt_session(
    context: PromptSessionContext, background_tasks: BackgroundTasks
):
    async for data in _run_prompt_session_internal(
        context, background_tasks, stream=False
    ):
        await emit_update(context.update_config, data)


async def _queue_session_action_fastify_background_task(session: Session):
    import httpx

    if session.autonomy_settings:
        await asyncio.sleep(session.autonomy_settings.reply_interval)

    url = f"{os.getenv('EDEN_API_URL')}/sessions/prompt"
    payload = {"session_id": str(session.id)}
    headers = {"Authorization": f"Bearer {os.getenv('EDEN_ADMIN_KEY')}"}

    try:
        async with httpx.AsyncClient() as client:
            response = await client.post(url, headers=headers, json=payload)
            response.raise_for_status()
    except Exception as e:
        print("HTTP request failed:", str(e))
        capture_exception(e)


async def async_title_session(
    session: Session, initial_message_content: str, metadata: Optional[Dict] = None
):
    """
    Generate a title for a session based on the initial message content
    """

    from pydantic import BaseModel, Field

    class TitleResponse(BaseModel):
        """A title for a session of chat messages. It must entice a user to click on the session when they are interested in the subject."""

        title: str = Field(
            description="a phrase of 2-5 words (or up to 30 characters) that conveys the subject of the chat session. It should be concise and terse, and not include any special characters or punctuation."
        )

    try:
        if not initial_message_content:
            # If no message content, return without setting a title
            return

        # Add a system message and the initial user message for title generation
        system_message = ChatMessage(
            session=session.id,
            sender=ObjectId("000000000000000000000000"),  # System sender
            role="system",
            content="You are an expert at creating concise titles for chat sessions.",
        )

        # Add the initial user message
        user_message = ChatMessage(
            session=session.id,
            sender=ObjectId("000000000000000000000000"),  # System sender (placeholder)
            role="user",
            content=initial_message_content,
        )

        # Add request message for title generation
        request_message = ChatMessage(
            session=session.id,
            sender=ObjectId("000000000000000000000000"),  # System sender
            role="user",
            content="Come up with a title for this session based on the user's message.",
        )

        # Build message list
        messages = [system_message, user_message, request_message]

        # Create LLM context
        llm_context = LLMContext(
            messages=messages,
            tools={},  # No tools needed for title generation
            config=LLMConfig(model="gpt-4o-mini", response_format=TitleResponse),
            metadata=LLMContextMetadata(
                session_id=f"{os.getenv('DB')}-{str(session.id)}",
                trace_name="FN_title_session",
                trace_id=str(uuid.uuid4()),
                generation_name="FN_title_session",
                trace_metadata=LLMTraceMetadata(
                    session_id=str(session.id),
                ),
            ),
        )

        # Generate title using async_prompt
        result = await async_prompt(llm_context)

        # Parse the response
        if hasattr(result, "content") and result.content:
            try:
                # Try to parse as JSON if response_format was used
                import json

                title_data = json.loads(result.content)
                if isinstance(title_data, dict) and "title" in title_data:
                    session.title = title_data["title"]
                else:
                    # Fallback to using content directly
                    session.title = result.content[:30]  # Limit to 30 chars
            except (json.JSONDecodeError, TypeError):
                # If JSON parsing fails, use content directly
                session.title = result.content[:30]  # Limit to 30 chars

            session.save()

    except Exception as e:
        capture_exception(e)
        traceback.print_exc()
        return


def title_session(
    session: Session, initial_message_content: str, metadata: Optional[Dict] = None
):
    """Synchronous wrapper for async_title_session"""
    return asyncio.run(async_title_session(session, initial_message_content))<|MERGE_RESOLUTION|>--- conflicted
+++ resolved
@@ -113,7 +113,10 @@
         raise ValueError(f"Invalid actor selection method: {selection_method}")
 
 
-<<<<<<< HEAD
+def parse_mentions(content: str) -> List[str]:
+    return re.findall(r"@(\w+)", content)
+
+
 async def determine_actors(
     session: Session, context: PromptSessionContext
 ) -> List[Agent]:
@@ -127,14 +130,6 @@
             actor_ids.append(requested_actor)
     elif context.actor_agent_id:
         # Single actor specified in the context (backwards compatibility)
-=======
-async def determine_actor(
-    session: Session, context: PromptSessionContext, agents: List[Agent]
-) -> Optional[Agent]:
-    actor_id = None
-    if context.actor_agent_id:
-        # Default to the actor specified in the context if passed
->>>>>>> a3f8bd34
         requested_actor = ObjectId(context.actor_agent_id)
         if requested_actor in session.agents:
             actor_ids.append(requested_actor)
@@ -142,7 +137,6 @@
             raise ValueError(f"Actor @{context.actor_agent_id} not found in session")
     elif session.autonomy_settings and session.autonomy_settings.auto_reply:
         actor_id = determine_actor_from_actor_selection_method(session)
-<<<<<<< HEAD
         actor_ids.append(actor_id)
     elif len(session.agents) > 1:
         mentions = parse_mentions(context.message.content)
@@ -165,35 +159,6 @@
     if not actor_ids:
         # TODO: do something more graceful than returning empty list if no actors are determined
         return []
-=======
-    elif len(session.agents) == 1:
-        actor_id = session.agents[0]
-    elif len(session.agents) > 1:
-        mentions, force_mentions = [], []
-        for agent in agents:
-            # Force mentions: @name or @username
-            force_pattern = rf"\b@(?:{re.escape(agent.username)}|{re.escape(agent.name)})\b"
-            if re.search(force_pattern, context.message.content, re.IGNORECASE):
-                force_mentions.append(agent)
-            
-            # Regular mentions: name or username as whole words
-            regular_pattern = rf"\b(?:{re.escape(agent.username)}|{re.escape(agent.name)})\b"
-            if re.search(regular_pattern, context.message.content, re.IGNORECASE):
-                mentions.append(agent)
-        if len(force_mentions) == 1:
-            actor_id = force_mentions[0].id
-        elif len(force_mentions) > 1:
-            actor_id = random.choice(force_mentions).id
-        elif len(mentions) == 1:
-            actor_id = mentions[0].id
-        elif len(mentions) > 1:
-            actor_id = random.choice(mentions).id
-
-
-    if not actor_id:
-        # TODO: governor/dispatcher here
-        actor_id = random.choice(session.agents)
->>>>>>> a3f8bd34
 
     actors = []
     for actor_id in actor_ids:
@@ -226,7 +191,7 @@
     """
     Re-assembles messages from perspective of actor (assistant) and everyone else (user)
     """
-    
+
     for message in messages:
         print("sender", message.sender, "role", message.role)
 
@@ -250,7 +215,9 @@
         )
         lora_docs = list(lora_docs or [])
         for doc in lora_docs:
-            doc["use_when"] = loras_dict[ObjectId(doc["_id"])].get("use_when", "This is your default Lora model")
+            doc["use_when"] = loras_dict[ObjectId(doc["_id"])].get(
+                "use_when", "This is your default Lora model"
+            )
         loras = "\n".join(model_template.render(doc) for doc in lora_docs or [])
     else:
         loras = ""
@@ -286,7 +253,7 @@
     session: Session, actor: Agent, context: PromptSessionContext
 ):
     tools = actor.get_tools(cache=True, auth_user=context.initiating_user_id)
-    
+
     # pass custom tools
     if context.custom_tools:
         tools.update(context.custom_tools)
@@ -294,9 +261,11 @@
 
     # set voice default if tools include elevenlabs
     if actor.voice and "elevenlabs" in tools.keys():
-        tools["elevenlabs"] = Tool.from_raw_yaml({
-            "parent_tool": "elevenlabs", 
-            "parameters": {"voice": {"default": actor.voice}}}
+        tools["elevenlabs"] = Tool.from_raw_yaml(
+            {
+                "parent_tool": "elevenlabs",
+                "parameters": {"voice": {"default": actor.voice}},
+            }
         )
 
     # if models
@@ -313,7 +282,7 @@
     messages = [system_message]
     messages.extend(select_messages(session))
     messages = convert_message_roles(messages, actor.id)
-    
+
     if context.initiating_user_id:
         new_message = add_user_message(session, context)
         messages.append(new_message)
@@ -467,7 +436,7 @@
                     print(
                         f"Direct MongoDB update for tool {tool_call_index}: {result.modified_count} modified"
                     )
-                except Exception as e:
+                except Exception:
                     assistant_message.save()
             return SessionUpdate(
                 type=UpdateType.TOOL_CANCELLED,
@@ -826,7 +795,7 @@
                         from eve.mongo import get_collection
 
                         messages_collection = get_collection("messages")
-                        result = messages_collection.update_one(
+                        messages_collection.update_one(
                             {"_id": last_message.id},
                             {
                                 "$set": {
@@ -837,7 +806,7 @@
                                 }
                             },
                         )
-                    except Exception as e:
+                    except Exception:
                         last_message.markModified("tool_calls")
                         last_message.save()
 
@@ -916,14 +885,9 @@
     """Internal function that handles both streaming and non-streaming"""
     session = context.session
     validate_prompt_session(session, context)
-<<<<<<< HEAD
     actors = await determine_actors(session, context)
     is_client_platform = context.update_config is not None
-=======
-    agents = [Agent.from_mongo(agent_id) for agent_id in session.agents]
-    actor = await determine_actor(session, context, agents)
-    llm_context = await build_llm_context(session, actor, context)
->>>>>>> a3f8bd34
+    llm_context = await build_llm_context(session, actors, context)
 
     if not actors:
         return
