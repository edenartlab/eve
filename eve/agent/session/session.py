--- conflicted
+++ resolved
@@ -166,12 +166,8 @@
     selected_messages = list(query)
     selected_messages.reverse()
     selected_messages = [ChatMessage(**msg) for msg in selected_messages]
-<<<<<<< HEAD
-    print("found ", len(selected_messages), "messages")
-=======
     # Filter out cancelled tool calls from the messages
     selected_messages = [msg.filter_cancelled_tool_calls() for msg in selected_messages]
->>>>>>> 4aeb5d77
     return selected_messages
 
 
