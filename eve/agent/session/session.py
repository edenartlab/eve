--- conflicted
+++ resolved
@@ -230,15 +230,11 @@
     if concept_docs:
         concepts = "---\n"
         for c, concept in enumerate(concept_docs):
-<<<<<<< HEAD
             images = [
                 f"{image['image']} :: {image['usage_instructions']}"
                 for image in concept.images
             ]
-=======
-            images = [f"{image['image']} :: {image['usage_instructions']}" for image in concept.images]
->>>>>>> 4ab1bc35
-            image_list = '\n * '.join(images)
+            image_list = "\n * ".join(images)
             concept_string = f"Concept {c + 1}: {concept.name}\nUsage instructions: {concept.usage_instructions}\nImages:\n * {image_list}\n---\n"
             concepts += concept_string
 
