import asyncio
import traceback
import json
import os
import random
import re
from fastapi import BackgroundTasks
import pytz
from typing import List, Optional, Dict
import uuid
from datetime import datetime
from bson import ObjectId
from sentry_sdk import capture_exception
from eve.eden_utils import dumps_json
from eve.agent.agent import Agent
from eve.tool import Tool
from eve.mongo import get_collection
from eve.models import Model
from eve.agent.session.models import (
    ActorSelectionMethod,
    ChatMessage,
    ChatMessageObservability,
    LLMTraceMetadata,
    PromptSessionContext,
    Session,
    SessionUpdate,
    ToolCall,
    UpdateType,
)
from eve.agent.session.session_llm import (
    LLMContext,
    async_prompt,
    async_prompt_stream,
)
from eve.agent.session.models import LLMContextMetadata
from eve.api.errors import handle_errors
from eve.api.helpers import emit_update
from eve.agent.session.models import LLMConfig
from eve.agent.session.session_prompts import (
    system_template,
    model_template,
)
<<<<<<< HEAD
=======
from eve.agent.session.memory import maybe_form_memories, assemble_memory_context
from eve.agent.session.config import get_default_session_llm_config
>>>>>>> e5a76250

from eve.agent.session.memory import maybe_form_memories, assemble_memory_context

class SessionCancelledException(Exception):
    """Exception raised when a session is cancelled via Ably signal."""

    pass


def check_session_budget(session: Session):
    if session.budget:
        if session.budget.token_budget:
            if session.budget.tokens_spent >= session.budget.token_budget:
                raise ValueError("Session token budget exceeded")
        if session.budget.manna_budget:
            if session.budget.manna_spent >= session.budget.manna_budget:
                raise ValueError("Session manna budget exceeded")
        if session.budget.turn_budget:
            if session.budget.turns_spent >= session.budget.turn_budget:
                raise ValueError("Session turn budget exceeded")


def update_session_budget(
    session: Session,
    tokens_spent: Optional[int] = None,
    manna_spent: Optional[float] = None,
    turns_spent: Optional[int] = None,
):
    if session.budget:
        if tokens_spent:
            session.budget.tokens_spent += tokens_spent
        if manna_spent:
            session.budget.manna_spent += manna_spent
        if turns_spent:
            session.budget.turns_spent += turns_spent


def validate_prompt_session(session: Session, context: PromptSessionContext):
    if session.status == "archived":
        raise ValueError("Session is archived")
    has_budget = session.budget and (
        session.budget.token_budget
        or session.budget.manna_budget
        or session.budget.turn_budget
    )
    if (
        session.autonomy_settings
        and session.autonomy_settings.auto_reply
        and not has_budget
    ):
        raise ValueError("Session cannot have auto-reply enabled without a set budget")
    if has_budget:
        check_session_budget(session)


def determine_actor_from_actor_selection_method(session: Session) -> Optional[Agent]:
    selection_method = session.autonomy_settings.actor_selection_method
    if (
        session.autonomy_settings.actor_selection_method
        == ActorSelectionMethod.RANDOM_EXCLUDE_LAST
    ):
        if not session.last_actor_id:
            return random.choice(session.agents)
        last_actor_id = session.last_actor_id
        eligible_actors = [
            agent_id for agent_id in session.agents if agent_id != last_actor_id
        ]
        return random.choice(eligible_actors)
    elif selection_method == ActorSelectionMethod.RANDOM:
        return random.choice(session.agents)
    else:
        raise ValueError(f"Invalid actor selection method: {selection_method}")


def parse_mentions(content: str) -> List[str]:
    return re.findall(r"@(\w+)", content)


async def determine_actors(
    session: Session, context: PromptSessionContext
) -> List[Agent]:
    actor_ids = []

    if context.actor_agent_ids:
        # Multiple actors specified in the context
        for actor_agent_id in context.actor_agent_ids:
            requested_actor = ObjectId(actor_agent_id)
            actor_ids.append(requested_actor)
    elif context.actor_agent_id:
        # Single actor specified in the context (backwards compatibility)
        requested_actor = ObjectId(context.actor_agent_id)
        actor_ids.append(requested_actor)
    elif session.autonomy_settings and session.autonomy_settings.auto_reply:
        actor_id = determine_actor_from_actor_selection_method(session)
        actor_ids.append(actor_id)
    elif len(session.agents) > 1:
        mentions = parse_mentions(context.message.content)
        if len(mentions) > 0:
            for mention in mentions:
                for agent_id in session.agents:
                    agent = Agent.from_mongo(agent_id)
                    if agent.username == mention:
                        actor_ids.append(agent_id)
                        break
            if not actor_ids:
                raise ValueError("No mentioned agents found in session")
        else:
            # No mentions, no specific actor - could potentially use all agents
            # For now, return empty list to maintain backwards compatibility
            pass
    elif len(session.agents) == 1:
        actor_ids.append(session.agents[0])

    if not actor_ids:
        # TODO: do something more graceful than returning empty list if no actors are determined
        return []

    actors = []
    for actor_id in actor_ids:
        actor = Agent.from_mongo(actor_id)
        actors.append(actor)

    # Update last_actor_id to the first actor for backwards compatibility
    if actors:
        session.last_actor_id = actors[0].id
        session.save()

    return actors


def select_messages(session: Session, selection_limit: Optional[int] = None):
    messages = ChatMessage.get_collection()
    query = messages.find({"session": session.id, "role": {"$ne": "eden"}}).sort(
        "createdAt", -1
    )
    if selection_limit is not None:
        query = query.limit(selection_limit)
    selected_messages = list(query)
    selected_messages.reverse()
    selected_messages = [ChatMessage(**msg) for msg in selected_messages]
    # Filter out cancelled tool calls from the messages
    selected_messages = [msg.filter_cancelled_tool_calls() for msg in selected_messages]
    return selected_messages


def convert_message_roles(messages: List[ChatMessage], actor_id: ObjectId):
    """
    Re-assembles messages from perspective of actor (assistant) and everyone else (user)
    """
    messages = [
        message.as_assistant_message()
        if message.sender == actor_id
        else message.as_user_message()
        for message in messages
    ]

    return messages

import time
def print_context_state(session: Session, message: str = ""):
    print(message)
    print(f"Session ID: {session.id}")
    cached_context = getattr(session.context, 'cached_memory_context', None)
    should_refresh = getattr(session.context, 'should_refresh_memory', None)
    print("Context state:")
    print(f"Cached context: {cached_context}")
    print(f"Should refresh: {should_refresh}")


def build_system_message(session: Session, actor: Agent, context: PromptSessionContext):
    # Get the last speaker ID for memory prioritization
    last_speaker_id = None
    if context.initiating_user_id:
        last_speaker_id = ObjectId(context.initiating_user_id)

    # Get agent memory context (up to 5000 tokens)
    memory_context = ""
    try:
        start_time = time.time()
        memory_context = assemble_memory_context(
            actor.id, 
            session_id=session.id, 
            last_speaker_id=last_speaker_id,
            session=session
        )
        time_taken = time.time() - start_time
        print(f"-----> Time taken to assemble memory context: {time_taken:.2f} seconds")

        if memory_context:
            memory_context = f"\n\n{memory_context}"
    except Exception as e:
        print(f"Warning: Could not load memory context for agent {actor.id}: {e}")

    # Get text describing models
    if actor.models:
        models_collection = get_collection(Model.collection_name)
        loras_dict = {m["lora"]: m for m in actor.models}
        lora_docs = models_collection.find(
            {"_id": {"$in": list(loras_dict.keys())}, "deleted": {"$ne": True}}
        )
        lora_docs = list(lora_docs or [])
        for doc in lora_docs:
            doc["use_when"] = loras_dict[ObjectId(doc["_id"])].get(
                "use_when", "This is your default Lora model"
            )
        loras = "\n".join(model_template.render(doc) for doc in lora_docs or [])
    else:
        loras = ""

    # Build system prompt with memory context
    base_content = system_template.render(
        name=actor.name,
        current_date_time=datetime.now(pytz.utc).strftime("%Y-%m-%d %H:%M:%S"),
        description=actor.description,
        persona=actor.persona,
        scenario=session.scenario,
        loras=loras,
        voice=actor.voice,
    )

    content = f"{base_content}{memory_context}"
    
    return ChatMessage(
        session=session.id, sender=ObjectId(actor.id), role="system", content=content
    )


def add_user_message(session: Session, context: PromptSessionContext):
    new_message = ChatMessage(
        session=session.id,
        sender=ObjectId(context.initiating_user_id),
        role="user",
        content=context.message.content,
        attachments=context.message.attachments or [],
    )
    new_message.save()
    session.messages.append(new_message.id)
    session.save()
    return new_message


async def build_llm_context(
    session: Session,
    actor: Agent,
    context: PromptSessionContext,
    trace_id: Optional[str] = None,
):
    tools = actor.get_tools(cache=True, auth_user=context.initiating_user_id)

    # pass custom tools
    if context.custom_tools:
        tools.update(context.custom_tools)
        tools = {tool: tools[tool] for tool in tools if tool in context.custom_tools}

    # set voice default if tools include elevenlabs
    if actor.voice and "elevenlabs" in tools.keys():
        tools["elevenlabs"] = Tool.from_raw_yaml(
            {
                "parent_tool": "elevenlabs",
                "parameters": {"voice": {"default": actor.voice}},
            }
        )

    # if models
    if actor.models:
        models_collection = get_collection(Model.collection_name)
        loras_dict = {m["lora"]: m for m in actor.models}
        lora_docs = models_collection.find(
            {"_id": {"$in": list(loras_dict.keys())}, "deleted": {"$ne": True}}
        )
        lora_docs = list(lora_docs or [])

    # build messages
    system_message = build_system_message(session, actor, context)
    messages = [system_message]
    messages.extend(select_messages(session))
    messages = convert_message_roles(messages, actor.id)

    if context.initiating_user_id:
        new_message = add_user_message(session, context)
        messages.append(new_message)

    return LLMContext(
        messages=messages,
        tools=tools,
        config=context.llm_config or get_default_session_llm_config(),
        metadata=LLMContextMetadata(
            # for observability purposes. not same as session.id
            session_id=f"{os.getenv('DB')}-{str(context.session.id)}",
            trace_name="prompt_session",
            trace_id=trace_id,  # trace_id represents the entire prompt session
            generation_name="prompt_session",
            trace_metadata=LLMTraceMetadata(
                user_id=str(context.initiating_user_id)
                if context.initiating_user_id
                else None,
                agent_id=str(actor.id),
                session_id=str(context.session.id),
            ),
        ),
    )


async def async_run_tool_call_with_cancellation(
    llm_context: LLMContext,
    tool_call: ToolCall,
    user_id: Optional[str] = None,
    agent_id: Optional[str] = None,
    public: bool = True,
    is_client_platform: bool = False,
    cancellation_event: asyncio.Event = None,
):
    """
    Cancellation-aware version of async_run_tool_call that can be interrupted
    """
    tool = llm_context.tools[tool_call.tool]

    # Start the task
    task = await tool.async_start_task(
        user_id=user_id,
        agent_id=agent_id,
        args=tool_call.args,
        mock=False,
        public=public,
        is_client_platform=is_client_platform,
    )

    # If no cancellation event, fall back to normal behavior
    if not cancellation_event:
        result = await tool.async_wait(task)
    else:
        # Race between task completion and cancellation
        wait_task = asyncio.create_task(tool.async_wait(task))

        try:
            # Wait for either task completion or cancellation
            done, pending = await asyncio.wait(
                [wait_task, asyncio.create_task(cancellation_event.wait())],
                return_when=asyncio.FIRST_COMPLETED,
            )

            # Cancel any pending tasks
            for task_obj in pending:
                task_obj.cancel()
                try:
                    await task_obj
                except asyncio.CancelledError:
                    pass

            # Check if cancellation happened first
            if cancellation_event.is_set():
                # Try to cancel the task
                try:
                    await tool.async_cancel(task)
                except Exception as e:
                    print(f"Failed to cancel task {task.id}: {e}")

                return {"status": "cancelled", "error": "Task cancelled by user"}
            else:
                # Task completed normally
                result = wait_task.result()

        except Exception as e:
            # If anything goes wrong, try to cancel the task
            try:
                if not wait_task.done():
                    wait_task.cancel()
                    await tool.async_cancel(task)
            except:
                pass
            raise e

    # Add task.cost and task.id to the result object
    if isinstance(result, dict):
        result["cost"] = getattr(task, "cost", None)
        result["task"] = getattr(task, "id", None)

    return result


async def process_tool_call(
    session: Session,
    assistant_message: ChatMessage,
    llm_context: LLMContext,
    tool_call: ToolCall,
    tool_call_index: int,
    cancellation_event: asyncio.Event = None,
    is_client_platform: bool = False,
):
    # Update the tool call status to running
    tool_call.status = "running"

    # Update assistant message
    if assistant_message.tool_calls and tool_call_index < len(
        assistant_message.tool_calls
    ):
        assistant_message.tool_calls[tool_call_index].status = "running"
        try:
            # Force save with direct MongoDB update
            from eve.mongo import get_collection

            messages_collection = get_collection("messages")
            result = messages_collection.update_one(
                {"_id": assistant_message.id},
                {"$set": {f"tool_calls.{tool_call_index}.status": "running"}},
            )
        except Exception as e:
            print(f"Failed to update tool status to running: {e}")
            # Try regular save as fallback
            assistant_message.save()

    try:
        # Check for cancellation before starting tool execution
        if cancellation_event and cancellation_event.is_set():
            tool_call.status = "cancelled"
            if assistant_message.tool_calls and tool_call_index < len(
                assistant_message.tool_calls
            ):
                assistant_message.tool_calls[tool_call_index].status = "cancelled"
                try:
                    # Force save with direct MongoDB update
                    from eve.mongo import get_collection

                    messages_collection = get_collection("messages")
                    result = messages_collection.update_one(
                        {"_id": assistant_message.id},
                        {"$set": {f"tool_calls.{tool_call_index}.status": "cancelled"}},
                    )
                    print(
                        f"Direct MongoDB update for tool {tool_call_index}: {result.modified_count} modified"
                    )
                except Exception:
                    assistant_message.save()
            return SessionUpdate(
                type=UpdateType.TOOL_CANCELLED,
                tool_name=tool_call.tool,
                tool_index=tool_call_index,
                result={"status": "cancelled"},
            )

        # Use cancellation-aware tool execution
        result = await async_run_tool_call_with_cancellation(
            llm_context,
            tool_call,
            user_id=llm_context.metadata.trace_metadata.user_id
            or llm_context.metadata.trace_metadata.agent_id,
            agent_id=llm_context.metadata.trace_metadata.agent_id,
            cancellation_event=cancellation_event,
            is_client_platform=is_client_platform,
        )

        # Check for cancellation after tool execution completes
        if cancellation_event and cancellation_event.is_set():
            tool_call.status = "cancelled"
            if assistant_message.tool_calls and tool_call_index < len(
                assistant_message.tool_calls
            ):
                assistant_message.tool_calls[tool_call_index].status = "cancelled"
                try:
                    # Force save with direct MongoDB update
                    from eve.mongo import get_collection

                    messages_collection = get_collection("messages")
                    result = messages_collection.update_one(
                        {"_id": assistant_message.id},
                        {"$set": {f"tool_calls.{tool_call_index}.status": "cancelled"}},
                    )
                except Exception as e:
                    print(f"Direct update failed, trying regular save: {e}")
                    assistant_message.save()
            return SessionUpdate(
                type=UpdateType.TOOL_CANCELLED,
                tool_name=tool_call.tool,
                tool_index=tool_call_index,
                result={"status": "cancelled"},
            )

        # Update the original tool call with result
        if result["status"] == "completed":
            tool_call.status = "completed"
            # Extract the actual tool result based on the known structure
            # result["result"] contains the list of result objects
            tool_result = result.get("result", [])

            tool_call.result = tool_result
            if assistant_message.tool_calls and tool_call_index < len(
                assistant_message.tool_calls
            ):
                assistant_message.tool_calls[tool_call_index].status = "completed"
                assistant_message.tool_calls[tool_call_index].result = tool_result
                assistant_message.tool_calls[tool_call_index].cost = result.get(
                    "cost", 0
                )
                assistant_message.tool_calls[tool_call_index].task = result.get("task")
                assistant_message.save()

            update_session_budget(session, manna_spent=result.get("cost", 0))
            session.save()

            return SessionUpdate(
                type=UpdateType.TOOL_COMPLETE,
                tool_name=tool_call.tool,
                tool_index=tool_call_index,
                result=result,
            )
        else:
            tool_call.status = "failed"
            tool_call.error = result.get("error")
            if assistant_message.tool_calls and tool_call_index < len(
                assistant_message.tool_calls
            ):
                assistant_message.tool_calls[tool_call_index].status = "failed"
                assistant_message.tool_calls[tool_call_index].error = result.get(
                    "error"
                )
                assistant_message.save()

            return SessionUpdate(
                type=UpdateType.ERROR,
                tool_name=tool_call.tool,
                tool_index=tool_call_index,
                error=result.get("error"),
            )
    except Exception as e:
        capture_exception(e)
        traceback.print_exc()

        # Update the original tool call with error
        tool_call.status = "failed"
        tool_call.error = str(e)
        if assistant_message.tool_calls and tool_call_index < len(
            assistant_message.tool_calls
        ):
            assistant_message.tool_calls[tool_call_index].status = "failed"
            assistant_message.tool_calls[tool_call_index].error = str(e)
            assistant_message.save()

        return SessionUpdate(
            type=UpdateType.ERROR,
            tool_name=tool_call.tool,
            tool_index=tool_call_index,
            error=str(e),
        )


async def process_tool_calls(
    session: Session,
    assistant_message: ChatMessage,
    llm_context: LLMContext,
    cancellation_event: asyncio.Event = None,
    is_client_platform: bool = False,
):
    tool_calls = assistant_message.tool_calls
    for b in range(0, len(tool_calls), 4):
        batch = enumerate(tool_calls[b : b + 4])
        tasks = [
            process_tool_call(
                session,
                assistant_message,
                llm_context,
                tool_call,
                b + idx,
                cancellation_event,
                is_client_platform,
            )
            for idx, tool_call in batch
        ]

    results = await asyncio.gather(*tasks, return_exceptions=False)
    for result in results:
        yield result


async def async_prompt_session(
    session: Session,
    llm_context: LLMContext,
    actor: Agent,
    stream: bool = False,
    is_client_platform: bool = False,
    session_run_id: Optional[str] = None,
):
    # Generate session_run_id if not provided to prevent None from being added to active_requests
    if session_run_id is None:
        session_run_id = str(uuid.uuid4())

    # Set up cancellation handling via Ably
    cancellation_event = asyncio.Event()
    ably_client = None

    try:
        from ably import AblyRealtime

        ably_client = AblyRealtime(os.getenv("ABLY_SUBSCRIBER_KEY"))
        channel_name = f"{os.getenv('DB')}-session-cancel-{session.id}"
        channel = ably_client.channels.get(channel_name)

        async def cancellation_handler(message):
            """Handle cancellation messages from Ably."""
            try:
                data = message.data
                if isinstance(data, dict) and data.get("session_id") == str(session.id):
                    # Check if this is a trace-specific cancellation
                    cancel_trace_id = data.get("trace_id")
                    if cancel_trace_id is None or cancel_trace_id == session_run_id:
                        # Cancel if no specific trace_id is provided (cancel all)
                        # or if the trace_id matches this session_run_id
                        cancellation_event.set()
            except Exception as e:
                print(f"Error in cancellation handler: {e}")

        await channel.subscribe("cancel", cancellation_handler)

    except Exception as e:
        print(f"Failed to setup Ably cancellation for session {session.id}: {e}")
        # Continue without cancellation support if Ably fails

    async def prompt_session_generator():
        """Generator function that yields session updates and can be cancelled."""
        active_requests = session.active_requests or []
        active_requests.append(session_run_id)
        session.active_requests = active_requests
        session.save()

        yield SessionUpdate(
            type=UpdateType.START_PROMPT,
            agent={
                "_id": str(actor.id),
                "username": actor.username,
                "name": actor.name,
                "userImage": actor.userImage,
            }
            if actor
            else None,
            session_run_id=session_run_id,
        )

        prompt_session_finished = False
        tokens_spent = 0

        while not prompt_session_finished:
            # Check for cancellation before each iteration
            if cancellation_event.is_set():
                raise SessionCancelledException("Session cancelled by user")

            # Generate new generation_id for this LLM call
            llm_context.metadata.generation_id = str(uuid.uuid4())

            if stream:
                # For streaming, we need to collect the content as it comes in
                content = ""
                tool_calls_dict = {}  # Track tool calls by index to accumulate arguments
                stop_reason = None
                tokens_spent = 0  # Initialize tokens_spent for streaming

                async for chunk in async_prompt_stream(llm_context):
                    # Check for cancellation during streaming
                    if cancellation_event.is_set():
                        raise SessionCancelledException("Session cancelled by user")

                    if hasattr(chunk, "choices") and chunk.choices:
                        choice = chunk.choices[0]
                        # Only yield content tokens, not tool call chunks
                        if choice.delta and choice.delta.content:
                            content += choice.delta.content
                            yield SessionUpdate(
                                type=UpdateType.ASSISTANT_TOKEN,
                                text=choice.delta.content,
                            )
                        # Process tool calls silently (don't yield anything)
                        if choice.delta and choice.delta.tool_calls:
                            for tc in choice.delta.tool_calls:
                                if tc.index not in tool_calls_dict:
                                    tool_calls_dict[tc.index] = {
                                        "id": tc.id,
                                        "name": tc.function.name
                                        if tc.function
                                        else None,
                                        "arguments": "",
                                    }
                                if tc.function and tc.function.arguments:
                                    tool_calls_dict[tc.index]["arguments"] += (
                                        tc.function.arguments
                                    )
                        if choice.finish_reason:
                            stop_reason = choice.finish_reason

                    # Capture token usage from streaming response
                    if hasattr(chunk, "usage") and chunk.usage:
                        tokens_spent = chunk.usage.total_tokens

                # Convert accumulated tool calls to ToolCall objects
                tool_calls = None
                if tool_calls_dict:
                    tool_calls = []
                    for idx in sorted(tool_calls_dict.keys()):
                        tc_data = tool_calls_dict[idx]
                        try:
                            args = (
                                json.loads(tc_data["arguments"])
                                if tc_data["arguments"]
                                else {}
                            )
                        except json.JSONDecodeError:
                            args = {}

                        tool_calls.append(
                            ToolCall(
                                id=tc_data["id"],
                                tool=tc_data["name"],
                                args=args,
                                status="pending",
                            )
                        )

                # Create the final assistant message
                assistant_message = ChatMessage(
                    session=session.id,
                    sender=ObjectId(llm_context.metadata.trace_metadata.agent_id),
                    role="assistant",
                    content=content,
                    tool_calls=tool_calls,
                    finish_reason=stop_reason,
                    observability=ChatMessageObservability(
                        session_id=llm_context.metadata.session_id,
                        trace_id=llm_context.metadata.trace_id,
                        generation_id=llm_context.metadata.generation_id,
                        tokens_spent=tokens_spent,
                    ),
                )
            else:
                # Non-streaming path
                response = await async_prompt(llm_context)
                assistant_message = ChatMessage(
                    session=session.id,
                    sender=ObjectId(llm_context.metadata.trace_metadata.agent_id),
                    role="assistant",
                    content=response.content,
                    tool_calls=response.tool_calls,
                    finish_reason=response.stop,
                    observability=ChatMessageObservability(
                        session_id=llm_context.metadata.session_id,
                        trace_id=llm_context.metadata.trace_id,
                        generation_id=llm_context.metadata.generation_id,
                        tokens_spent=response.tokens_spent,
                    ),
                )
                stop_reason = response.stop
                tokens_spent = response.tokens_spent

            assistant_message.save()
            session.messages.append(assistant_message.id)
            update_session_budget(session, tokens_spent=tokens_spent, turns_spent=1)
            session.save()
            llm_context.messages.append(assistant_message)
            yield SessionUpdate(
                type=UpdateType.ASSISTANT_MESSAGE, message=assistant_message
            )

            if assistant_message.tool_calls:
                async for update in process_tool_calls(
                    session,
                    assistant_message,
                    llm_context,
                    cancellation_event,
                    is_client_platform,
                ):
                    # Check for cancellation during tool execution
                    if cancellation_event.is_set():
                        raise SessionCancelledException("Session cancelled by user")
                    yield update

            if stop_reason == "stop":
                prompt_session_finished = True

        yield SessionUpdate(
            type=UpdateType.END_PROMPT,
            session_run_id=session_run_id,
        )

    try:
        # Run the prompt session generator, checking for cancellation
        async for update in prompt_session_generator():
            yield update

    except SessionCancelledException:
        # Handle graceful cancellation
        try:
            # 1. Mark any unfinished tool calls as cancelled
            last_message = None
            if session.messages:
                last_message_id = session.messages[-1]
                last_message = ChatMessage.from_mongo(last_message_id)

                if last_message and last_message.tool_calls:
                    for idx, tool_call in enumerate(last_message.tool_calls):
                        if tool_call.status in ["pending", "running"]:
                            tool_call.status = "cancelled"
                            # Yield cancellation update for each tool call
                            yield SessionUpdate(
                                type=UpdateType.TOOL_CANCELLED,
                                tool_name=tool_call.tool,
                                tool_index=idx,
                                result={"status": "cancelled"},
                            )

                    # Force save by updating the entire tool_calls array
                    try:
                        # Save using direct MongoDB update to ensure the change persists
                        from eve.mongo import get_collection

                        messages_collection = get_collection("messages")
                        messages_collection.update_one(
                            {"_id": last_message.id},
                            {
                                "$set": {
                                    "tool_calls": [
                                        tc.model_dump()
                                        for tc in last_message.tool_calls
                                    ]
                                }
                            },
                        )
                    except Exception:
                        last_message.markModified("tool_calls")
                        last_message.save()

            # 2. Add system message indicating cancellation
            cancel_message = ChatMessage(
                session=session.id,
                sender=ObjectId("000000000000000000000000"),  # System sender
                role="system",
                content="Response cancelled by user",
            )
            cancel_message.save()
            session.messages.append(cancel_message.id)

            # 3. Yield final updates
            yield SessionUpdate(
                type=UpdateType.ASSISTANT_MESSAGE, message=cancel_message
            )
            yield SessionUpdate(type=UpdateType.END_PROMPT)

        except Exception as e:
            print(f"Error during session cancellation cleanup: {e}")
            yield SessionUpdate(
                type=UpdateType.END_PROMPT, session_run_id=session_run_id
            )

    finally:
        active_requests = session.active_requests or []
        active_requests.remove(session_run_id)
        session.active_requests = active_requests
        session.save()
        # Clean up Ably subscription
        if ably_client:
            try:
                await ably_client.close()
            except Exception as e:
                print(f"Error closing Ably client: {e}")


def format_session_update(update: SessionUpdate, context: PromptSessionContext) -> dict:
    """Convert SessionUpdate to the format expected by handlers"""
    data = {
        "type": update.type.value,
        "update_config": context.update_config.model_dump()
        if context.update_config
        else None,
    }

    if update.type == UpdateType.START_PROMPT:
        if update.agent:
            data["agent"] = update.agent
        # Include session_id in start_prompt event for frontend to capture
        data["session_id"] = str(context.session.id)
    elif update.type == UpdateType.ASSISTANT_TOKEN:
        data["text"] = update.text
    elif update.type == UpdateType.ASSISTANT_MESSAGE:
        data["content"] = update.message.content
        if update.message.tool_calls:
            data["tool_calls"] = [
                dumps_json(tc.model_dump()) for tc in update.message.tool_calls
            ]
    elif update.type == UpdateType.TOOL_COMPLETE:
        data["tool"] = update.tool_name
        data["result"] = dumps_json(update.result)
    elif update.type == UpdateType.TOOL_CANCELLED:
        data["tool"] = update.tool_name
        data["tool_index"] = update.tool_index
        data["result"] = dumps_json(update.result)
    elif update.type == UpdateType.ERROR:
        data["error"] = update.error if hasattr(update, "error") else None
    elif update.type == UpdateType.END_PROMPT:
        pass

    return data


async def _run_prompt_session_internal(
    context: PromptSessionContext,
    background_tasks: BackgroundTasks,
    stream: bool = False,
):
    """Internal function that handles both streaming and non-streaming"""
    session = context.session
    validate_prompt_session(session, context)
    actors = await determine_actors(session, context)
    is_client_platform = context.update_config is not None

    if not actors:
        return

    # Generate session run ID for this prompt session
    session_run_id = str(uuid.uuid4())

    # For single actor, maintain backwards compatibility
    if len(actors) == 1:
        actor = actors[0]
        llm_context = await build_llm_context(
            session, actor, context, trace_id=session_run_id
        )
        async for update in async_prompt_session(
            session,
            llm_context,
            actor,
            stream=stream,
            is_client_platform=is_client_platform,
            session_run_id=session_run_id,
        ):
            yield format_session_update(update, context)
    else:
        # Multiple actors - run them in parallel
        async def run_actor_session(actor: Agent):
            actor_updates = []
            # Each actor gets its own generation ID
            actor_session_run_id = str(uuid.uuid4())
            llm_context = await build_llm_context(
                session, actor, context, trace_id=actor_session_run_id
            )
            async for update in async_prompt_session(
                session,
                llm_context,
                actor,
                stream=stream,
                is_client_platform=is_client_platform,
                session_run_id=actor_session_run_id,
            ):
                actor_updates.append(format_session_update(update, context))
            return actor_updates

        # Run all actors in parallel
        tasks = [run_actor_session(actor) for actor in actors]
        results = await asyncio.gather(*tasks, return_exceptions=True)

        # Yield updates from all actors in the order they complete
        for result in results:
            if isinstance(result, Exception):
                yield {
                    "type": UpdateType.ERROR.value,
                    "error": str(result),
                    "update_config": context.update_config.model_dump()
                    if context.update_config
                    else None,
                }
            else:
                for update in result:
                    yield update

    # Schedule background tasks if available
    if background_tasks:
        # Process auto-reply after all actors have completed
        if session.autonomy_settings and session.autonomy_settings.auto_reply:
            print(
                f"🤖 Scheduling auto-reply as background task for session {session.id}"
            )
            background_tasks.add_task(
                _queue_session_action_fastify_background_task, session
            )

        # Process memory formation for all actors that participated
        for actor in actors:
            # TODO move the messages_since_last < interval check to here instead of inside the background task
            print(f"🧠 Triggering maybe_form_memories() as background task for session {session.id}, agent {actor.id}")
            background_tasks.add_task(
                maybe_form_memories,
                actor.id, 
                session
            )
    else:
        print(
            f"⚠️  Warning: No background_tasks available, skipping memory formation and auto-reply"
        )


async def run_prompt_session_stream(
    context: PromptSessionContext, background_tasks: BackgroundTasks
):
    try:
        async for data in _run_prompt_session_internal(
            context, background_tasks, stream=True
        ):
            yield data
    except Exception as e:
        traceback.print_exc()
        yield {
            "type": UpdateType.ERROR.value,
            "error": str(e),
            "update_config": context.update_config.model_dump()
            if context.update_config
            else None,
        }


@handle_errors
async def run_prompt_session(
    context: PromptSessionContext, background_tasks: BackgroundTasks
):
    async for data in _run_prompt_session_internal(
        context, background_tasks, stream=False
    ):
        await emit_update(context.update_config, data)


async def _queue_session_action_fastify_background_task(session: Session):
    import httpx

    if session.autonomy_settings:
        await asyncio.sleep(session.autonomy_settings.reply_interval)

    url = f"{os.getenv('EDEN_API_URL')}/sessions/prompt"
    payload = {"session_id": str(session.id)}
    headers = {"Authorization": f"Bearer {os.getenv('EDEN_ADMIN_KEY')}"}

    try:
        async with httpx.AsyncClient() as client:
            response = await client.post(url, headers=headers, json=payload)
            response.raise_for_status()
    except Exception as e:
        print("HTTP request failed:", str(e))
        capture_exception(e)


async def async_title_session(
    session: Session, initial_message_content: str, metadata: Optional[Dict] = None
):
    """
    Generate a title for a session based on the initial message content
    """

    from pydantic import BaseModel, Field

    class TitleResponse(BaseModel):
        """A title for a session of chat messages. It must entice a user to click on the session when they are interested in the subject."""

        title: str = Field(
            description="a phrase of 2-5 words (or up to 30 characters) that conveys the subject of the chat session. It should be concise and terse, and not include any special characters or punctuation."
        )

    try:
        if not initial_message_content:
            # If no message content, return without setting a title
            return

        # Add a system message and the initial user message for title generation
        system_message = ChatMessage(
            session=session.id,
            sender=ObjectId("000000000000000000000000"),  # System sender
            role="system",
            content="You are an expert at creating concise titles for chat sessions.",
        )

        # Add the initial user message
        user_message = ChatMessage(
            session=session.id,
            sender=ObjectId("000000000000000000000000"),  # System sender (placeholder)
            role="user",
            content=initial_message_content,
        )

        # Add request message for title generation
        request_message = ChatMessage(
            session=session.id,
            sender=ObjectId("000000000000000000000000"),  # System sender
            role="user",
            content="Come up with a title for this session based on the user's message.",
        )

        # Build message list
        messages = [system_message, user_message, request_message]

        # Create LLM context
        llm_context = LLMContext(
            messages=messages,
            tools={},  # No tools needed for title generation
            config=LLMConfig(model="gpt-4o-mini", response_format=TitleResponse),
            metadata=LLMContextMetadata(
                session_id=f"{os.getenv('DB')}-{str(session.id)}",
                trace_name="FN_title_session",
                trace_id=str(uuid.uuid4()),
                generation_name="FN_title_session",
                trace_metadata=LLMTraceMetadata(
                    session_id=str(session.id),
                ),
            ),
        )

        # Generate title using async_prompt
        result = await async_prompt(llm_context)

        # Parse the response
        if hasattr(result, "content") and result.content:
            try:
                # Try to parse as JSON if response_format was used
                import json

                title_data = json.loads(result.content)
                if isinstance(title_data, dict) and "title" in title_data:
                    session.title = title_data["title"]
                else:
                    # Fallback to using content directly
                    session.title = result.content[:30]  # Limit to 30 chars
            except (json.JSONDecodeError, TypeError):
                # If JSON parsing fails, use content directly
                session.title = result.content[:30]  # Limit to 30 chars

            session.save()

    except Exception as e:
        capture_exception(e)
        traceback.print_exc()
        return


def title_session(
    session: Session, initial_message_content: str, metadata: Optional[Dict] = None
):
    """Synchronous wrapper for async_title_session"""
    return asyncio.run(async_title_session(session, initial_message_content))<|MERGE_RESOLUTION|>--- conflicted
+++ resolved
@@ -40,13 +40,9 @@
     system_template,
     model_template,
 )
-<<<<<<< HEAD
-=======
+
 from eve.agent.session.memory import maybe_form_memories, assemble_memory_context
 from eve.agent.session.config import get_default_session_llm_config
->>>>>>> e5a76250
-
-from eve.agent.session.memory import maybe_form_memories, assemble_memory_context
 
 class SessionCancelledException(Exception):
     """Exception raised when a session is cancelled via Ably signal."""
