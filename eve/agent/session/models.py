--- conflicted
+++ resolved
@@ -600,12 +600,9 @@
     model: Optional[str] = "gpt-4o-mini"
     max_tokens: Optional[int] = None
     response_format: Optional[BaseModel] = None
-<<<<<<< HEAD
     thinking: Optional[bool] = False
     thinking_budget_tokens: Optional[int] = 1024
-=======
     fallback_models: Optional[List[str]] = None
->>>>>>> 50aedd05
     model_config = ConfigDict(arbitrary_types_allowed=True)
 
 
