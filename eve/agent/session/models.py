--- conflicted
+++ resolved
@@ -196,6 +196,15 @@
     model_config = ConfigDict(arbitrary_types_allowed=True)
 
 
+class LLMUsage(BaseModel):
+    prompt_tokens: Optional[int] = None
+    completion_tokens: Optional[int] = None
+    cached_prompt_tokens: Optional[int] = None
+    cached_completion_tokens: Optional[int] = None
+    total_tokens: Optional[int] = None
+    cost_usd: Optional[float] = None
+
+
 class ChatMessageObservability(BaseModel):
     provider: Literal["langfuse"] = "langfuse"
     session_id: Optional[str] = None
@@ -209,21 +218,8 @@
     cached_completion_tokens: Optional[int] = None
     cost_usd: Optional[float] = None
     sentry_trace_id: Optional[str] = None  # Sentry distributed trace ID for correlation
-<<<<<<< HEAD
-    usage: Optional["LLMUsage"] = None
-=======
-    cost: Optional[ChatMessageCostDetails] = None
->>>>>>> 6a2f4dec
-    model_config = ConfigDict(arbitrary_types_allowed=True)
-
-
-class LLMUsage(BaseModel):
-    prompt_tokens: Optional[int] = None
-    completion_tokens: Optional[int] = None
-    cached_prompt_tokens: Optional[int] = None
-    cached_completion_tokens: Optional[int] = None
-    total_tokens: Optional[int] = None
-    cost_usd: Optional[float] = None
+    usage: Optional[LLMUsage] = None
+    model_config = ConfigDict(arbitrary_types_allowed=True)
 
 
 @Collection("messages")
@@ -810,7 +806,9 @@
 class SessionExtras(BaseModel):
     """Additional session configuration flags"""
 
-    exclude_memory: Optional[bool] = False  # If True, memory excluded from system prompt
+    exclude_memory: Optional[bool] = (
+        False  # If True, memory excluded from system prompt
+    )
     is_public: Optional[bool] = False  # If True, session is publicly accessible
     gmail_thread_id: Optional[str] = None
     gmail_initial_message_id: Optional[str] = None
