from enum import Enum
import json
import os
from typing import List, Optional, Dict, Any, Literal
from bson import ObjectId
import magic
from pydantic import ConfigDict, Field, BaseModel, field_serializer
from dataclasses import dataclass, field

from eve.eden_utils import download_file, image_to_base64
from eve.mongo import Collection, Document
from eve.tool import Tool


def serialize_for_json(obj):
    """Recursively serialize objects for JSON, handling ObjectId and other special types"""
    if isinstance(obj, ObjectId):
        return str(obj)
    elif isinstance(obj, dict):
        return {k: serialize_for_json(v) for k, v in obj.items()}
    elif isinstance(obj, list):
        return [serialize_for_json(item) for item in obj]
    return obj


class UpdateType(Enum):
    START_PROMPT = "start_prompt"
    ASSISTANT_TOKEN = "assistant_token"
    ASSISTANT_MESSAGE = "assistant_message"
    TOOL_COMPLETE = "tool_complete"
    ERROR = "error"
    END_PROMPT = "end_prompt"


class ToolCall(BaseModel):
    id: str
    tool: str
    args: Dict[str, Any]
    task: Optional[ObjectId] = None
    cost: Optional[float] = None
    status: Optional[
        Literal["pending", "running", "completed", "failed", "cancelled"]
    ] = None
    result: Optional[List[Dict[str, Any]]] = None
    reactions: Optional[Dict[str, List[ObjectId]]] = None
    error: Optional[str] = None
    model_config = ConfigDict(arbitrary_types_allowed=True)


@Collection("channels")
class Channel(Document):
    type: Literal["eden", "discord", "telegram", "twitter"]
    key: str


class EdenMessageType(Enum):
    AGENT_ADD = "agent_add"
    AGENT_REMOVE = "agent_remove"


class EdenMessageAgentData(BaseModel):
    id: ObjectId
    name: str
    avatar: Optional[str] = None
    model_config = ConfigDict(arbitrary_types_allowed=True)


class EdenMessageData(BaseModel):
    message_type: EdenMessageType
    agents: Optional[List[EdenMessageAgentData]] = None
    model_config = ConfigDict(arbitrary_types_allowed=True)

    @field_serializer("message_type")
    def serialize_message_type(self, value: EdenMessageType) -> str:
        return value.value


@Collection("messages")
class ChatMessage(Document):
    session: ObjectId
    sender: ObjectId
    role: Literal[
        "user",
        "assistant",
        "system",
        "tool",
        "eden",
    ]
    eden_message_data: Optional[EdenMessageData] = None
    content: str = ""
    name: Optional[str] = None
    tool_call_id: Optional[str] = None
    task: Optional[ObjectId] = None
    cost: Optional[float] = None
    channel: Optional[Channel] = None
    reply_to: Optional[ObjectId] = None
    sender_name: Optional[str] = None
    reactions: Optional[Dict[str, List[str]]] = field(default_factory=dict)
    attachments: Optional[List[str]] = []
    tool_calls: Optional[List[ToolCall]] = []
    model_config = ConfigDict(arbitrary_types_allowed=True)

    def _get_content(self, schema, truncate_images=False):
        """Assemble user message content block"""

        # start with original message content
        content = self.content or ""

        # let claude see names
        if self.name and schema == "anthropic":
            content = f"<User>{self.name}</User>\n\n{content}"

        if self.attachments:
            # append attachments info (url and type) to content
            attachment_lines = []
            attachment_files = []
            attachment_errors = []
            for attachment in self.attachments:
                try:
                    attachment_file = download_file(
                        attachment,
                        os.path.join(
                            "/tmp/eden_file_cache/", attachment.split("/")[-1]
                        ),
                        overwrite=False,
                    )
                    mime_type = magic.from_file(attachment_file, mime=True)
                    if "video" in mime_type:
                        attachment_lines.append(
                            f"* {attachment} (The asset is a video, the corresponding image attachment is its first frame.)"
                        )
                        attachment_files.append(attachment_file)
                    elif "image" in mime_type:
                        attachment_lines.append(f"* {attachment}")
                        attachment_files.append(attachment_file)
                    else:
                        attachment_lines.append(
                            f"* {attachment}: (Mime type: {mime_type})"
                        )
                except Exception as e:
                    attachment_errors.append(f"* {attachment}: {str(e)}")

            attachments = ""
            if attachment_lines:
                attachments += "The attached images correspond to the following urls:\n"
                attachments += "\n".join(attachment_lines)
            if attachment_errors:
                attachments += "The following files failed to attach:\n"
                attachments += "\n".join(attachment_errors)
            attachments = f"<attachments>\n{attachments}\n</attachments>"
            content += f"\n{attachments}"

            # add image blocks
            if schema == "anthropic":
                block = [
                    {
                        "type": "image",
                        "source": {
                            "type": "base64",
                            "media_type": "image/jpeg",
                            "data": image_to_base64(
                                file_path,
                                max_size=512,
                                quality=95,
                                truncate=truncate_images,
                            ),
                        },
                    }
                    for file_path in attachment_files
                ]
            elif schema == "openai":
                block = [
                    {
                        "type": "image_url",
                        "image_url": {
                            "url": f"""data:image/jpeg;base64,{image_to_base64(
                            file_path, 
                            max_size=512, 
                            quality=95, 
                            truncate=truncate_images
                            
                        )}"""
                        },
                    }
                    for file_path in attachment_files
                ]

            if content:
                block.extend([{"type": "text", "text": content.strip()}])

            content = block

        return content

    def openai_schema(self, truncate_images=False):
        base_schema = {
            "role": self.role,
            "content": self._get_content("openai", truncate_images=truncate_images),
            **({"attachments": self.attachments} if self.attachments else {}),
            **({"name": self.sender_name} if self.sender_name else {}),
            **({"tool_call_id": self.tool_call_id} if self.tool_call_id else {}),
        }
        if self.tool_calls:
            base_schema["tool_calls"] = [
                {
                    "id": tool_call.id,
                    "type": "function",
                    "function": {
                        "name": tool_call.tool,
                        "arguments": json.dumps(serialize_for_json(tool_call.args)),
                    },
                }
                for tool_call in self.tool_calls
            ]
        return base_schema


@dataclass
class ChatMessageRequestInput:
    content: str
    attachments: Optional[List[str]] = None
    sender_name: Optional[str] = None


class SessionUpdate(BaseModel):
    type: UpdateType
    message: Optional[ChatMessage] = None
    text: Optional[str] = None
    tool_name: Optional[str] = None
    tool_index: Optional[int] = None
    result: Optional[Dict[str, Any]] = None
    error: Optional[str] = None
    update_config: Optional[Dict[str, Any]] = None
    agent: Optional[Dict[str, Any]] = None

    model_config = ConfigDict(arbitrary_types_allowed=True)


class LLMTraceMetadata(BaseModel):
    session_id: str = None
    user_id: Optional[str] = None
    agent_id: Optional[str] = None
    additional_metadata: Optional[Dict[str, Any]] = None
    model_config = ConfigDict(arbitrary_types_allowed=True)


class LLMContextMetadata(BaseModel):
    session_id: Optional[str] = None
    trace_name: Optional[str] = None
    generation_name: Optional[str] = None
    trace_metadata: Optional[LLMTraceMetadata] = None
    model_config = ConfigDict(arbitrary_types_allowed=True)


@dataclass
class LLMConfig:
    model: Optional[str] = "gpt-4o-mini"


@dataclass
class LLMContext:
    messages: List[Any]
    config: LLMConfig = field(default_factory=LLMConfig)
    tools: Optional[List[Tool]] = None
    metadata: LLMContextMetadata = None


class ActorSelectionMethod(Enum):
    RANDOM = "random"
    RANDOM_EXCLUDE_LAST = "random_exclude_last"


class SessionAutonomySettings(BaseModel):
    auto_reply: bool = False
    reply_interval: int = 0
    actor_selection_method: ActorSelectionMethod = ActorSelectionMethod.RANDOM

    @field_serializer("actor_selection_method")
    def serialize_actor_selection_method(self, value: ActorSelectionMethod) -> str:
        return value.value


class SessionBudget(BaseModel):
    token_budget: Optional[int] = None
    manna_budget: Optional[float] = None
    turn_budget: Optional[int] = None
    tokens_spent: Optional[int] = 0
    manna_spent: Optional[float] = 0
    turns_spent: Optional[int] = 0


<<<<<<< HEAD
class SessionContext(BaseModel):
    memories: Optional[List[ObjectId]] = []
    memory_updated: Optional[ObjectId] = None
    model_config = ConfigDict(arbitrary_types_allowed=True)
=======
@Collection("triggers2")
class Trigger(Document):
    trigger_id: str
    user: ObjectId
    schedule: Dict[str, Any]
    instruction: str
    agent: Optional[ObjectId] = None
    session: Optional[ObjectId] = None
    update_config: Optional[Dict[str, Any]] = None
    status: Optional[Literal["active", "paused", "finished"]] = "active"
>>>>>>> c4f4b865


@Collection("sessions")
class Session(Document):
    owner: ObjectId
    channel: Optional[Channel] = None
    agents: List[ObjectId] = Field(default_factory=list)
    status: Literal["active", "archived"] = "active"
    messages: List[ObjectId] = Field(default_factory=list)
    context: Optional[SessionContext] = SessionContext()
    title: Optional[str] = None
    scenario: Optional[str] = None
    autonomy_settings: Optional[SessionAutonomySettings] = None
    last_actor_id: Optional[ObjectId] = None
<<<<<<< HEAD
    budget: Optional[SessionBudget] = SessionBudget()
=======
    budget: SessionBudget = SessionBudget()
    platform: Optional[Literal["discord", "telegram", "twitter", "farcaster"]] = None
    trigger: Optional[ObjectId] = None
>>>>>>> c4f4b865


@dataclass
class UpdateConfig:
    sub_channel_name: Optional[str] = None
    update_endpoint: Optional[str] = None
    deployment_id: Optional[str] = None
    discord_channel_id: Optional[str] = None
    discord_message_id: Optional[str] = None
    telegram_chat_id: Optional[str] = None
    telegram_message_id: Optional[str] = None
    telegram_thread_id: Optional[str] = None
    farcaster_hash: Optional[str] = None
    farcaster_author_fid: Optional[int] = None
    farcaster_message_id: Optional[str] = None
    twitter_tweet_to_reply_id: Optional[str] = None
    user_is_bot: Optional[bool] = False


@dataclass
class PromptSessionContext:
    session: Session
    initiating_user_id: str
    message: ChatMessageRequestInput
    update_config: Optional[UpdateConfig] = None
    actor_agent_id: Optional[str] = None
    llm_config: Optional[LLMConfig] = None


@dataclass
class LLMResponse:
    content: Optional[str] = None
    tool_calls: Optional[List[ToolCall]] = None
    stop: Optional[str] = None
    tokens_spent: Optional[int] = None<|MERGE_RESOLUTION|>--- conflicted
+++ resolved
@@ -289,12 +289,6 @@
     turns_spent: Optional[int] = 0
 
 
-<<<<<<< HEAD
-class SessionContext(BaseModel):
-    memories: Optional[List[ObjectId]] = []
-    memory_updated: Optional[ObjectId] = None
-    model_config = ConfigDict(arbitrary_types_allowed=True)
-=======
 @Collection("triggers2")
 class Trigger(Document):
     trigger_id: str
@@ -305,7 +299,12 @@
     session: Optional[ObjectId] = None
     update_config: Optional[Dict[str, Any]] = None
     status: Optional[Literal["active", "paused", "finished"]] = "active"
->>>>>>> c4f4b865
+
+
+class SessionContext(BaseModel):
+    memories: Optional[List[ObjectId]] = []
+    memory_updated: Optional[ObjectId] = None
+    model_config = ConfigDict(arbitrary_types_allowed=True)
 
 
 @Collection("sessions")
@@ -320,13 +319,9 @@
     scenario: Optional[str] = None
     autonomy_settings: Optional[SessionAutonomySettings] = None
     last_actor_id: Optional[ObjectId] = None
-<<<<<<< HEAD
-    budget: Optional[SessionBudget] = SessionBudget()
-=======
     budget: SessionBudget = SessionBudget()
     platform: Optional[Literal["discord", "telegram", "twitter", "farcaster"]] = None
     trigger: Optional[ObjectId] = None
->>>>>>> c4f4b865
 
 
 @dataclass
