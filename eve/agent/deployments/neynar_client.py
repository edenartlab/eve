--- conflicted
+++ resolved
@@ -216,18 +216,14 @@
                             if verify_response.status == 200:
                                 full_cast = await verify_response.json()
                                 cast_data = full_cast.get("cast", {})
-<<<<<<< HEAD
+                                thread_hash = cast_data.get("thread_hash")
+                                parent_hash = cast_data.get("parent_hash")
                                 logger.info(
-                                    f"Full cast verification - parent_hash: {cast_data.get('parent_hash')}, thread_hash: {cast_data.get('thread_hash')}"
+                                    f"Full cast verification - parent_hash: {parent_hash}, thread_hash: {thread_hash}"
                                 )
-=======
-                                thread_hash = cast_data.get('thread_hash')
-                                parent_hash = cast_data.get('parent_hash')
-                                logger.info(f"Full cast verification - parent_hash: {parent_hash}, thread_hash: {thread_hash}")
                                 # Add thread_hash to the result
                                 if thread_hash and "cast" in result:
                                     result["cast"]["thread_hash"] = thread_hash
->>>>>>> 6a2f4dec
                     except Exception as e:
                         logger.warning(f"Failed to verify full cast details: {e}")
 
