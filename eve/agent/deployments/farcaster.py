import hashlib
import hmac
import logging
import os
import secrets as python_secrets
from datetime import datetime
from typing import TYPE_CHECKING, Any, Dict, List, Literal, Optional

import aiohttp
import modal
from bson import ObjectId
from fastapi import Request
from fastapi.responses import JSONResponse

from eve import db
from eve.agent.agent import Agent
from eve.agent.deployments import PlatformClient
from eve.agent.deployments.neynar_client import NeynarClient
from eve.agent.deployments.utils import get_api_url
from eve.agent.session.context import (
    add_chat_message,
    add_user_to_session,
)
from eve.agent.session.models import (
    Channel,
    ChatMessage,
    ChatMessageRequestInput,
    Deployment,
    DeploymentConfig,
    DeploymentSecrets,
    DeploymentSettingsFarcaster,
    LLMConfig,
    PromptSessionContext,
    Session,
    SessionUpdateConfig,
    UpdateType,
)
from eve.api.errors import APIError
from eve.mongo import Collection, Document, MongoDocumentNotFound
from eve.tool import Tool
from eve.user import User, increment_message_count

if TYPE_CHECKING:
    from eve.api.api_requests import DeploymentEmissionRequest

logger = logging.getLogger(__name__)


@Collection("farcaster_events")
class FarcasterEvent(Document):
    cast_hash: str
    cast_fid: Optional[int] = None
    event: Optional[Dict[str, Any]] = None
    content: Optional[str] = None
    status: Literal["running", "completed", "failed"]
    error: Optional[str] = None
    session_id: Optional[ObjectId] = None
    message_id: Optional[ObjectId] = None
    reply_cast: Optional[str] = None
    reply_fid: Optional[int] = None


def uses_managed_signer(secrets: DeploymentSecrets) -> bool:
    """Check if deployment uses managed signer or mnemonic"""
    return bool(secrets.farcaster.signer_uuid)


async def get_farcaster_user_info(secrets: DeploymentSecrets) -> Dict[str, Any]:
    """Get FID and username based on auth method (managed signer or mnemonic)"""
    if uses_managed_signer(secrets):
        neynar_client = NeynarClient()
        user_info = await neynar_client.get_user_info_by_signer(
            secrets.farcaster.signer_uuid
        )
        return {"fid": user_info.get("fid"), "username": user_info.get("username")}
    else:
        raise Exception(
            "Mnemonic-based Farcaster auth is no longer supported. "
            "Warpcast has deprecated their API. Please migrate to Neynar managed signer."
        )


async def get_fid(secrets: DeploymentSecrets) -> int:
    """Get FID based on auth method (managed signer or mnemonic)"""
    user_info = await get_farcaster_user_info(secrets)
    return user_info["fid"]


async def post_cast(
    secrets: DeploymentSecrets,
    text: str = "",
    embeds: Optional[List[str]] = None,
    parent: Optional[Dict[str, Any]] = None,
) -> Dict[str, Any]:
    """Post a cast using either managed signer or mnemonic

    Returns dict with cast info including hash, url, thread_hash
    """
    logger.info(
        f"post_cast called - text: '{text[:100] if text else '(empty)'}...', embeds: {embeds}, parent: {parent}"
    )

    if uses_managed_signer(secrets):
        # Use Neynar API for managed signer
        logger.info(f"Using managed signer with UUID: {secrets.farcaster.signer_uuid}")
        neynar_client = NeynarClient()
        result = await neynar_client.post_cast(
            signer_uuid=secrets.farcaster.signer_uuid,
            text=text,
            embeds=embeds,
            parent=parent,
        )

        # Normalize Neynar response format
        cast_data = result.get("cast", {})
        cast_hash = cast_data.get("hash")
        author = cast_data.get("author", {})
        username = author.get("username")
        thread_hash = cast_data.get("thread_hash")

        cast_info = {
            "hash": cast_hash,
            "url": f"https://farcaster.xyz/{username}/{cast_hash}"
            if username and cast_hash
            else None,
            "thread_hash": thread_hash,
        }
        logger.info(f"Successfully posted cast via managed signer: {cast_info}")
        return cast_info
    else:
<<<<<<< HEAD
        # Use Warpcast client for mnemonic
        client = Warpcast(mnemonic=secrets.farcaster.mnemonic)
        result = client.post_cast(text=text, embeds=embeds, parent=parent)

        # Convert to dict format for consistency
        user_info = client.get_me()
        cast_hash = result.cast.hash
        cast_info = {
            "hash": cast_hash,
            "url": f"https://farcaster.xyz/{user_info.username}/{cast_hash}",
            "thread_hash": result.cast.thread_hash,
        }
        logger.info(f"Successfully posted cast via mnemonic: {cast_info}")
        return cast_info
=======
        # Mnemonic/Warpcast API is deprecated - no longer works
        raise Exception(
            "Mnemonic-based Farcaster auth is no longer supported. "
            "Warpcast has deprecated their API. Please migrate to Neynar managed signer "
            "by setting up a signer_uuid in your deployment secrets."
        )
>>>>>>> bc9e3326


# ========================================================================
# Farcaster Webhook Processing Helpers
# ========================================================================


def extract_embed_urls(embeds) -> List[str]:
    """Extract URLs from embeds (can be strings or dicts)"""
    urls = []
    if isinstance(embeds, list):
        for e in embeds:
            if isinstance(e, str):
                urls.append(e)
            elif isinstance(e, dict):
                u = e.get("url") or e.get("uri") or e.get("href")
                if u:
                    urls.append(u)
    return urls


def split_media(urls: List[str]) -> Dict[str, List[str]]:
    """Split URLs into media and other"""
    media_exts = (
        ".jpg",
        ".jpeg",
        ".png",
        ".gif",
        ".webp",
        ".mp4",
        ".mov",
        ".webm",
        ".avi",
        ".mkv",
        ".mp3",
        ".wav",
        ".ogg",
    )
    media, other = [], []
    for u in urls:
        cleaned = u.split("?", 1)[0].lower()
        (
            media if cleaned.endswith(media_exts) or "imagedelivery.net" in u else other
        ).append(u)
    return {"media_urls": media, "other_urls": other}


def upload_to_s3(media_urls: List[str]) -> List[str]:
    """Upload media URLs to S3"""
    from eve.s3 import upload_file_from_url

    uploaded_urls = []
    for media_url in media_urls:
        try:
            uploaded_url, _ = upload_file_from_url(media_url)
            uploaded_urls.append(uploaded_url)
        except Exception as e:
            logger.error(f"Error uploading {media_url}: {e}")
    return uploaded_urls


async def fetch_cast_ancestry(
    cast_hash: str, neynar_api_key: str, include_self: bool = True
):
    """Fetch cast ancestry from Neynar API"""
    import httpx

    params = {
        "identifier": cast_hash,
        "type": "hash",
        "reply_depth": 0,
        "include_chronological_parent_casts": "true",
    }
    headers = {"accept": "application/json", "api_key": neynar_api_key}

    async with httpx.AsyncClient(timeout=30) as client:
        response = await client.get(
            "https://api.neynar.com/v2/farcaster/cast/conversation",
            headers=headers,
            params=params,
        )
    response.raise_for_status()
    data = response.json()

    convo = data.get("conversation", {})
    ancestors = convo.get("chronological_parent_casts") or convo.get("ancestors") or []

    if include_self:
        return ancestors + [convo["cast"]]
    else:
        return ancestors


async def unpack_cast(cast: Dict[str, Any]):
    """Unpack cast into components"""
    cast_hash = cast.get("hash")
    author = cast.get("author") or {}
    author_fid = author.get("fid")
    author_username = author.get("username")
    text = cast.get("text") or ""
    embed_urls = extract_embed_urls(cast.get("embeds"))
    split = split_media(embed_urls)
    media_urls = split.get("media_urls") or []
    timestamp = cast.get("timestamp")
    return cast_hash, author_fid, author_username, text, media_urls, timestamp


async def induct_user(user: User, author: Dict[str, Any]):
    """Update user metadata from Farcaster profile"""
    from eve.s3 import upload_file_from_url

    pfp = author.get("pfp_url")
    if pfp and pfp != user.userImage:
        try:
            pfp_url, _ = upload_file_from_url(pfp)
            user.update(userImage=pfp_url.split("/")[-1])
        except Exception as e:
            logger.error(f"Error uploading pfp {pfp} for user {str(user.id)}: {str(e)}")


async def process_farcaster_cast(
    cast_hash: str,
    cast_data: Dict[str, Any],
    deployment_id: str,
):
    """Process a Farcaster cast event - main processing logic"""
    event_doc = None

    try:
        neynar_api_key = os.getenv("NEYNAR_API_KEY")
        if not neynar_api_key:
            raise Exception("NEYNAR_API_KEY not found in environment")

        # Load the event document (already created in webhook handler)
        event_doc = FarcasterEvent.find_one({"cast_hash": cast_hash})
        if not event_doc:
            logger.error(f"FarcasterEvent not found for cast {cast_hash}")
            return {"status": "failed", "error": "Event document not found"}

        # Load deployment and agent
        deployment = Deployment.from_mongo(deployment_id)
        if not deployment or not deployment.agent:
            raise Exception("Deployment or agent not found")

        agent = Agent.from_mongo(deployment.agent)
        if not agent:
            raise Exception("Agent not found")

        # Extract cast info
        thread_hash = cast_data.get("thread_hash")
        author = cast_data["author"]
        author_username = author["username"]
        author_fid = author["fid"]
        content = cast_data.get("text", "")
        # parent_hash = cast_data.get("parent_hash")

        # Get or create user and update profile
        user = User.from_farcaster(author_fid, author_username)
        await induct_user(user, author)

        # Handle attachments/embeds
        embed_urls = extract_embed_urls(cast_data.get("embeds"))
        split = split_media(embed_urls)
        media_urls = split.get("media_urls") or []
        media_urls = upload_to_s3(media_urls)

        # Create session key based on thread_hash or cast_hash
        if thread_hash:
            session_key = f"FC-{thread_hash}"
        else:
            session_key = f"FC-{cast_hash}"

        try:
            session = Session.load(session_key=session_key)
            if session.platform != "farcaster":
                session.update(platform="farcaster")

            # Reactivate if deleted or archived
            if session.deleted or session.status == "archived":
                session.update(deleted=False, status="active")

        except MongoDocumentNotFound:
            # Create new session
            session = Session(
                # owner=user.id,
                owner=agent.owner,
                agents=[agent.id],
                title=f"@{author_username}",
                session_key=session_key,
                platform="farcaster",
                status="active",
            )
            session.save()

            # Reconstruct thread: if this cast is not the original, get previous casts
            if thread_hash and thread_hash != cast_hash:
                logger.info(f"Reconstructing thread for cast {cast_hash}")
                try:
                    prev_casts = await fetch_cast_ancestry(
                        cast_hash, neynar_api_key, include_self=False
                    )
                    agent_fid = agent.farcasterId

                    for pc in prev_casts:
                        (
                            cast_hash_,
                            author_fid_,
                            author_username_,
                            text_,
                            media_urls_,
                            timestamp_,
                        ) = await unpack_cast(pc)
                        media_urls_ = upload_to_s3(media_urls_)
                        created_at = datetime.strptime(
                            timestamp_, "%Y-%m-%dT%H:%M:%S.%fZ"
                        )

                        if author_fid_ == agent_fid:
                            role = "assistant"
                            cast_user = agent
                        else:
                            role = "user"
                            cast_user = User.from_farcaster(
                                author_fid_, author_username_
                            )

                        # Build Farcaster URL
                        farcaster_url = (
                            f"https://farcaster.xyz/{author_username_}/{cast_hash_}"
                        )

                        message = ChatMessage(
                            createdAt=created_at,
                            session=[session.id],
                            channel=Channel(
                                type="farcaster", key=cast_hash_, url=farcaster_url
                            ),
                            role=role,
                            content=text_,
                            sender=cast_user.id,
                            attachments=media_urls_,
                        )
                        message.save()

                        # Increment message count for sender
                        increment_message_count(cast_user.id)

                        # Add user to Session.users for user role messages
                        if role == "user":
                            add_user_to_session(session, cast_user.id)
                except Exception as e:
                    logger.error(f"Error reconstructing thread: {e}")

        # Load farcaster tool
        farcaster_tool = Tool.load("farcaster_cast")

        # Build Farcaster URL
        farcaster_url = f"https://farcaster.xyz/{author_username}/{cast_hash}"

        # Create prompt context
        prompt_context = PromptSessionContext(
            session=session,
            initiating_user_id=str(user.id),
            message=ChatMessageRequestInput(
                channel=Channel(type="farcaster", key=cast_hash, url=farcaster_url),
                content=content,
                sender_name=author_username,
                attachments=media_urls if media_urls else None,
            ),
            update_config=SessionUpdateConfig(
                deployment_id=str(deployment.id),
                update_endpoint=f"{get_api_url()}/v2/deployments/emission",
                farcaster_hash=cast_hash,
                farcaster_author_fid=author_fid,
            ),
            llm_config=LLMConfig(model="claude-sonnet-4-5"),
            extra_tools={farcaster_tool.name: farcaster_tool},
        )

        # Add user message to session
        message = await add_chat_message(session, prompt_context)

        # Use unified orchestrator for full observability
        # Note: message=None because we already added it above (needed message.id for event doc)
        from eve.agent.session.orchestrator import orchestrate_deployment

        logger.info(
            f"[FARCASTER] Calling orchestrate_deployment for session {session.id}"
        )
        new_messages = []
        async for update in orchestrate_deployment(
            session=session,
            agent=agent,
            user_id=str(user.id),
            message=None,  # Already added above
            update_config=prompt_context.update_config,
        ):
            logger.info(f"[FARCASTER] Update: {update.get('type')}")
            if update.get("type") == UpdateType.ASSISTANT_MESSAGE.value:
                new_messages.append(update.get("message"))

        logger.info(
            f"[FARCASTER] orchestrate_deployment completed, {len(new_messages)} assistant messages"
        )

        # Update event doc with success
        event_doc.update(
            status="completed",
            session_id=session.id,
            message_id=message.id,
        )

        return {
            "status": "completed",
            "session_id": str(session.id),
            "message_id": str(message.id),
        }

    except Exception as e:
        logger.exception(f"Error processing Farcaster cast {cast_hash}: {e}")
        if event_doc:
            event_doc.update(status="failed", error=str(e))
        return {"status": "failed", "error": str(e)}


class FarcasterClient(PlatformClient):
    TOOLS = [
        "farcaster_cast",
        "farcaster_mentions",
        "farcaster_search",
    ]

    async def predeploy(
        self, secrets: DeploymentSecrets, config: DeploymentConfig
    ) -> tuple[DeploymentSecrets, DeploymentConfig]:
        """Verify Farcaster credentials"""
        farcaster_fid = None
        farcaster_username = None
        try:
            if uses_managed_signer(secrets):
                # Verify managed signer status
                neynar_client = NeynarClient()
                signer_status = await neynar_client.get_signer_status(
                    secrets.farcaster.signer_uuid
                )
                if signer_status.get("status") != "approved":
                    raise APIError(
                        f"Managed signer is not approved. Status: {signer_status.get('status')}",
                        status_code=400,
                    )
                # Get user info from managed signer
                user_info = await neynar_client.get_user_info_by_signer(
                    secrets.farcaster.signer_uuid
                )
                farcaster_fid = user_info.get("fid")
                farcaster_username = user_info.get("username")
            else:
                # Mnemonic/Warpcast API is deprecated
                raise APIError(
                    "Mnemonic-based Farcaster auth is no longer supported. "
                    "Warpcast has deprecated their API. Please use Neynar managed signer "
                    "by providing a signer_uuid in your deployment secrets.",
                    status_code=400,
                )
        except APIError:
            raise
        except Exception as e:
            raise APIError(f"Invalid Farcaster credentials: {str(e)}", status_code=400)

        # Generate webhook secret if not provided
        if not secrets.farcaster.neynar_webhook_secret:
            webhook_secret = python_secrets.token_urlsafe(32)
            secrets.farcaster.neynar_webhook_secret = webhook_secret

        try:
            # Add Farcaster tools to agent
            self.add_tools()

            # Update agent with farcaster info
            social_accounts = self.agent.social_accounts or {}
            social_accounts["farcaster"] = farcaster_username
            self.agent.update(
                farcasterId=str(farcaster_fid) if farcaster_fid else None,
                farcasterUsername=farcaster_username,
                social_accounts=social_accounts,
            )

            # Also save username to config
            if farcaster_username:
                if not config.farcaster:
                    config.farcaster = DeploymentSettingsFarcaster()
                config.farcaster.username = farcaster_username
        except Exception as e:
            raise APIError(f"Failed to add Farcaster tools: {str(e)}", status_code=400)

        return secrets, config

    async def postdeploy(self) -> None:
        """Add FID to existing webhook or skip if enable_cast disabled"""
        if not self.deployment:
            raise ValueError("Deployment is required for postdeploy")

        # Only proceed if enable_cast is enabled
        if not (
            self.deployment.config
            and self.deployment.config.farcaster
            and self.deployment.config.farcaster.enable_cast
        ):
            return

        # Get webhook configuration from environment
        webhook_id = os.getenv("NEYNAR_WEBHOOK_ID")
        if not webhook_id:
            raise Exception("NEYNAR_WEBHOOK_ID not found in environment")

        # Get FID to add to webhook
        fid = await get_fid(self.deployment.secrets)

        await self._update_webhook_fids(webhook_id, add_fid=fid)

    async def update(
        self,
        old_config: Optional[DeploymentConfig] = None,
        new_config: Optional[DeploymentConfig] = None,
        old_secrets: Optional[DeploymentSecrets] = None,
        new_secrets: Optional[DeploymentSecrets] = None,
    ) -> None:
        """Handle deployment config/secrets updates"""
        if not self.deployment:
            raise ValueError("Deployment is required for update")

        # Check if enable_cast setting changed
        old_enable_cast = (
            old_config.farcaster.enable_cast
            if old_config and old_config.farcaster
            else False
        )
        new_enable_cast = (
            new_config.farcaster.enable_cast
            if new_config and new_config.farcaster
            else False
        )

        if old_enable_cast != new_enable_cast:
            webhook_id = os.getenv("NEYNAR_WEBHOOK_ID")
            if not webhook_id:
                raise Exception("NEYNAR_WEBHOOK_ID not found in environment")

            # Use new_secrets parameter (not self.deployment.secrets which is stale)
            secrets = new_secrets or self.deployment.secrets
            fid = await get_fid(secrets)

            if new_enable_cast and not old_enable_cast:
                # Enable auto-reply: add FID to webhook
                await self._update_webhook_fids(webhook_id, add_fid=fid)
            elif not new_enable_cast and old_enable_cast:
                # Disable auto-reply: remove FID from webhook
                await self._update_webhook_fids(webhook_id, remove_fid=fid)

    async def stop(self) -> None:
        """Stop Farcaster client by removing FID from webhook"""
        if not self.deployment:
            raise ValueError("Deployment is required for stop")

        # Get webhook configuration from environment
        webhook_id = os.getenv("NEYNAR_WEBHOOK_ID")
        if webhook_id:
            try:
                # Get FID to remove from webhook
                fid = await get_fid(self.deployment.secrets)

                await self._update_webhook_fids(webhook_id, remove_fid=fid)
            except Exception as e:
                logger.error(f"Error removing FID from Neynar webhook: {e}")

        try:
            # Remove Farcaster tools
            self.remove_tools()  # this is disabled for now
        except Exception as e:
            logger.error(f"Failed to remove Farcaster tools: {e}")

        # Remove farcaster from agent's social_accounts
        try:
            self.agent.get_collection().update_one(
                {"_id": self.agent.id},
                {
                    "$unset": {"social_accounts.farcaster": ""},
                    "$currentDate": {"updatedAt": True},
                },
            )
        except Exception as e:
            logger.error(f"Failed to remove farcaster from social_accounts: {e}")

    async def interact(self, request: Request) -> None:
        """Interact with the Farcaster client"""
        raise NotImplementedError(
            "Interact() with the Farcaster client is not supported"
        )

    async def _update_webhook_fids(
        self, webhook_id: str, add_fid: int = None, remove_fid: int = None
    ) -> None:
        """Update webhook FID lists by adding or removing a FID"""
        neynar_api_key = os.getenv("NEYNAR_API_KEY")
        if not neynar_api_key:
            raise Exception("NEYNAR_API_KEY not found in environment")

        async with aiohttp.ClientSession() as session:
            headers = {
                "x-api-key": f"{neynar_api_key}",
                "Content-Type": "application/json",
            }

            # First get current webhook configuration
            async with session.get(
                f"https://api.neynar.com/v2/farcaster/webhook?webhook_id={webhook_id}",
                headers=headers,
            ) as response:
                if response.status != 200:
                    error_text = await response.text()
                    raise Exception(
                        f"Failed to get webhook configuration: {error_text}"
                    )

                webhook_data = await response.json()

                current_subscription = webhook_data.get("webhook", {}).get(
                    "subscription", {}
                )

                # Handle both possible structures - filters.cast.created or cast.created
                filters = current_subscription.get("filters", {})
                cast_created = (
                    filters.get("cast.created", {})
                    if filters
                    else current_subscription.get("cast.created", {})
                )

                # Get current FID lists
                mentioned_fids = set(cast_created.get("mentioned_fids", []))
                parent_author_fids = set(cast_created.get("parent_author_fids", []))

                # Update FID lists
                if add_fid:
                    mentioned_fids.add(add_fid)
                    parent_author_fids.add(add_fid)

                if remove_fid:
                    mentioned_fids.discard(remove_fid)
                    parent_author_fids.discard(remove_fid)

                # Update webhook with new FID lists
                update_data = {
                    "webhook_id": webhook_id,
                    "url": os.getenv("NEYNAR_WEBHOOK_URL"),
                    "name": os.getenv("NEYNAR_WEBHOOK_NAME"),
                    "subscription": {
                        "cast.created": {
                            "mentioned_fids": list(mentioned_fids),
                            "parent_author_fids": list(parent_author_fids),
                        }
                    },
                }

                async with session.put(
                    "https://api.neynar.com/v2/farcaster/webhook",
                    headers=headers,
                    json=update_data,
                ) as update_response:
                    if update_response.status != 200:
                        error_text = await update_response.text()
                        raise Exception(f"Failed to update webhook: {error_text}")

    async def handle_neynar_webhook(self, request: Request) -> None:
        """Interact with the Farcaster client"""

        logger.info("=== Received Neynar webhook ===")

        # Verify Neynar webhook signature
        body = await request.body()
        signature = request.headers.get("X-Neynar-Signature")
        if not signature:
            logger.warning("Missing X-Neynar-Signature header")
            return JSONResponse(
                status_code=401, content={"error": "Missing signature header"}
            )

        # Find deployment by webhook secret - we'll store this in the deployment
        # For now, let's extract the webhook secret from headers or find another way
        webhook_data = await request.json()
        cast_data = webhook_data.get("data", {})

        if not cast_data or "hash" not in cast_data:
            logger.warning(f"Invalid cast data: {cast_data}")
            return JSONResponse(status_code=400, content={"error": "Invalid cast data"})

        # Use webhook secret from environment to verify signature
        webhook_secret = os.getenv("NEYNAR_WEBHOOK_SECRET")

        # return JSONResponse(status_code=200, content={"ok": True})
        if not webhook_secret:
            logger.error("NEYNAR_WEBHOOK_SECRET not configured in environment")
            return JSONResponse(
                status_code=401,
                content={"error": "Webhook secret not configured"},
            )

        # Verify signature
        computed_signature = hmac.new(
            webhook_secret.encode(),
            body,
            hashlib.sha512,
        ).hexdigest()

        if not hmac.compare_digest(computed_signature, signature):
            logger.error(
                f"Invalid webhook signature. Expected: {computed_signature[:20]}..., Got: {signature[:20]}..."
            )
            return JSONResponse(
                status_code=401,
                content={"error": "Invalid webhook signature"},
            )

        # Find deployment by mentioned FID
        cast_author_fid = cast_data["author"]["fid"]
        cast_hash = cast_data["hash"]

        logger.info(f"Processing cast {cast_hash} from FID {cast_author_fid}")

        # Extract mentioned FIDs and parent author FID
        mentioned_fid_list = [
            profile["fid"] for profile in cast_data.get("mentioned_profiles", [])
        ]
        parent_author = cast_data.get("parent_author") or {}
        parent_author_fid = parent_author.get("fid")

        # Get deployments with enable_cast enabled
        active_farcaster_deployments = [
            d
            for d in Deployment.find({"platform": "farcaster"})
            if d.config and d.config.farcaster and d.config.farcaster.enable_cast
        ]

        # Build list of (deployment, fid) tuples
        deployment_fids = [
            (d, await get_fid(d.secrets)) for d in active_farcaster_deployments
        ]

        # Skip if cast is from any agent itself (prevent loops)
        if any(fid == cast_author_fid for _, fid in deployment_fids):
            logger.info(f"Skipping cast from agent itself (FID: {cast_author_fid})")
            return JSONResponse(status_code=200, content={"ok": True})

        # Log what we're checking for
        logger.info(
            f"Mentioned FIDs: {mentioned_fid_list}, Parent author FID: {parent_author_fid}"
        )

        # Find first matching deployment (either mentioned or replying to agent)
        deployment = None
        match_reason = None
        for d, fid in deployment_fids:
            if fid in mentioned_fid_list:
                deployment = d
                match_reason = "mention"
                break
            elif fid == parent_author_fid:
                deployment = d
                match_reason = "reply"
                break

        if not deployment:
            logger.warning(f"No matching deployment found for cast {cast_hash}")
            return JSONResponse(
                status_code=200,
                content={"ok": True, "message": "No matching deployment found"},
            )

        logger.info(f"Found matching deployment {deployment.id} via {match_reason}")

        # De-duplicate: check if we've already processed this cast
        cast_hash = cast_data["hash"]
        if FarcasterEvent.find_one({"cast_hash": cast_hash}):
            logger.info(f"Cast {cast_hash} already processed, skipping")
            return JSONResponse(
                status_code=200, content={"ok": True, "message": "Duplicate cast"}
            )

        # Save event immediately to prevent duplicate processing
        parent_hash = cast_data.get("parent_hash")
        event_doc = FarcasterEvent(
            cast_hash=cast_hash,
            cast_fid=cast_author_fid,
            event=cast_data,
            content=cast_data.get("text"),
            status="running",
            reply_fid=parent_author_fid if parent_hash else None,
            reply_cast=parent_hash,
        )
        event_doc.save()

        # Spawn modal function to handle heavy processing using Modal lookup
        try:
            spawn = True
            if spawn:
                func = modal.Function.from_name(
                    f"api-{db.lower()}",
                    "process_farcaster_cast_fn",
                    environment_name="main",
                )
                func.spawn(cast_hash, cast_data, str(deployment.id))
                logger.info(f"Spawned task for cast {cast_hash}")
            else:
                logger.info(f"Processing cast {cast_hash} locally")
                await process_farcaster_cast(cast_hash, cast_data, str(deployment.id))
        except Exception as e:
            logger.error(f"Failed to spawn Modal function: {e}")
            # Update event doc with failure
            event_doc.update(
                status="failed", error=f"Failed to spawn Modal function: {str(e)}"
            )
            return JSONResponse(
                status_code=500,
                content={"error": f"Failed to spawn processing task: {str(e)}"},
            )

        return JSONResponse(status_code=200, content={"ok": True})

    async def handle_emission(self, emission: "DeploymentEmissionRequest") -> None:
        """Handle an emission from the platform client"""
        # deprecated for Farcaster
        pass<|MERGE_RESOLUTION|>--- conflicted
+++ resolved
@@ -128,29 +128,12 @@
         logger.info(f"Successfully posted cast via managed signer: {cast_info}")
         return cast_info
     else:
-<<<<<<< HEAD
-        # Use Warpcast client for mnemonic
-        client = Warpcast(mnemonic=secrets.farcaster.mnemonic)
-        result = client.post_cast(text=text, embeds=embeds, parent=parent)
-
-        # Convert to dict format for consistency
-        user_info = client.get_me()
-        cast_hash = result.cast.hash
-        cast_info = {
-            "hash": cast_hash,
-            "url": f"https://farcaster.xyz/{user_info.username}/{cast_hash}",
-            "thread_hash": result.cast.thread_hash,
-        }
-        logger.info(f"Successfully posted cast via mnemonic: {cast_info}")
-        return cast_info
-=======
         # Mnemonic/Warpcast API is deprecated - no longer works
         raise Exception(
             "Mnemonic-based Farcaster auth is no longer supported. "
             "Warpcast has deprecated their API. Please migrate to Neynar managed signer "
             "by setting up a signer_uuid in your deployment secrets."
         )
->>>>>>> bc9e3326
 
 
 # ========================================================================
