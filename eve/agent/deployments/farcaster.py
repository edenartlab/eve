--- conflicted
+++ resolved
@@ -1,14 +1,5 @@
 import hashlib
 import hmac
-<<<<<<< HEAD
-import json
-import logging
-import os
-import secrets as python_secrets
-from typing import TYPE_CHECKING, Any, Dict, List, Optional
-
-import aiohttp
-=======
 import logging
 import os
 import secrets as python_secrets
@@ -19,17 +10,12 @@
 import aiohttp
 import modal
 from bson import ObjectId
->>>>>>> 6a2f4dec
 from farcaster import Warpcast
 from fastapi import Request
 from fastapi.responses import JSONResponse
 
-<<<<<<< HEAD
-import eve.mongo
-=======
 from eve import db
 from eve.agent.agent import Agent
->>>>>>> 6a2f4dec
 from eve.agent.deployments import PlatformClient
 from eve.agent.deployments.neynar_client import NeynarClient
 from eve.agent.deployments.utils import get_api_url
@@ -40,16 +26,6 @@
     Deployment,
     DeploymentConfig,
     DeploymentSecrets,
-<<<<<<< HEAD
-    Session,
-    SessionUpdateConfig,
-    UpdateType,
-)
-from eve.api.api_requests import PromptSessionRequest, SessionCreationArgs
-from eve.api.errors import APIError
-from eve.user import User
-from eve.utils import prepare_result
-=======
     LLMConfig,
     PromptSessionContext,
     Session,
@@ -65,7 +41,6 @@
 from eve.mongo import Collection, Document, MongoDocumentNotFound
 from eve.tool import Tool
 from eve.user import User
->>>>>>> 6a2f4dec
 
 if TYPE_CHECKING:
     from eve.api.api_requests import DeploymentEmissionRequest
@@ -164,12 +139,6 @@
         return cast_info
 
 
-<<<<<<< HEAD
-class FarcasterClient(PlatformClient):
-    # def _uses_managed_signer(self, secrets: DeploymentSecrets) -> bool:
-    #     """Check if deployment uses managed signer or mnemonic"""
-    #     return uses_managed_signer(secrets)
-=======
 # ========================================================================
 # Farcaster Webhook Processing Helpers
 # ========================================================================
@@ -254,7 +223,6 @@
 
     convo = data.get("conversation", {})
     ancestors = convo.get("chronological_parent_casts") or convo.get("ancestors") or []
->>>>>>> 6a2f4dec
 
     if include_self:
         return ancestors + [convo["cast"]]
@@ -323,7 +291,7 @@
         author_username = author["username"]
         author_fid = author["fid"]
         content = cast_data.get("text", "")
-        parent_hash = cast_data.get("parent_hash")
+        # parent_hash = cast_data.get("parent_hash")
 
         # Get or create user and update profile
         user = User.from_farcaster(author_fid, author_username)
@@ -740,18 +708,6 @@
         mentioned_fid_list = [
             profile["fid"] for profile in cast_data.get("mentioned_profiles", [])
         ]
-<<<<<<< HEAD
-        parent_cast = cast_data.get("parent_cast")
-        parent_author_fid = (
-            parent_cast.get("author", {}).get("fid") if parent_cast else None
-        )
-
-        # Get deployments with auto_reply enabled
-        auto_reply_deployments = [
-            d
-            for d in Deployment.find({"platform": "farcaster"})
-            if d.config and d.config.farcaster and d.config.farcaster.auto_reply
-=======
         parent_author = cast_data.get("parent_author") or {}
         parent_author_fid = parent_author.get("fid")
 
@@ -760,16 +716,11 @@
             d
             for d in Deployment.find({"platform": "farcaster"})
             if d.config and d.config.farcaster and d.config.farcaster.enable_cast
->>>>>>> 6a2f4dec
         ]
 
         # Build list of (deployment, fid) tuples
         deployment_fids = [
-<<<<<<< HEAD
-            (d, await get_fid(d.secrets)) for d in auto_reply_deployments
-=======
             (d, await get_fid(d.secrets)) for d in active_farcaster_deployments
->>>>>>> 6a2f4dec
         ]
 
         # Skip if cast is from any agent itself (prevent loops)
@@ -777,20 +728,9 @@
             logger.info(f"Skipping cast from agent itself (FID: {cast_author_fid})")
             return JSONResponse(status_code=200, content={"ok": True})
 
-<<<<<<< HEAD
-        # Find first matching deployment
-        deployment = next(
-            (
-                d
-                for d, fid in deployment_fids
-                if fid in mentioned_fid_list or fid == parent_author_fid
-            ),
-            None,
-=======
         # Log what we're checking for
         logger.info(
             f"Mentioned FIDs: {mentioned_fid_list}, Parent author FID: {parent_author_fid}"
->>>>>>> 6a2f4dec
         )
 
         # Find first matching deployment (either mentioned or replying to agent)
@@ -838,21 +778,6 @@
 
         # Spawn modal function to handle heavy processing using Modal lookup
         try:
-<<<<<<< HEAD
-            session = Session.load(session_key=session_key)
-            logger.info(f"Found existing session {session.id} for cast {cast_hash}")
-
-            # Check if the session is deleted or archived - if so, reactivate it
-            if session.deleted or session.status == "archived":
-                session.update(deleted=False, status="active")
-
-        except Exception as e:
-            if isinstance(e, eve.mongo.MongoDocumentNotFound):
-                logger.info(
-                    f"No existing session found for cast {cast_hash}, will create new one"
-                )
-                session = None
-=======
             spawn = True
             if spawn:
                 func = modal.Function.from_name(
@@ -862,7 +787,6 @@
                 )
                 func.spawn(cast_hash, cast_data, str(deployment.id))
                 logger.info(f"Spawned task for cast {cast_hash}")
->>>>>>> 6a2f4dec
             else:
                 logger.info(f"Processing cast {cast_hash} locally")
                 await process_farcaster_cast(cast_hash, cast_data, str(deployment.id))
@@ -876,187 +800,10 @@
                 status_code=500,
                 content={"error": f"Failed to spawn processing task: {str(e)}"},
             )
-<<<<<<< HEAD
-            logger.info(f"Will create new session with key {session_key}")
-
-        # Make async HTTP POST to /chat
-        eden_api_url = get_api_url()
-        prompt_url = f"{eden_api_url}/sessions/prompt"
-        logger.info(f"Sending prompt request to {prompt_url}")
-
-        async with aiohttp.ClientSession() as session:
-            async with session.post(
-                prompt_url,
-                json=prompt_session_request.model_dump(),
-                headers={
-                    "Authorization": f"Bearer {os.getenv('EDEN_ADMIN_KEY')}",
-                    "Content-Type": "application/json",
-                },
-            ) as response:
-                if response.status != 200:
-                    error_text = await response.text()
-                    logger.error(f"Failed to process chat request: {error_text}")
-                    return JSONResponse(
-                        status_code=500,
-                        content={
-                            "error": f"Failed to process chat request: {error_text}"
-                        },
-                    )
-                else:
-                    logger.info(
-                        f"Successfully sent prompt request, status: {response.status}"
-                    )
-=======
->>>>>>> 6a2f4dec
 
         return JSONResponse(status_code=200, content={"ok": True})
 
     async def handle_emission(self, emission: "DeploymentEmissionRequest") -> None:
         """Handle an emission from the platform client"""
-<<<<<<< HEAD
-        try:
-            logger.info(f"=== Handling Farcaster emission: {emission.type} ===")
-
-            if not self.deployment:
-                raise ValueError("Deployment is required for handle_emission")
-
-            # Extract context from update_config
-            cast_hash = emission.update_config.farcaster_hash
-            author_fid = emission.update_config.farcaster_author_fid
-
-            if not cast_hash or not author_fid:
-                logger.error(
-                    "Missing farcaster_hash or farcaster_author_fid in update_config"
-                )
-                return
-
-            logger.info(f"Replying to cast {cast_hash} from FID {author_fid}")
-
-            update_type = emission.type
-
-            if update_type == UpdateType.ASSISTANT_MESSAGE:
-                content = emission.content
-                logger.info(
-                    f"Processing ASSISTANT_MESSAGE with content length: {len(content) if content else 0}"
-                )
-                if content:
-                    try:
-                        logger.info(f"Posting assistant message: '{content[:100]}...'")
-                        result = await self._post_cast(
-                            text=content,
-                            parent={"hash": cast_hash, "fid": int(author_fid)},
-                        )
-                        logger.info(
-                            f"Posted assistant message cast in reply to {cast_hash}. Result: {result}"
-                        )
-                    except Exception as e:
-                        logger.error(f"Failed to post cast: {str(e)}", exc_info=True)
-                        raise
-                else:
-                    logger.warning("ASSISTANT_MESSAGE had no content to post")
-
-            elif update_type == UpdateType.TOOL_COMPLETE:
-                result = emission.result
-                logger.info("Processing TOOL_COMPLETE")
-                if not result:
-                    logger.debug("No tool result to post")
-                    return
-
-                # Process result to extract media URLs
-                logger.info("Processing tool result: %s...", result[:200])
-                processed_result = prepare_result(json.loads(result))
-                logger.info("Processed result: %s", processed_result)
-
-                if (
-                    processed_result.get("result")
-                    and len(processed_result["result"]) > 0
-                    and "output" in processed_result["result"][0]
-                ):
-                    outputs = processed_result["result"][0]["output"]
-                    logger.info(f"Found {len(outputs)} outputs in tool result")
-
-                    # Extract URLs from outputs (up to 4 for Farcaster limit)
-                    # Wrap in embed URLs for proper Open Graph video tags
-                    import os
-                    import urllib.parse
-
-                    from eve.api.helpers import get_eden_creation_url
-
-                    root_url = (
-                        "app.eden.art"
-                        if os.getenv("DB", "STAGE").upper() == "PROD"
-                        else "staging.app.eden.art"
-                    )
-
-                    urls = []
-                    for output in outputs[:4]:
-                        if isinstance(output, dict):
-                            # Prefer creation page URL for proper Open Graph video tags
-                            if "creation" in output:
-                                creation_url = get_eden_creation_url(
-                                    str(output["creation"])
-                                )
-                                urls.append(creation_url)
-                            elif "url" in output:
-                                # Wrap raw URLs in our video embed endpoint
-                                video_url = output["url"]
-                                embed_url = f"https://{root_url}/v?url={urllib.parse.quote(video_url)}"
-                                urls.append(embed_url)
-
-                    logger.info(f"Extracted {len(urls)} URLs from outputs: {urls}")
-
-                    if urls:
-                        try:
-                            # Post cast with media embeds
-                            logger.info(f"Posting cast with {len(urls)} media embeds")
-                            result = await self._post_cast(
-                                text="",  # Empty text, just media
-                                embeds=urls,
-                                parent={"hash": cast_hash, "fid": int(author_fid)},
-                            )
-                            logger.info(
-                                f"Posted tool result cast with {len(urls)} embeds in reply to {cast_hash}. Result: {result}"
-                            )
-                        except Exception as e:
-                            logger.error(
-                                f"Failed to post cast with embeds: {str(e)}",
-                                exc_info=True,
-                            )
-                            raise
-                    else:
-                        logger.warning(
-                            "No valid URLs found in tool result for Farcaster embeds"
-                        )
-                else:
-                    logger.warning(
-                        f"Unexpected tool result structure for Farcaster emission. Structure: {processed_result}"
-                    )
-
-            elif update_type == UpdateType.ERROR:
-                error_msg = emission.error or "Unknown error occurred"
-                logger.info(f"Processing ERROR emission: {error_msg}")
-                try:
-                    logger.info(f"Posting error message: {error_msg}")
-                    result = await self._post_cast(
-                        text=f"Error: {error_msg}",
-                        parent={"hash": cast_hash, "fid": int(author_fid)},
-                    )
-                    logger.info(
-                        f"Posted error message cast in reply to {cast_hash}. Result: {result}"
-                    )
-                except Exception as e:
-                    logger.error(f"Failed to post error cast: {str(e)}", exc_info=True)
-                    # Don't re-raise for error posts to avoid infinite loops
-
-            else:
-                logger.info("Ignoring emission type: %s", update_type)
-
-            logger.info("=== Emission handling complete ===")
-
-        except Exception as e:
-            logger.error(f"Error handling Farcaster emission: {str(e)}", exc_info=True)
-            raise
-=======
         # deprecated for Farcaster
-        pass
->>>>>>> 6a2f4dec
+        pass