--- conflicted
+++ resolved
@@ -212,14 +212,6 @@
             )
             logging.info(f"Received message from {user_name}: {cleaned_text}")
 
-<<<<<<< HEAD
-        # Mock response
-        response = [
-            "Hello, I am the Eden Telegram Bot.",
-            "https://res.cloudinary.com/prdg34ew78adsg/image/upload/v1732713849/creations/h8oh82rzapnnile2yjms.jpg",
-        ]
-        await send_response(message_type, chat_id, response, context)
-=======
         user_id = "65284b18f8bbb9bff13ebe65"
         agent_id = "67069a27fa89a12910650755"
         thread_id = None
@@ -255,7 +247,6 @@
                 await send_response(message_type, chat_id, [url], context)
             elif msg.type == UpdateType.ERROR:
                 await send_response(message_type, chat_id, [msg.message.error], context)
->>>>>>> 5cade5d8
 
 
 def main(env_path: str):
