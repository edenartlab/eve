--- conflicted
+++ resolved
@@ -2,6 +2,7 @@
 import argparse
 import re
 import time
+
 # import logging
 from dotenv import load_dotenv
 from telegram import Update
@@ -14,26 +15,10 @@
 )
 from telegram.constants import ChatAction
 
-from eve.tool import get_tools_from_mongo
 from eve.llm import UserMessage, async_prompt_thread, UpdateType
-from eve.thread import Thread
 from eve.eden_utils import prepare_result
 from eve.agent import Agent
 from eve.user import User
-
-# Logging configuration
-<<<<<<< HEAD
-logger = logging.getLogger(__name__)
-logging.basicConfig(
-    level=logging.INFO, format="%(asctime)s - %(name)s - %(levelname)s - %(message)s"
-)
-=======
-# logger = logging.getLogger(__name__)
-# logging.basicConfig(
-#     level=logging.INFO,
-#     format="%(asctime)s - %(name)s - %(levelname)s - %(message)s"
-# )
->>>>>>> a5b5c9b0
 
 # Constants
 LONG_RUNNING_TOOLS = {
@@ -291,27 +276,12 @@
                 await send_response(message_type, chat_id, [update.error], context)
 
 
-<<<<<<< HEAD
 def start(env: str, db: str = "STAGE") -> None:
-    logger.info("Launching Telegram bot...")
-=======
-def start(
-    env: str, 
-    db: str = "STAGE"
-) -> None:
-    # logger.info("Launching Telegram bot...")
->>>>>>> a5b5c9b0
     load_dotenv(env)
 
     agent_key = os.environ.get("CLIENT_AGENT_KEY", "eve")
     agent = Agent.load(agent_key, db=db)
-<<<<<<< HEAD
-
-    logging.info(f"Using agent: {agent.name}")
-=======
-    
-    # logging.info(f"Using agent: {agent.name}")
->>>>>>> a5b5c9b0
+
     bot_token = os.getenv("CLIENT_TELEGRAM_TOKEN")
     application = ApplicationBuilder().token(bot_token).build()
     bot = EdenTG(bot_token, agent, db=db)
