import os
import argparse
import re
import time
import logging
from dotenv import load_dotenv
from telegram import Update
from telegram.ext import (
    ApplicationBuilder,
    CommandHandler,
    MessageHandler,
    ContextTypes,
    filters,
)
from telegram.constants import ChatAction


from eve.tool import get_tools_from_mongo
from eve.llm import UserMessage, async_prompt_thread, UpdateType
from eve.thread import Thread
from eve.eden_utils import prepare_result

# Logging configuration
logging.basicConfig(
    level=logging.INFO, format="%(asctime)s - %(levelname)s - %(message)s"
)

# Constants
LONG_RUNNING_TOOLS = {
    "txt2vid",
    "style_mixing",
    "img2vid",
    "vid2vid",
    "video_upscale",
    "vid2vid_sdxl",
    "lora_trainer",
    "animate_3D",
    "reel",
    "story",
}
VIDEO_TOOLS = {
    "animate_3D",
    "txt2vid",
    "img2vid",
    "vid2vid_sdxl",
    "style_mixing",
    "video_upscaler",
    "reel",
    "story",
    "lora_trainer",
}

# Rate limits
HOUR_IMAGE_LIMIT = 50
HOUR_VIDEO_LIMIT = 10
DAY_IMAGE_LIMIT = 200
DAY_VIDEO_LIMIT = 40

hour_timestamps = {}
day_timestamps = {}


async def handler_mention_type(update: Update, context: ContextTypes.DEFAULT_TYPE):
    """
    Determine if the bot is mentioned or replied to.
    """
    message = update.message
    chat_type = message.chat.type
    is_direct_message = chat_type == "private"
    bot_username = (await context.bot.get_me()).username.lower()

    is_bot_mentioned = any(
        entity.type == "mention"
        and message.text[entity.offset : entity.offset + entity.length].lower()
        == f"@{bot_username}"
        for entity in message.entities or []
    )

    is_replied_to_bot = bool(
        message.reply_to_message
        and message.reply_to_message.from_user.username.lower() == bot_username
    )
    return (
        message.chat.id,
        chat_type,
        is_direct_message,
        is_bot_mentioned,
        is_replied_to_bot,
    )


def get_user_info(update: Update):
    """
    Retrieve user information from the update.
    """
    user = update.message.from_user
    full_name = f"{user.first_name or ''} {user.last_name or ''}".strip()
    return (
        user.id,
        user.username,
        user.first_name or "",
        user.last_name or "",
        full_name,
    )


def remove_bot_mentions(message_text: str, bot_username: str) -> str:
    """
    Remove bot mentions from the message text.
    """
    pattern = rf"\s*@{re.escape(bot_username)}\b"
    return (
        re.sub(pattern, "", message_text, flags=re.IGNORECASE)
        .strip()
        .replace("  ", " ")
    )


def user_over_rate_limits(user_id):
    """
    Check if the user has exceeded the rate limits.
    """
    current_time = time.time()

    # Filter timestamps within valid intervals
    hour_timestamps[user_id] = [
        t for t in hour_timestamps.get(user_id, []) if current_time - t["time"] < 3600
    ]
    day_timestamps[user_id] = [
        t for t in day_timestamps.get(user_id, []) if current_time - t["time"] < 86400
    ]

    hour_video_count = sum(
        1 for t in hour_timestamps[user_id] if t["tool"] in VIDEO_TOOLS
    )
    hour_image_count = len(hour_timestamps[user_id]) - hour_video_count

    day_video_count = sum(
        1 for t in day_timestamps[user_id] if t["tool"] in VIDEO_TOOLS
    )
    day_image_count = len(day_timestamps[user_id]) - day_video_count

    return (
        hour_video_count >= HOUR_VIDEO_LIMIT
        or hour_image_count >= HOUR_IMAGE_LIMIT
        or day_video_count >= DAY_VIDEO_LIMIT
        or day_image_count >= DAY_IMAGE_LIMIT
    )


async def send_response(
    message_type: str, chat_id: int, response: list, context: ContextTypes.DEFAULT_TYPE
):
    """
    Send messages, photos, or videos based on the type of response.
    """
    for item in response:
        if item.startswith("https://"):
            # Common video file extensions
            video_extensions = (".mp4", ".avi", ".mov", ".mkv", ".webm")
            if any(item.lower().endswith(ext) for ext in video_extensions):
                logging.info(f"Sending video to {chat_id}")
                await context.bot.send_video(chat_id=chat_id, video=item)
            else:
                logging.info(f"Sending photo to {chat_id}")
                await context.bot.send_photo(chat_id=chat_id, photo=item)
        else:
            logging.info(f"Sending message to {chat_id}")
            await context.bot.send_message(chat_id=chat_id, text=item)


class EdenTG:
    def __init__(self, token: str):
        self.token = token

    async def start(self, update: Update, context: ContextTypes.DEFAULT_TYPE):
        """
        Handler for the /start command.
        """
        await update.message.reply_text("Hello! I am your asynchronous bot.")

    async def echo(self, update: Update, context: ContextTypes.DEFAULT_TYPE):
        """
        Handle incoming messages and process bot mentions or direct messages.
        """
        (
            chat_id,
            _,
            is_direct_message,
            is_bot_mentioned,
            is_replied_to_bot,
        ) = await handler_mention_type(update, context)
        user_id, user_name, _, _, _ = get_user_info(update)

        # Determine message type
        message_type = (
            "dm"
            if is_direct_message
            else "mention"
            if is_bot_mentioned
            else "reply"
            if is_replied_to_bot
            else None
        )
        if not message_type:
            return

        # Process text or photo messages
        message_text = update.message.text or ""
        if update.message.photo:
            photo_url = (await update.message.photo[-1].get_file()).file_path
            logging.info(f"Received photo from {user_name}: {photo_url}")
        else:
            cleaned_text = remove_bot_mentions(
                message_text, (await context.bot.get_me()).username
            )
            logging.info(f"Received message from {user_name}: {cleaned_text}")

        user_id = "65284b18f8bbb9bff13ebe65"
        agent_id = "67069a27fa89a12910650755"
        thread_id = "67491a4ecc662e6ec2c7cd15"
        user_message = UserMessage(content=cleaned_text)
        db = "STAGE"
        tools = get_tools_from_mongo(db=db)

<<<<<<< HEAD
=======
        await context.bot.send_chat_action(
            chat_id=chat_id, 
            action=ChatAction.TYPING
        )

>>>>>>> 8909f1e1
        if not thread_id:
            thread_new = Thread.create(
                db=db,
                user=user_id,
                agent=agent_id,
            )
            thread_id = str(thread_new.id)

        async for msg in async_prompt_thread(
            db=db,
            user_id=user_id,
            agent_id=agent_id,
            thread_id=thread_id,
            user_messages=user_message,
            tools=tools,
        ):
            if msg.type == UpdateType.ASSISTANT_MESSAGE:
                await send_response(
                    message_type, chat_id, [msg.message.content], context
                )
            elif msg.type == UpdateType.TOOL_COMPLETE:
                msg.result["result"] = prepare_result(msg.result["result"], db="STAGE")
                url = msg.result["result"][0]["output"][0]["url"]
                await send_response(message_type, chat_id, [url], context)
            elif msg.type == UpdateType.ERROR:
                await send_response(message_type, chat_id, [msg.message.error], context)


def main(env_path: str):
    load_dotenv(env_path)
    bot_token = os.getenv("TELEGRAM_TOKEN")

    application = ApplicationBuilder().token(bot_token).build()
    eden_bot = EdenTG(bot_token)

    application.add_handler(CommandHandler("start", eden_bot.start))
    application.add_handler(
        MessageHandler(filters.TEXT & ~filters.COMMAND, eden_bot.echo)
    )
    application.add_handler(MessageHandler(filters.PHOTO, eden_bot.echo))

    application.add_error_handler(
        lambda update, context: logging.error("Exception:", exc_info=context.error)
    )

    logging.info("Bot started.")
    application.run_polling()


if __name__ == "__main__":
    parser = argparse.ArgumentParser(description="Eden Telegram Bot")
    parser.add_argument("--env", help="Path to the .env file to load", default=".env")
    args = parser.parse_args()
    main(args.env)<|MERGE_RESOLUTION|>--- conflicted
+++ resolved
@@ -223,14 +223,11 @@
         db = "STAGE"
         tools = get_tools_from_mongo(db=db)
 
-<<<<<<< HEAD
-=======
         await context.bot.send_chat_action(
             chat_id=chat_id, 
             action=ChatAction.TYPING
         )
 
->>>>>>> 8909f1e1
         if not thread_id:
             thread_new = Thread.create(
                 db=db,
