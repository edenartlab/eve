import sys
import click
import traceback
import multiprocessing
from pathlib import Path

from eve.agent.session.models import ClientType
from ..agent import Agent
from ..clients.discord.client import start as start_discord
from ..clients.telegram.client import start as start_telegram
from ..clients.farcaster.client import start as start_farcaster


@click.command()
@click.argument("agent", nargs=1, required=True)
@click.option(
    "--db",
    type=click.Choice(["STAGE", "PROD"], case_sensitive=False),
    default="STAGE",
    help="DB to save against",
)
@click.option(
    "--platforms",
    type=click.Choice(
        [
            ClientType.DISCORD.value,
            ClientType.TELEGRAM.value,
            ClientType.FARCASTER.value,
        ]
    ),
    multiple=True,
    required=True,
    help="Platforms to start",
)
@click.option(
    "--local",
    is_flag=True,
    default=False,
    help="Run locally",
)
def start(agent: str, db: str, platforms: tuple, local: bool):
    """Start one or more clients from database configuration"""
    try:
        env = db.lower()

        # Get agent from DB
        agent_obj = Agent.load(agent)
        if not agent_obj:
            click.echo(click.style(f"Agent not found in DB: {agent}", fg="red"))
            return

        env_path = Path(__file__).parent.parent / "agents" / env / agent / ".env"
        if not env_path.exists():
            click.echo(click.style(f"No .env file found at {env_path}", fg="yellow"))
            return

        clients_to_start = {}
        for platform in platforms:
            clients_to_start[ClientType(platform)] = True

        click.echo(
            click.style(f"Starting {len(clients_to_start)} clients...", fg="blue")
        )

        # Start discord and telegram first, local client last
        processes = []
        for client_type in clients_to_start:
            try:
                if client_type == ClientType.DISCORD:
                    p = multiprocessing.Process(
                        target=start_discord, args=(env_path, local)
                    )
                elif client_type == ClientType.TELEGRAM:
                    p = multiprocessing.Process(
                        target=start_telegram, args=(env_path, local)
                    )
                elif client_type == ClientType.FARCASTER:
                    p = multiprocessing.Process(
                        target=start_farcaster, args=(env_path, local)
                    )

                p.start()
                processes.append(p)
                click.echo(
                    click.style(f"Started {client_type.value} client", fg="green")
                )
            except Exception as e:
                click.echo(
                    click.style(
                        f"Failed to start {client_type.value} client:", fg="red"
                    )
                )
                click.echo(click.style(f"Error: {str(e)}", fg="red"))
                traceback.print_exc(file=sys.stdout)

        # Wait for other processes
        try:
            for p in processes:
                p.join()
        except KeyboardInterrupt:
            click.echo(click.style("\nShutting down clients...", fg="yellow"))
            for p in processes:
                p.terminate()
                p.join()

    except Exception as e:
        click.echo(click.style("Failed to start clients:", fg="red"))
        click.echo(click.style(f"Error: {str(e)}", fg="red"))
        traceback.print_exc(file=sys.stdout)


@click.command()
@click.option(
    "--host",
    default="127.0.0.1",
    help="Host to bind the server to",
)
@click.option(
    "--port",
    default=8000,
    type=int,
    help="Port to run the server on",
)
@click.option(
    "--reload",
    is_flag=True,
    default=True,
    help="Enable auto-reload on code changes",
)
@click.option(
    "--db",
    type=click.Choice(["STAGE", "PROD"], case_sensitive=False),
    default="STAGE",
    help="DB to save against",
)
@click.option(
    "--local-debug",
    is_flag=True,
    default=False,
    help="Enable debug logging",
)
def api(host: str, port: int, reload: bool, db: str, local_debug: bool):
    """Start the Eve API server"""
    import uvicorn
    import os

<<<<<<< HEAD
    
    os.environ["LOCAL_DEBUG"] = "True"  # runs tools locally
=======
    # Set the LOCAL_DEBUG environment variable if the flag is set
    if local_debug:
        os.environ["LOCAL_DEBUG"] = "True"
>>>>>>> 08ce7ab1

    click.echo(
        click.style(f"Starting API server on {host}:{port} with DB={db}...", fg="blue")
    )

    uvicorn.run(
        "eve.api.api:web_app",
        host=host,
        port=port,
        reload=reload,
        app_dir=str(Path(__file__).parent.parent.parent),
    )<|MERGE_RESOLUTION|>--- conflicted
+++ resolved
@@ -143,15 +143,9 @@
     """Start the Eve API server"""
     import uvicorn
     import os
-
-<<<<<<< HEAD
-    
-    os.environ["LOCAL_DEBUG"] = "True"  # runs tools locally
-=======
     # Set the LOCAL_DEBUG environment variable if the flag is set
     if local_debug:
         os.environ["LOCAL_DEBUG"] = "True"
->>>>>>> 08ce7ab1
 
     click.echo(
         click.style(f"Starting API server on {host}:{port} with DB={db}...", fg="blue")
