--- conflicted
+++ resolved
@@ -11,7 +11,6 @@
 from jinja2 import Template
 
 from eve.agent import Agent
-from eve.agent.session.context import add_chat_message, build_llm_context
 from eve.agent.session.models import (
     ChatMessageRequestInput,
     NotificationConfig,
@@ -19,8 +18,15 @@
     Session,
     SessionUpdateConfig,
 )
-from eve.agent.session.runtime import async_prompt_session
-from eve.agent.session.tracing import add_breadcrumb, trace_async_operation
+from eve.agent.session.session import (
+    add_chat_message,
+    async_prompt_session,
+    build_llm_context,
+)
+from eve.agent.session.tracing import (
+    add_breadcrumb,
+    trace_async_operation,
+)
 from eve.api.api_requests import (
     CreateTriggerRequest,
     DeleteTriggerRequest,
@@ -261,7 +267,7 @@
         sentry_sdk.Hub.current.scope.span = transaction
 
     try:
-        from eve.agent.session.service import create_prompt_session_handle
+        from eve.api.handlers import setup_session
 
         trigger = Trigger.from_mongo(trigger_id)
         if not trigger:
@@ -335,6 +341,21 @@
             failure_message=f'Your task "{trigger.name}" has failed',
         )
 
+        # Setup session
+        async with trace_async_operation(
+            "trigger.setup_session",
+            session_id=str(request.session_id) if request.session_id else None,
+        ):
+            session = setup_session(
+                # background_tasks,
+                None,
+                request.session_id,
+                request.user_id,
+                request,
+            )
+            if transaction:
+                transaction.set_data("session_id", str(session.id))
+
         # Prepare trigger prompt
         async with trace_async_operation("trigger.prepare_prompt"):
             trigger_prompt, extra_tools = await prepare_trigger_prompt(
@@ -343,27 +364,7 @@
 
         # Create artwork generation message
         message = ChatMessageRequestInput(role="user", content=trigger_prompt)
-        request.message = message
-
-        background_tasks = BackgroundTasks()
-        async with trace_async_operation(
-            "trigger.setup_session",
-            session_id=str(request.session_id) if request.session_id else None,
-        ):
-            handle = create_prompt_session_handle(request, background_tasks)
-            session = handle.session
-            context = handle.context
-            if transaction and session:
-                transaction.set_data("session_id", str(session.id))
-
-<<<<<<< HEAD
-        # Augment context with trigger-specific overrides
-        context.extra_tools = extra_tools
-        context.thinking_override = False
-        context.trigger = trigger.id
-        if request.update_config and not context.update_config:
-            context.update_config = request.update_config
-=======
+
         # Create context with selected model
         prompt_context = PromptSessionContext(
             session=session,
@@ -375,7 +376,6 @@
             extra_tools=extra_tools,
             trigger=trigger.id,
         )
->>>>>>> 6a2f4dec
 
         # Add user message to session
         async with trace_async_operation("trigger.add_message"):
@@ -401,7 +401,7 @@
     except Exception as e:
         logger.error(f"Error executing trigger {trigger.id}: {str(e)}")
         sentry_sdk.capture_exception(e)
-        raise
+        return session
 
     finally:
         logger.info(f"Trigger execution cleanup completed for {trigger.id}")
@@ -446,10 +446,6 @@
         from eve.trigger import execute_trigger
 
         session = await execute_trigger(trigger_id)
-        if not session:
-            raise APIError(
-                f"Trigger {trigger_id} did not produce a session", status_code=500
-            )
         session_id = str(session.id)
 
         return {
