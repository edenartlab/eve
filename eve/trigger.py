import logging
import aiohttp
import os
import pytz
import uuid
import sentry_sdk
import time
import modal
from typing import Optional, Dict, Any, Literal, List
from bson import ObjectId
from datetime import datetime, timezone
from apscheduler.triggers.cron import CronTrigger
from fastapi import FastAPI, Depends, BackgroundTasks, Request

from eve.agent import Agent
from eve.user import User
from eve.tool import Tool
from eve.mongo import Collection, Document
from eve.api.errors import handle_errors, APIError
from eve.api.api_requests import (
    CreateTriggerRequest,
    DeleteTriggerRequest,
    RunTriggerRequest,
    CronSchedule,
    PromptSessionRequest,
    SessionCreationArgs,
)
from eve.agent.session.session import (
    add_user_message,
    async_prompt_session,
    build_llm_context,
)
from eve.agent.session.models import (
    ChatMessageRequestInput,
    LLMConfig,
    PromptSessionContext,
    Session,
    NotificationConfig,
)


logger = logging.getLogger(__name__)
logger.setLevel(logging.INFO)
db = os.getenv("DB", "STAGE").upper()


@Collection("triggers2")
class Trigger(Document):
    name: Optional[str] = "Untitled Task"
    schedule: Dict[str, Any]
    user: ObjectId
    agent: Optional[ObjectId] = None
    context: Optional[str] = None
    trigger_prompt: str
    posting_instructions: Optional[List[Dict[str, Any]]] = None
    # think: Optional[bool] = None
    session_type: Optional[Literal["new", "another"]] = "new"
    session: Optional[ObjectId] = None
    update_config: Optional[Dict[str, Any]] = None
    status: Optional[Literal["active", "paused", "running", "finished"]] = "active"
    deleted: Optional[bool] = False
    last_run_time: Optional[datetime] = None
    next_scheduled_run: Optional[datetime] = None


def calculate_next_scheduled_run(schedule: dict) -> datetime:
    """Calculate the next scheduled run time based on the cron schedule"""
    # Extract schedule parameters
    hour = schedule.get("hour", "*")
    minute = schedule.get("minute", "*")
    day_of_month = schedule.get("day_of_month") or schedule.get("day", "*")
    month = schedule.get("month", "*")
    day_of_week = schedule.get("day_of_week", "*")
    timezone_str = schedule.get("timezone", "UTC")
    end_date = schedule.get("end_date")

    # Create CronTrigger
    trigger = CronTrigger(
        hour=hour,
        minute=minute,
        day=day_of_month,
        month=month,
        day_of_week=day_of_week,
        timezone=timezone_str,
        end_date=end_date,
    )

    # Get next fire time
    next_time = trigger.get_next_fire_time(
        None, datetime.now(pytz.timezone(timezone_str))
    )
    if next_time:
        # Convert to UTC for storage
        return next_time.astimezone(pytz.UTC).replace(tzinfo=timezone.utc)
    return None


@handle_errors
async def handle_trigger_create(
    request: CreateTriggerRequest, background_tasks: BackgroundTasks
):
    # Log the incoming request to check for name field
    logger.info(f"Creating trigger with request: {request}")
    logger.info(f"Request model fields: {request.model_fields_set}")
    logger.info(f"Request dict: {request.model_dump()}")

    agent = Agent.from_mongo(ObjectId(request.agent))
    if not agent:
        raise APIError(f"Agent not found: {request.agent}", status_code=404)

    user = User.from_mongo(ObjectId(request.user))
    if not user:
        raise APIError(f"User not found: {request.user}", status_code=404)

    # Calculate next scheduled run
    schedule_dict = request.schedule.to_cron_dict()
    next_run = calculate_next_scheduled_run(schedule_dict)

    if not next_run:
        raise APIError("Failed to calculate next scheduled run time", status_code=400)
    logger.info(f"New Trigger next scheduled run: {next_run}")

    trigger_name = request.name or f"Untitled Task"
    think = False  # TODO

    # Create trigger in database
    logger.info(f"Creating trigger with name: '{trigger_name}'")
    trigger = Trigger(
        name=trigger_name,  # Add the name field
        user=ObjectId(user.id),
        agent=ObjectId(agent.id),
        schedule=schedule_dict,
        context=request.context,
        trigger_prompt=request.trigger_prompt,
        posting_instructions=[p.model_dump() for p in request.posting_instructions],
        think=think,
        update_config=request.update_config.model_dump()
        if request.update_config
        else None,
        session=ObjectId(request.session) if request.session else None,
        session_type="another",  # request.session_type,
        next_scheduled_run=next_run,
    )
    trigger.save()

    return {
        "id": str(trigger.id),
        "next_scheduled_run": next_run.isoformat(),
    }


@handle_errors
async def handle_trigger_stop(request: DeleteTriggerRequest):
    trigger = Trigger.from_mongo(request.id)
    if not trigger or trigger.deleted:
        raise APIError(f"Trigger not found: {request.id}", status_code=404)
    # await stop_trigger(trigger.trigger_id)
    trigger.status = "finished"
    trigger.save()

    return {"id": str(request.id)}


@handle_errors
async def handle_trigger_delete(request: DeleteTriggerRequest):
    trigger = Trigger.from_mongo(request.id)
    if not trigger:
        raise APIError(f"Trigger not found: {request.id}", status_code=404)

    # if trigger.status != "finished":
    #     await stop_trigger(trigger.trigger_id)

    # Soft delete by setting deleted flag
    trigger.deleted = True
    trigger.save()

    return {"id": str(trigger.id)}


@handle_errors
async def handle_trigger_get(trigger_id: str):
    trigger = Trigger.load(trigger_id=trigger_id)
    if not trigger or trigger.deleted:
        raise APIError(f"Trigger not found: {trigger_id}", status_code=404)

    return {
        "id": str(trigger.id) if trigger.id else None,
        "user": str(trigger.user) if trigger.user else None,
        "agent": str(trigger.agent) if trigger.agent else None,
        "session": str(trigger.session) if trigger.session else None,
        "instruction": trigger.instruction,
        "update_config": trigger.update_config,
        "schedule": trigger.schedule,
    }


@handle_errors
async def execute_trigger(
    trigger_id: str,
    # background_tasks: BackgroundTasks,
) -> Session:
    try:
        from eve.api.handlers import setup_session

        trigger = Trigger.from_mongo(trigger_id)
        if not trigger:
            raise APIError(f"Trigger not found: {trigger_id}", status_code=404)

        if trigger.status in ["finished", "running", "paused"]:
            logger.info(f"Trigger {trigger.id} is {trigger.status}, skipping...")
            return

        session = None
        user = User.from_mongo(trigger.user)
        agent = Agent.from_mongo(trigger.agent)
        context = trigger.context
        trigger_prompt = trigger.trigger_prompt

        current_time = datetime.now(timezone.utc)

        if trigger.session:
            session = Session.from_mongo(trigger.session)
            request = PromptSessionRequest(
                user_id=str(user.id),
                session_id=str(trigger.session),
            )
            trigger.update(
                status="running",
                last_run_time=current_time,
            )

        else:
            # Create session request
            session_id = ObjectId()
            request = PromptSessionRequest(
                user_id=str(user.id),
                creation_args=SessionCreationArgs(
                    session_id=str(session_id),
                    owner_id=str(user.id),
                    agents=[str(agent.id)],
                    trigger=str(trigger.id),
                    title=trigger.name,
                ),
            )
            trigger.update(
                session=session_id, status="running", last_run_time=current_time
            )

        request.notification_config = NotificationConfig(
            user_id=str(user.id),
            notification_type="trigger_complete",
            title=f"Task Completed",
            message=f'Your task "{trigger.name}" has completed successfully',
            trigger_id=str(trigger.id),
            agent_id=str(trigger.agent),
            priority="normal",
            # metadata={"trigger_id": trigger.trigger_id},
            success_notification=True,
            failure_notification=True,
            failure_title=f"Task Failed",
            failure_message=f'Your task "{trigger.name}" has failed',
        )

        # Setup session
        session = setup_session(
            # background_tasks,
            None,
            request.session_id,
            request.user_id,
            request,
        )

        # Create artwork generation message
        message = ChatMessageRequestInput(role="user", content=trigger_prompt)

        # Create context with selected model
        context = PromptSessionContext(
            session=session,
            initiating_user_id=request.user_id,
            message=message,
            # thinking_override=trigger.think,
            thinking_override=False,
        )

        # Add user message to session
        await add_user_message(session, context, pin=True)

        # Build LLM context
        context = await build_llm_context(
            session,
            agent,
            context,
        )

        # Execute the prompt session
        async for _ in async_prompt_session(session, context, agent):
            pass

        if not trigger.posting_instructions:
            return session

        # Posting section
        posting_tools = {}
        posting_instructions = ""
        for i, p in enumerate(trigger.posting_instructions):
            post_to = p.get("post_to")
            channel_id = p.get("channel_id")
            session_id = p.get("session_id")
            custom_instructions = p.get("custom_instructions")

            platform = {
                "discord": "discord_post",
                "telegram": "telegram_post",
                "x": "tweet",
                "farcaster": "farcaster_post",
            }

<<<<<<< HEAD
            tool = platform.get(post_to)
            if not tool:
                continue

            if not tool in posting_tools:
                posting_tools[tool] = []
            posting_tools[tool].append(channel_id)

            posting_instructions += f"\n{i + 1}) Post to {post_to}, channel '{channel_id}': {custom_instructions}"
=======
            if post_to in ["same", "another"]:
                if post_to == "same":
                    posting_instructions += f"\n{i+1}): {custom_instructions}"
                else:
                    posting_instructions += f"\n{i+1}) Post to {post_to}, channel '{session_id}': {custom_instructions}"

            elif post_to in platform:
                tool = platform.get(post_to)
                if not tool in posting_tools:
                    posting_tools[tool] = []
                posting_tools[tool].append(channel_id)

                posting_instructions += f"\n{i+1}) Post to {post_to}, channel '{channel_id}': {custom_instructions}"

            else:
                raise APIError(f"Invalid post_to: {post_to}", status_code=400)
>>>>>>> 13110006

        instructions = f"""
        <Posting Instructions>
        Post the result of your last task to the following channels:
        {posting_instructions}
        </Posting Instructions>
        """

        tools = {}
        for tool, channels in posting_tools.items():
            if tool not in ["discord_post", "telegram_post"]:
                continue
            tools[tool] = Tool.load(tool)
            deployment = {"discord_post": "discord", "telegram_post": "telegram"}.get(
                tool
            )
            allowed_channels = agent.deployments[deployment].get_allowed_channels()
            channels_description = " | ".join(
                [f"ID {c.id} ({c.note})" for c in allowed_channels if c.id in channels]
            )
            tools[tool].update_parameters(
                {
                    "channel_id": {
                        "choices": [c.id for c in allowed_channels if c.id in channels],
                        "tip": f"Some hints about the available channels: {channels_description}",
                    },
                }
            )

        # Create posting instructions message
        message = ChatMessageRequestInput(role="system", content=instructions)

        # Create context with selected model
        context = PromptSessionContext(
            session=session,
            initiating_user_id=request.user_id,
            message=message,
            tools=tools,
        )

        # Add user message to session
        add_user_message(session, context)

        # Build LLM context
        context = await build_llm_context(
            session,
            agent,
            context,
        )

        # Execute the prompt session
        async for _ in async_prompt_session(session, context, agent):
            pass

        return session

    except Exception as e:
        logger.error(f"Error executing trigger {trigger.id}: {str(e)}")
        sentry_sdk.capture_exception(e)
        return session

    finally:
        logger.info(f"Trigger execution cleanup completed for {trigger.id}")

        next_run = calculate_next_scheduled_run(trigger.schedule)

        if next_run:
            trigger.update(status="active", next_scheduled_run=next_run)
        else:
            trigger.update(status="finished", next_scheduled_run=None)


@handle_errors
async def handle_trigger_run(
    request: RunTriggerRequest,
    # background_tasks: BackgroundTasks,
):
    trigger_id = request.trigger_id
    trigger = Trigger.from_mongo(trigger_id)

    if not trigger or trigger.deleted:
        raise APIError(f"Trigger {trigger_id} not found", status_code=404)

    if trigger.status == "running":
        raise APIError(
            f"Trigger {trigger_id} already running, try later", status_code=400
        )

    if trigger.status != "active":
        raise APIError(
            f"Trigger {trigger_id} is not active (status: {trigger.status})",
            status_code=400,
        )

    try:
        # session_id = background_tasks.add_task(execute_trigger, trigger, background_tasks)
        # todo: use the modal func or the function directly?
        from eve.trigger import execute_trigger

        session = await execute_trigger(trigger_id)
        session_id = str(session.id)

        return {
            "trigger_id": trigger_id,
            "session_id": session_id,
            "executed": True,
        }

    except Exception as e:
        raise APIError(f"Failed to execute trigger: {str(e)}", status_code=500)


trigger_message = """<SystemMessage>
You have received a request from an admin to run a scheduled task. The instructions for the task are below. In your response, do not ask for clarification, just do the task. Do not acknowledge receipt of this message, as no one else in the chat can see it and the admin is absent. Simply follow whatever instructions are below.
</SystemMessage>
<Task>
{task}
</Task>"""

trigger_message_post = """
<PostInstruction>
When you have completed the task, write out a single summary of the result of the task. Make sure to include the URLs to any relevant media you created. Do not include intermediate results, just the media relevant to the task. Then post it on {platform} using the discord_post tool to channel "{platform_channel_id}". Do not forget to do this at the end.
</PostInstruction>"""


# TODO
async def handle_trigger_posting_deprecated(trigger, session_id):
    """Handle posting instructions for a trigger"""
    import aiohttp

    posting_instructions = trigger.posting_instructions
    if not posting_instructions:
        return

    try:
        request_data = {
            "session_id": session_id,
            "user_id": str(trigger.user),
            "actor_agent_ids": [str(trigger.agent)],
            "message": {
                "role": "system",
                "content": f"""## Posting instructions
{posting_instructions.get("post_to", "")} channel {posting_instructions.get("channel_id", "")}

{posting_instructions.get("custom_instructions", "")}
""",
            },
            "update_config": trigger.update_config,
        }

        # Add custom tools based on platform
        platform = posting_instructions.get("post_to")
        if platform == "discord" and posting_instructions.get("channel_id"):
            request_data["tools"] = {
                "discord_post": {
                    "parameters": {
                        "channel_id": {"default": posting_instructions["channel_id"]}
                    }
                }
            }
        elif platform == "telegram" and posting_instructions.get("channel_id"):
            request_data["tools"] = {
                "telegram_post": {
                    "parameters": {
                        "channel_id": {"default": posting_instructions["channel_id"]}
                    }
                }
            }

        # Make async HTTP POST to prompt session endpoint
        async with aiohttp.ClientSession() as session:
            async with session.post(
                f"{os.getenv('EDEN_API_URL')}/sessions/prompt",
                json=request_data,
                headers={
                    "Authorization": f"Bearer {os.getenv('EDEN_ADMIN_KEY')}",
                    "Content-Type": "application/json",
                },
            ) as response:
                if response.status != 200:
                    error_text = await response.text()
                    logger.error(
                        f"Failed to run posting instructions for trigger {trigger.trigger_id}: {error_text}"
                    )

    except Exception as e:
        logger.error(
            f"Error handling posting instructions for trigger {trigger.trigger_id}: {str(e)}"
        )
        sentry_sdk.capture_exception(e)<|MERGE_RESOLUTION|>--- conflicted
+++ resolved
@@ -315,22 +315,11 @@
                 "farcaster": "farcaster_post",
             }
 
-<<<<<<< HEAD
-            tool = platform.get(post_to)
-            if not tool:
-                continue
-
-            if not tool in posting_tools:
-                posting_tools[tool] = []
-            posting_tools[tool].append(channel_id)
-
-            posting_instructions += f"\n{i + 1}) Post to {post_to}, channel '{channel_id}': {custom_instructions}"
-=======
             if post_to in ["same", "another"]:
                 if post_to == "same":
-                    posting_instructions += f"\n{i+1}): {custom_instructions}"
+                    posting_instructions += f"\n{i + 1}): {custom_instructions}"
                 else:
-                    posting_instructions += f"\n{i+1}) Post to {post_to}, channel '{session_id}': {custom_instructions}"
+                    posting_instructions += f"\n{i + 1}) Post to {post_to}, channel '{session_id}': {custom_instructions}"
 
             elif post_to in platform:
                 tool = platform.get(post_to)
@@ -338,11 +327,10 @@
                     posting_tools[tool] = []
                 posting_tools[tool].append(channel_id)
 
-                posting_instructions += f"\n{i+1}) Post to {post_to}, channel '{channel_id}': {custom_instructions}"
+                posting_instructions += f"\n{i + 1}) Post to {post_to}, channel '{channel_id}': {custom_instructions}"
 
             else:
                 raise APIError(f"Invalid post_to: {post_to}", status_code=400)
->>>>>>> 13110006
 
         instructions = f"""
         <Posting Instructions>
