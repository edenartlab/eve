--- conflicted
+++ resolved
@@ -23,19 +23,19 @@
     RunTriggerRequest,
     CronSchedule,
     PromptSessionRequest,
-    SessionCreationArgs
+    SessionCreationArgs,
 )
 from eve.agent.session.session import (
-    add_user_message, 
-    async_prompt_session, 
-    build_llm_context
+    add_user_message,
+    async_prompt_session,
+    build_llm_context,
 )
 from eve.agent.session.models import (
-    ChatMessageRequestInput, 
-    LLMConfig,  
-    PromptSessionContext, 
+    ChatMessageRequestInput,
+    LLMConfig,
+    PromptSessionContext,
     Session,
-    NotificationConfig
+    NotificationConfig,
 )
 
 
@@ -73,7 +73,7 @@
     day_of_week = schedule.get("day_of_week", "*")
     timezone_str = schedule.get("timezone", "UTC")
     end_date = schedule.get("end_date")
-    
+
     # Create CronTrigger
     trigger = CronTrigger(
         hour=hour,
@@ -82,28 +82,28 @@
         month=month,
         day_of_week=day_of_week,
         timezone=timezone_str,
-        end_date=end_date
+        end_date=end_date,
     )
-    
+
     # Get next fire time
-    next_time = trigger.get_next_fire_time(None, datetime.now(pytz.timezone(timezone_str)))
+    next_time = trigger.get_next_fire_time(
+        None, datetime.now(pytz.timezone(timezone_str))
+    )
     if next_time:
         # Convert to UTC for storage
         return next_time.astimezone(pytz.UTC).replace(tzinfo=timezone.utc)
     return None
 
 
-
 @handle_errors
 async def handle_trigger_create(
-    request: CreateTriggerRequest, 
-    background_tasks: BackgroundTasks
+    request: CreateTriggerRequest, background_tasks: BackgroundTasks
 ):
     # Log the incoming request to check for name field
     logger.info(f"Creating trigger with request: {request}")
     logger.info(f"Request model fields: {request.model_fields_set}")
     logger.info(f"Request dict: {request.model_dump()}")
-    
+
     agent = Agent.from_mongo(ObjectId(request.agent))
     if not agent:
         raise APIError(f"Agent not found: {request.agent}", status_code=404)
@@ -119,11 +119,11 @@
     if not next_run:
         raise APIError("Failed to calculate next scheduled run time", status_code=400)
     logger.info(f"New Trigger next scheduled run: {next_run}")
-    
+
     trigger_name = request.name or f"Untitled Task"
     think = False  # TODO
 
-    # Create trigger in database  
+    # Create trigger in database
     logger.info(f"Creating trigger with name: '{trigger_name}'")
     trigger = Trigger(
         name=trigger_name,  # Add the name field
@@ -138,7 +138,7 @@
         if request.update_config
         else None,
         session=ObjectId(request.session) if request.session else None,
-        session_type="another", #request.session_type,
+        session_type="another",  # request.session_type,
         next_scheduled_run=next_run,
     )
     trigger.save()
@@ -198,8 +198,8 @@
 async def execute_trigger(
     trigger_id: str,
     # background_tasks: BackgroundTasks,
-) -> Session: 
-    try: 
+) -> Session:
+    try:
         from eve.api.handlers import setup_session
 
         trigger = Trigger.from_mongo(trigger_id)
@@ -209,7 +209,7 @@
         if trigger.status in ["finished", "running", "paused"]:
             logger.info(f"Trigger {trigger.id} is {trigger.status}, skipping...")
             return
-        
+
         session = None
         user = User.from_mongo(trigger.user)
         agent = Agent.from_mongo(trigger.agent)
@@ -217,7 +217,7 @@
         trigger_prompt = trigger.trigger_prompt
 
         current_time = datetime.now(timezone.utc)
-            
+
         if trigger.session:
             session = Session.from_mongo(trigger.session)
             request = PromptSessionRequest(
@@ -239,19 +239,17 @@
                     owner_id=str(user.id),
                     agents=[str(agent.id)],
                     trigger=str(trigger.id),
-                    title=trigger.name
-                )
+                    title=trigger.name,
+                ),
             )
             trigger.update(
-                session=session_id,
-                status="running",
-                last_run_time=current_time
-            )
-        
+                session=session_id, status="running", last_run_time=current_time
+            )
+
         request.notification_config = NotificationConfig(
             user_id=str(user.id),
             notification_type="trigger_complete",
-            title=f'Task Completed',
+            title=f"Task Completed",
             message=f'Your task "{trigger.name}" has completed successfully',
             trigger_id=str(trigger.id),
             agent_id=str(trigger.agent),
@@ -259,48 +257,41 @@
             # metadata={"trigger_id": trigger.trigger_id},
             success_notification=True,
             failure_notification=True,
-            failure_title=f'Task Failed',
+            failure_title=f"Task Failed",
             failure_message=f'Your task "{trigger.name}" has failed',
         )
 
         # Setup session
         session = setup_session(
-            # background_tasks, 
+            # background_tasks,
             None,
-            request.session_id, 
-            request.user_id, 
-            request
+            request.session_id,
+            request.user_id,
+            request,
         )
 
         # Create artwork generation message
-        message = ChatMessageRequestInput(
-            role="user",
-            content=trigger_prompt
-        )
-        
+        message = ChatMessageRequestInput(role="user", content=trigger_prompt)
+
         # Create context with selected model
         context = PromptSessionContext(
             session=session,
             initiating_user_id=request.user_id,
             message=message,
-            #thinking_override=trigger.think,
+            # thinking_override=trigger.think,
             thinking_override=False,
         )
-        
+
         # Add user message to session
-<<<<<<< HEAD
         await add_user_message(session, context, pin=True)
-=======
-        add_user_message(session, context)
->>>>>>> 10570b62
-        
+
         # Build LLM context
         context = await build_llm_context(
-            session, 
-            agent, 
-            context, 
-        )
-        
+            session,
+            agent,
+            context,
+        )
+
         # Execute the prompt session
         async for _ in async_prompt_session(session, context, agent):
             pass
@@ -327,12 +318,12 @@
             tool = platform.get(post_to)
             if not tool:
                 continue
-            
+
             if not tool in posting_tools:
                 posting_tools[tool] = []
             posting_tools[tool].append(channel_id)
 
-            posting_instructions += f"\n{i+1}) Post to {post_to}, channel '{channel_id}': {custom_instructions}"
+            posting_instructions += f"\n{i + 1}) Post to {post_to}, channel '{channel_id}': {custom_instructions}"
 
         instructions = f"""
         <Posting Instructions>
@@ -346,7 +337,9 @@
             if tool not in ["discord_post", "telegram_post"]:
                 continue
             tools[tool] = Tool.load(tool)
-            deployment = {"discord_post": "discord", "telegram_post": "telegram"}.get(tool)
+            deployment = {"discord_post": "discord", "telegram_post": "telegram"}.get(
+                tool
+            )
             allowed_channels = agent.deployments[deployment].get_allowed_channels()
             channels_description = " | ".join(
                 [f"ID {c.id} ({c.note})" for c in allowed_channels if c.id in channels]
@@ -361,10 +354,7 @@
             )
 
         # Create posting instructions message
-        message = ChatMessageRequestInput(
-            role="system",
-            content=instructions
-        )
+        message = ChatMessageRequestInput(role="system", content=instructions)
 
         # Create context with selected model
         context = PromptSessionContext(
@@ -376,14 +366,14 @@
 
         # Add user message to session
         add_user_message(session, context)
-        
+
         # Build LLM context
         context = await build_llm_context(
-            session, 
-            agent, 
-            context, 
-        )
-        
+            session,
+            agent,
+            context,
+        )
+
         # Execute the prompt session
         async for _ in async_prompt_session(session, context, agent):
             pass
@@ -397,19 +387,13 @@
 
     finally:
         logger.info(f"Trigger execution cleanup completed for {trigger.id}")
-        
+
         next_run = calculate_next_scheduled_run(trigger.schedule)
 
         if next_run:
-            trigger.update(
-                status="active",
-                next_scheduled_run=next_run
-            )
+            trigger.update(status="active", next_scheduled_run=next_run)
         else:
-            trigger.update(
-                status="finished",
-                next_scheduled_run=None
-            )
+            trigger.update(status="finished", next_scheduled_run=None)
 
 
 @handle_errors
@@ -417,22 +401,28 @@
     request: RunTriggerRequest,
     # background_tasks: BackgroundTasks,
 ):
-    trigger_id = request.trigger_id    
+    trigger_id = request.trigger_id
     trigger = Trigger.from_mongo(trigger_id)
 
     if not trigger or trigger.deleted:
         raise APIError(f"Trigger {trigger_id} not found", status_code=404)
 
     if trigger.status == "running":
-        raise APIError(f"Trigger {trigger_id} already running, try later", status_code=400)
+        raise APIError(
+            f"Trigger {trigger_id} already running, try later", status_code=400
+        )
 
     if trigger.status != "active":
-        raise APIError(f"Trigger {trigger_id} is not active (status: {trigger.status})", status_code=400)
-    
+        raise APIError(
+            f"Trigger {trigger_id} is not active (status: {trigger.status})",
+            status_code=400,
+        )
+
     try:
         # session_id = background_tasks.add_task(execute_trigger, trigger, background_tasks)
         # todo: use the modal func or the function directly?
         from eve.trigger import execute_trigger
+
         session = await execute_trigger(trigger_id)
         session_id = str(session.id)
 
@@ -441,19 +431,9 @@
             "session_id": session_id,
             "executed": True,
         }
-        
+
     except Exception as e:
         raise APIError(f"Failed to execute trigger: {str(e)}", status_code=500)
-
-
-
-
-
-
-
-
-
-
 
 
 trigger_message = """<SystemMessage>
@@ -467,6 +447,7 @@
 <PostInstruction>
 When you have completed the task, write out a single summary of the result of the task. Make sure to include the URLs to any relevant media you created. Do not include intermediate results, just the media relevant to the task. Then post it on {platform} using the discord_post tool to channel "{platform_channel_id}". Do not forget to do this at the end.
 </PostInstruction>"""
+
 
 # TODO
 async def handle_trigger_posting_deprecated(trigger, session_id):
@@ -532,4 +513,4 @@
         logger.error(
             f"Error handling posting instructions for trigger {trigger.trigger_id}: {str(e)}"
         )
-        sentry_sdk.capture_exception(e)
+        sentry_sdk.capture_exception(e)