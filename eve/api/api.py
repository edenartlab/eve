--- conflicted
+++ resolved
@@ -13,13 +13,9 @@
 import sentry_sdk
 from fastapi.exceptions import RequestValidationError
 
-<<<<<<< HEAD
 from eve import auth, db, eden_utils
 from eve.task import task_handler_func
 from eve.tools.tool_handlers import handlers, load_handler
-=======
-from eve import auth, db
->>>>>>> 901c50f0
 from eve.tools.comfyui_tool import convert_tasks2_to_tasks3
 from eve.runner.runner_tasks import (
     cancel_stuck_tasks,
