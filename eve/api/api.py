import os
import logging
import asyncio
import signal
import json
import uuid
import modal
import replicate
import sentry_sdk
from typing import Optional, List
from bson import ObjectId
from pathlib import Path
from fastapi.responses import JSONResponse
from fastapi import FastAPI, Depends, BackgroundTasks, Request
from fastapi.middleware.cors import CORSMiddleware
from fastapi.security import APIKeyHeader, HTTPBearer
from starlette.middleware.base import BaseHTTPMiddleware
from fastapi.exceptions import RequestValidationError
from datetime import datetime, timezone
from contextlib import asynccontextmanager
from pydantic import BaseModel, Field

from eve import auth, db
from eve.agent import Agent
from eve.user import User
from eve.tool import Tool
from eve.api.runner_tasks import download_clip_models
from eve.api.handlers import (
    handle_create,
    handle_cancel,
    handle_prompt_session,
    handle_replicate_webhook,
    handle_agent_tools_update,
    handle_agent_tools_delete,
    handle_session_cancel,
    handle_v2_deployment_create,
    handle_v2_deployment_emission,
    handle_v2_deployment_interact,
    handle_v2_deployment_update,
    handle_v2_deployment_delete,
    handle_v2_deployment_farcaster_neynar_webhook,
    handle_create_notification,
    handle_embedsearch,
    handle_extract_agent_prompts,
)
from eve.trigger import (
    handle_trigger_create,
    handle_trigger_delete,
    handle_trigger_stop,
    handle_trigger_run,
    handle_trigger_get,
    execute_trigger,
    Trigger,
)
from eve.concepts import (
    create_concept_thumbnail,
    handle_concept_create,
    handle_concept_update,
)
from eve.api.api_requests import (
    CancelRequest,
    CancelSessionRequest,
    CreateDeploymentRequestV2,
    DeleteDeploymentRequestV2,
    DeploymentEmissionRequest,
    DeploymentInteractRequest,
    CreateTriggerRequest,
    DeleteTriggerRequest,
    RunTriggerRequest,
    CreateConceptRequest,
    UpdateConceptRequest,
    PromptSessionRequest,
    TaskRequest,
    AgentToolsUpdateRequest,
    AgentToolsDeleteRequest,
    UpdateDeploymentRequestV2,
    CreateNotificationRequest,
    EmbedSearchRequest,
    AgentPromptsExtractionRequest,
)
from eve.api.api_functions import (
    cancel_stuck_tasks_fn,
    generate_lora_thumbnails_fn,
    rotate_agent_metadata_fn,
    embed_recent_creations,
    run,
    run_task,
    run_task_replicate,
    cleanup_stale_busy_states,
)
from eve.agent.session.models import (
    Session,
    ChatMessage,
    LLMContext,
    LLMConfig,
    PromptSessionContext,
)
from eve.agent.session.session import (
    add_chat_message, 
    build_llm_context, 
    async_prompt_session,
)
from eve.agent.session.session_llm import async_prompt


app_name = f"api-{db.lower()}"
logging.getLogger("ably").setLevel(logging.WARNING)
logging.getLogger("httpx").setLevel(logging.WARNING)
logger = logging.getLogger(__name__)

# FastAPI setup


class SentryContextMiddleware(BaseHTTPMiddleware):
    async def dispatch(self, request, call_next):
        with sentry_sdk.configure_scope() as scope:
            scope.set_tag("package", "eve-api")

            # Extract client context from headers
            client_platform = request.headers.get("X-Client-Platform")
            client_deployment_id = request.headers.get("X-Client-Deployment-Id")
            if client_platform:
                scope.set_tag("client_platform", client_platform)
            if client_deployment_id:
                scope.set_tag("client_deployment_id", client_deployment_id)

            scope.set_context(
                "api",
                {
                    "endpoint": request.url.path,
                    "modal_serve": os.getenv("MODAL_SERVE"),
                    "client_platform": client_platform,
                    "client_deployment_id": client_deployment_id,
                },
            )
        return await call_next(request)



# Global flag for shutdown
_shutdown_event = asyncio.Event()

def handle_shutdown_signal(signum, frame):
    """Handle SIGINT/SIGTERM to close SSE connections immediately"""
    from eve.api.sse_manager import sse_manager

    # Run async close in the event loop
    loop = asyncio.get_event_loop()
    if loop.is_running():
        loop.create_task(sse_manager.close_all())
    _shutdown_event.set()
    # Force exit after a short delay
    import os

    os._exit(0)


# Register signal handlers
signal.signal(signal.SIGINT, handle_shutdown_signal)
signal.signal(signal.SIGTERM, handle_shutdown_signal)


@asynccontextmanager
async def lifespan(app: FastAPI):
    # Startup
    yield
    # Shutdown - close all SSE connections
    from eve.api.sse_manager import sse_manager

    await sse_manager.close_all()


web_app = FastAPI(lifespan=lifespan)
web_app.add_middleware(SentryContextMiddleware)
web_app.add_middleware(
    CORSMiddleware,
    allow_origins=["*"],
    allow_credentials=True,
    allow_methods=["*"],
    allow_headers=["*"],
)

api_key_header = APIKeyHeader(name="X-Api-Key", auto_error=False)
bearer_scheme = HTTPBearer(auto_error=False)
background_tasks: BackgroundTasks = BackgroundTasks()


@web_app.post("/create")
async def create(request: TaskRequest, _: dict = Depends(auth.authenticate_admin)):
    return await handle_create(request)


@web_app.post("/cancel")
async def cancel(request: CancelRequest, _: dict = Depends(auth.authenticate_admin)):
    return await handle_cancel(request)


@web_app.post("/update")
async def replicate_webhook(request: Request):
    body = await request.body()
    try:
        data = json.loads(body)
    except json.JSONDecodeError:
        return {"status": "error", "message": "Invalid JSON body"}

    # Validate webhook signature
    try:
        body = body.decode()
        headers = dict(request.headers)
        secret = replicate.webhooks.default.secret()
        replicate.webhooks.validate(body=body, headers=headers, secret=secret)

    except Exception as e:
        return {"status": "error", "message": f"Invalid webhook signature: {str(e)}"}

    return await handle_replicate_webhook(data)


@web_app.post("/triggers/create")
async def trigger_create(
    request: CreateTriggerRequest,
    background_tasks: BackgroundTasks,
    _: dict = Depends(auth.authenticate_admin),
):
    return await handle_trigger_create(request, background_tasks)


@web_app.post("/triggers/stop")
async def trigger_stop(
    request: DeleteTriggerRequest, _: dict = Depends(auth.authenticate_admin)
):
    return await handle_trigger_stop(request)


@web_app.post("/triggers/delete")
async def trigger_delete(
    request: DeleteTriggerRequest, _: dict = Depends(auth.authenticate_admin)
):
    return await handle_trigger_delete(request)


@web_app.post("/triggers/run")
async def trigger_run(
    request: RunTriggerRequest, _: dict = Depends(auth.authenticate_admin)
):
    return await handle_trigger_run(request)


@web_app.get("/triggers/{trigger_id}")
async def trigger_get(trigger_id: str, _: dict = Depends(auth.authenticate_admin)):
    return await handle_trigger_get(trigger_id)


@web_app.post("/agent/tools/update")
async def agent_tools_update(
    request: AgentToolsUpdateRequest, _: dict = Depends(auth.authenticate_admin)
):
    return await handle_agent_tools_update(request)


@web_app.post("/agent/tools/delete")
async def agent_tools_delete(
    request: AgentToolsDeleteRequest, _: dict = Depends(auth.authenticate_admin)
):
    return await handle_agent_tools_delete(request)


@web_app.post("/concepts/create")
async def concept_create(
    request: CreateConceptRequest,
    background_tasks: BackgroundTasks,
    _: dict = Depends(auth.authenticate_admin),
):
    return await handle_concept_create(request, background_tasks)


@web_app.post("/concepts/update")
async def concept_update(
    request: UpdateConceptRequest,
    background_tasks: BackgroundTasks,
    _: dict = Depends(auth.authenticate_admin),
):
    return await handle_concept_update(request, background_tasks)


@web_app.post("/sessions/prompt")
async def prompt_session(
    request: PromptSessionRequest,
    background_tasks: BackgroundTasks,
    _: dict = Depends(auth.authenticate_admin),
):
    return await handle_prompt_session(request, background_tasks)


@web_app.post("/sessions/cancel")
async def cancel_session(
    request: CancelSessionRequest,
    _: dict = Depends(auth.authenticate_admin),
):
    return await handle_session_cancel(request)


@web_app.post("/v2/deployments/create")
async def create_deployment(
    request: CreateDeploymentRequestV2,
    _: dict = Depends(auth.authenticate_admin),
):
    return await handle_v2_deployment_create(request)


@web_app.post("/v2/deployments/update")
async def update_deployment(
    request: UpdateDeploymentRequestV2,
    _: dict = Depends(auth.authenticate_admin),
):
    return await handle_v2_deployment_update(request)


@web_app.post("/v2/deployments/delete")
async def delete_deployment(
    request: DeleteDeploymentRequestV2,
    _: dict = Depends(auth.authenticate_admin),
):
    return await handle_v2_deployment_delete(request)


@web_app.get("/v2/deployments/interact")
async def deployment_interact(
    request: DeploymentInteractRequest, _: dict = Depends(auth.authenticate_admin)
):
    return await handle_v2_deployment_interact(request)


@web_app.post("/v2/deployments/farcaster/neynar-webhook")
async def deployment_farcaster_neynar_webhook(request: Request):
    return await handle_v2_deployment_farcaster_neynar_webhook(request)


@web_app.post("/v2/deployments/emission")
async def deployment_emission(request: DeploymentEmissionRequest):
    return await handle_v2_deployment_emission(request)


# Notification routes
@web_app.post("/notifications/create")
async def create_notification(
    request: CreateNotificationRequest, _: dict = Depends(auth.authenticate_admin)
):
    return await handle_create_notification(request)


# Embed search route
@web_app.post("/embedsearch")
async def embedsearch(
    request: EmbedSearchRequest, _: dict = Depends(auth.authenticate_admin)
):
    return await handle_embedsearch(request)


# Agent creation - extract prompts from conversation session
@web_app.post("/agent_creation/extract_prompts")
async def extract_agent_prompts(
    request: AgentPromptsExtractionRequest, _: dict = Depends(auth.authenticate_admin)
):
    return await handle_extract_agent_prompts(request)


# Simple embed endpoint that just returns the embedding vector
@web_app.post("/embed")
async def embed(request: Request, _: dict = Depends(auth.authenticate_admin)):
    """Generate CLIP embedding for a text query"""
    import torch
    import torch.nn.functional as F
    from transformers import CLIPProcessor, CLIPModel

    body = await request.json()
    query = body.get("query")
    if not query:
        return JSONResponse(
            status_code=400, content={"error": "query parameter is required"}
        )

    MODEL_NAME = "openai/clip-vit-large-patch14"
    device = "cpu"

    try:
        model = CLIPModel.from_pretrained(MODEL_NAME).to(device).eval()
        proc = CLIPProcessor.from_pretrained(MODEL_NAME)

        inputs = proc(
            text=[query], return_tensors="pt", padding=True, truncation=True
        ).to(device)

        with torch.no_grad():
            v = model.get_text_features(**inputs)
            qv = F.normalize(v, p=2, dim=-1)[0].cpu().tolist()

        return {"embedding": qv}
    except Exception as e:
        logger.error(f"Error generating embedding: {e}")
        return JSONResponse(
            status_code=500,
            content={"error": f"Failed to generate embedding: {str(e)}"},
        )


@web_app.exception_handler(RequestValidationError)
async def validation_exception_handler(request: Request, exc: RequestValidationError):
    logger.error(f"Validation error on {request.url}:")
    logger.error(f"Request body: {await request.body()}")
    logger.error(f"Validation errors: {exc.errors()}")

    return JSONResponse(
        status_code=422,
        content={
            "detail": exc.errors(),
            "body": await request.json() if await request.body() else None,
        },
    )


@web_app.exception_handler(Exception)
async def catch_all_exception_handler(request, exc):
    sentry_sdk.capture_exception(exc)
    return JSONResponse(
        status_code=500,
        content={"message": str(exc)},
    )


# Modal app setup
media_cache_vol = modal.Volume.from_name("media-cache", create_if_missing=True)

app = modal.App(
    name=app_name,
    secrets=[
        modal.Secret.from_name("eve-secrets"),
        modal.Secret.from_name(f"eve-secrets-{db}"),
        modal.Secret.from_name("abraham-secrets"),
    ],
)

root_dir = Path(__file__).parent.parent.parent
workflows_dir = root_dir / ".." / "workflows"

image = (
    modal.Image.debian_slim(python_version="3.11")
    .env({"DB": db, "MODAL_SERVE": os.getenv("MODAL_SERVE", "False")})
    .apt_install("git", "libmagic1", "ffmpeg", "wget")
    .pip_install_from_pyproject(str(root_dir / "pyproject.toml"))
    .run_function(download_clip_models)
    .add_local_dir(str(workflows_dir), "/workflows")
    .add_local_file(str(root_dir / "pyproject.toml"), "/eve/pyproject.toml")
    .add_local_python_source("eve", ignore=[])
    .add_local_python_source("api", ignore=[])
)


@app.function(
    image=image,
    min_containers=1,
    max_containers=10,
    scaledown_window=60,
    timeout=3600 * 3,  # 3 hours
    volumes={"/data/media-cache": media_cache_vol},
)
@modal.concurrent(max_inputs=25)
@modal.asgi_app()
def fastapi_app():
    return web_app


cancel_stuck_tasks_modal = app.function(
    image=image, max_containers=1, schedule=modal.Period(minutes=15), timeout=3600
)(cancel_stuck_tasks_fn)

generate_lora_thumbnails_modal = app.function(
    image=image, max_containers=1, schedule=modal.Period(minutes=15), timeout=3600
)(generate_lora_thumbnails_fn)


rotate_agent_metadata_modal = app.function(
    image=image, max_containers=1, schedule=modal.Period(hours=2), timeout=3600
)(rotate_agent_metadata_fn)


# run_scheduled_triggers_modal = app.function(
#     image=image, max_containers=1, schedule=modal.Period(minutes=1), timeout=300
# )(run_scheduled_triggers_fn)

run = app.function(
    image=image,
    max_containers=10,
    timeout=3600,
    volumes={"/data/media-cache": media_cache_vol},
)(modal.concurrent(max_inputs=4)(run))


run_task = app.function(
    image=image,
    min_containers=2,
    max_containers=10,
    timeout=3600,
    volumes={"/data/media-cache": media_cache_vol},
)(modal.concurrent(max_inputs=4)(run_task))


run_task_replicate = app.function(
    image=image,
    min_containers=2,
    max_containers=10,
    timeout=3600,
    volumes={"/data/media-cache": media_cache_vol},
)(modal.concurrent(max_inputs=4)(run_task_replicate))


cleanup_stale_busy_states_modal = app.function(
    image=image, max_containers=1, schedule=modal.Period(minutes=2), timeout=3600
)(cleanup_stale_busy_states)


embed_recent_creations_modal = app.function(
    image=image, max_containers=1, schedule=modal.Period(minutes=5), timeout=600
)(embed_recent_creations)


########################################################
## Concepts
########################################################


create_concept_thumbnail = app.function(
    image=image,
    min_containers=1,
    max_containers=10,
    timeout=600,
    volumes={"/data/media-cache": media_cache_vol},
)(modal.concurrent(max_inputs=4)(create_concept_thumbnail))


########################################################
## Triggers
########################################################


@app.function(image=image, max_containers=4)
async def execute_trigger_fn(trigger_id: str) -> Session:
    return await execute_trigger(trigger_id)


@app.function(
    image=image, max_containers=1, schedule=modal.Period(minutes=2), timeout=300
)
async def run_scheduled_triggers_fn():
    current_time = datetime.now(timezone.utc)

    # Find active triggers where next_scheduled_run <= current time
    triggers = list(
        Trigger.find(
            {
                # "_id": ObjectId("68d634bc050ad90f48a03e6f"),
                "status": "active",
                "deleted": {"$ne": True},
                "next_scheduled_run": {"$lte": current_time},
            }
        )
    )

    logger.info(f"Found {len(triggers)} triggers to run")

    if not triggers:
        logger.info("No triggers to run")
        return

    sessions = []
    triggers = [str(trigger.id) for trigger in triggers]

    async for result in execute_trigger_fn.map.aio(triggers):
        sessions.append(result)

    logger.info(f"Ran {len(triggers)} triggers")
    logger.info(sessions)



########################################################
## Remote Session Prompting
########################################################

@app.function(image=image, max_containers=10, timeout=3600)
async def remote_prompt_session_fn(
    session_id: str,
    agent_id: str,
    user_id: str,
    content: str,
    attachments: Optional[List[str]] = [],
    extra_tools: Optional[List[str]] = [],
):
    return await remote_prompt_session(
        session_id=session_id,
        agent_id=agent_id,
        user_id=user_id,
        content=content,
        attachments=attachments,
        extra_tools=extra_tools,
    )

<<<<<<< HEAD
=======

import asyncio
import json
import pytz
from pydantic import BaseModel, Field
from typing import Literal
from datetime import datetime
from eve.agent.agent import Agent
from eve.agent.session.models import ChatMessage, LLMContext, LLMConfig
from eve.agent.session.session_llm import async_prompt
from eve.agent.session.session_prompts import system_template


>>>>>>> 541a0675
async def remote_prompt_session(
    session_id: str,
    agent_id: str,
    user_id: str,
    content: str,
    attachments: Optional[List[str]] = [],
    extra_tools: Optional[List[str]] = [],
):
<<<<<<< HEAD
=======
    """
    Add a user message to a session and prompt the agent to respond.

    This is a general-purpose function for remotely triggering session prompts.

    Args:
        session_id: The session ID
        agent_id: The agent ID
        user_id: The user ID
        content: The user message content

    Returns:
        dict with session_id
    """

    from eve.agent.session.models import (
        PromptSessionContext,
        ChatMessage,
        LLMConfig,
    )

    from eve.agent.session.session import (
        add_chat_message,
        build_llm_context,
        async_prompt_session,
    )

>>>>>>> 541a0675
    logger.info(
        f"Remote prompt: session={session_id}, agent={agent_id}, user={user_id}"
    )

    # Load models
    session = Session.from_mongo(session_id)
    agent = Agent.from_mongo(agent_id)
    user = User.from_mongo(user_id)

    # Create user message
    new_message = ChatMessage(
        role="user",
        sender=user.id,
        session=session.id,
        content=content,
        attachments=attachments,
    )

    # Build context
    context = PromptSessionContext(
        session=session,
        initiating_user_id=str(user.id),
        message=new_message,
        llm_config=LLMConfig(model="claude-sonnet-4-5-20250929"),
    )

    if extra_tools:
        context.extra_tools = {k: Tool.load(k) for k in extra_tools}

    # Add message to session
    await add_chat_message(session, context)

    # Build LLM context and prompt
    context = await build_llm_context(
        session,
        agent,
        context,
        trace_id=str(uuid.uuid4()),
    )

    # Run the prompt
    async for m in async_prompt_session(session, context, agent):
        pass

    logger.info(f"Remote prompt completed for session {session_id}")

    # structured output
    # Define a custom tool as a pydantic model
    class RemoteSessionResponse(BaseModel):
<<<<<<< HEAD
        """All relevant results (or error report) from the remote session prompt"""    
        
        outputs: List[str] = Field(description="A list of all requested successful media outputs, given the original request. Do not include intermediate results -- only the desired output given the task.")
        error: Optional[str] = Field(description="A human-readable error message that explains why the session failed to produce the requested outputs. Mutually exclusive with outputs -- **ONLY** set this if there was an error or the requested output was not successfully generated.")
        
=======
        """All relevant results (or error report) from the remote session prompt"""

        outputs: List[str] = Field(
            description="A list of all requested successful media outputs, given the original request"
        )
        error: Optional[str] = Field(
            description="A human-readable error message that explains why the session failed to produce the requested outputs. Mutually exclusive with outputs."
        )

>>>>>>> 541a0675
    system_message = """
    You are a helpful assistant that summarizes the results of a remote session prompt.

    Given the original request and the subsequent response to it, identify if the session was successful or not.
    If it was successful, list all the successful outputs.
    If it was not successful, provide a human-readable error message that explains why the session failed to produce the requested outputs.
    """
<<<<<<< HEAD
    
    messages = ChatMessage.find({"session": ObjectId(session_id)})

    # print("---33--")
    # for message in messages:
    #     print(message.content)
    #     print("-")
    # print("---333--")
=======

    from bson import ObjectId

    messages = ChatMessage.find({"session": ObjectId(session_id)})
>>>>>>> 541a0675

    # Build LLM context with custom tools
    context = LLMContext(
        messages=[
            ChatMessage(role="system", content=system_message),
            *messages,
            ChatMessage(role="user", content="Summarize the results of the session."),
        ],
        config=LLMConfig(
            # model="claude-haiku-4-5-latest",
            model="gpt-4o-mini",
            response_format=RemoteSessionResponse,
        ),
    )

<<<<<<< HEAD
    response = await async_prompt(context)
    
    output = RemoteSessionResponse(**json.loads(response.content))
    if output.error:
        raise Exception(output.error)
    
    return output.outputs
=======
    # Do a single turn prompt with forced tool usage
    response = await async_prompt(context)

    output = RemoteSessionResponse(**json.loads(response.content))

    if output.error:
        # result = {"status": "error", "error": output.error}
        pass
    else:
        return output.outputs
>>>>>>> 541a0675

    # result.update({"session": session_id})

    # return result<|MERGE_RESOLUTION|>--- conflicted
+++ resolved
@@ -605,22 +605,6 @@
         extra_tools=extra_tools,
     )
 
-<<<<<<< HEAD
-=======
-
-import asyncio
-import json
-import pytz
-from pydantic import BaseModel, Field
-from typing import Literal
-from datetime import datetime
-from eve.agent.agent import Agent
-from eve.agent.session.models import ChatMessage, LLMContext, LLMConfig
-from eve.agent.session.session_llm import async_prompt
-from eve.agent.session.session_prompts import system_template
-
-
->>>>>>> 541a0675
 async def remote_prompt_session(
     session_id: str,
     agent_id: str,
@@ -629,36 +613,6 @@
     attachments: Optional[List[str]] = [],
     extra_tools: Optional[List[str]] = [],
 ):
-<<<<<<< HEAD
-=======
-    """
-    Add a user message to a session and prompt the agent to respond.
-
-    This is a general-purpose function for remotely triggering session prompts.
-
-    Args:
-        session_id: The session ID
-        agent_id: The agent ID
-        user_id: The user ID
-        content: The user message content
-
-    Returns:
-        dict with session_id
-    """
-
-    from eve.agent.session.models import (
-        PromptSessionContext,
-        ChatMessage,
-        LLMConfig,
-    )
-
-    from eve.agent.session.session import (
-        add_chat_message,
-        build_llm_context,
-        async_prompt_session,
-    )
-
->>>>>>> 541a0675
     logger.info(
         f"Remote prompt: session={session_id}, agent={agent_id}, user={user_id}"
     )
@@ -708,23 +662,11 @@
     # structured output
     # Define a custom tool as a pydantic model
     class RemoteSessionResponse(BaseModel):
-<<<<<<< HEAD
         """All relevant results (or error report) from the remote session prompt"""    
         
         outputs: List[str] = Field(description="A list of all requested successful media outputs, given the original request. Do not include intermediate results -- only the desired output given the task.")
         error: Optional[str] = Field(description="A human-readable error message that explains why the session failed to produce the requested outputs. Mutually exclusive with outputs -- **ONLY** set this if there was an error or the requested output was not successfully generated.")
         
-=======
-        """All relevant results (or error report) from the remote session prompt"""
-
-        outputs: List[str] = Field(
-            description="A list of all requested successful media outputs, given the original request"
-        )
-        error: Optional[str] = Field(
-            description="A human-readable error message that explains why the session failed to produce the requested outputs. Mutually exclusive with outputs."
-        )
-
->>>>>>> 541a0675
     system_message = """
     You are a helpful assistant that summarizes the results of a remote session prompt.
 
@@ -732,7 +674,6 @@
     If it was successful, list all the successful outputs.
     If it was not successful, provide a human-readable error message that explains why the session failed to produce the requested outputs.
     """
-<<<<<<< HEAD
     
     messages = ChatMessage.find({"session": ObjectId(session_id)})
 
@@ -741,12 +682,6 @@
     #     print(message.content)
     #     print("-")
     # print("---333--")
-=======
-
-    from bson import ObjectId
-
-    messages = ChatMessage.find({"session": ObjectId(session_id)})
->>>>>>> 541a0675
 
     # Build LLM context with custom tools
     context = LLMContext(
@@ -762,27 +697,10 @@
         ),
     )
 
-<<<<<<< HEAD
     response = await async_prompt(context)
     
     output = RemoteSessionResponse(**json.loads(response.content))
     if output.error:
         raise Exception(output.error)
     
-    return output.outputs
-=======
-    # Do a single turn prompt with forced tool usage
-    response = await async_prompt(context)
-
-    output = RemoteSessionResponse(**json.loads(response.content))
-
-    if output.error:
-        # result = {"status": "error", "error": output.error}
-        pass
-    else:
-        return output.outputs
->>>>>>> 541a0675
-
-    # result.update({"session": session_id})
-
-    # return result+    return output.outputs