--- conflicted
+++ resolved
@@ -606,14 +606,7 @@
 
 
 @app.function(image=image, max_containers=4, timeout=3600)
-<<<<<<< HEAD
 async def handle_session_status_change_fn(session_id: str, status: str):
-=======
-async def handle_session_status_change_fn(
-    session_id: str,
-    status: str
-):
->>>>>>> 6a2f4dec
     # todo - re-enable this
     return
 
