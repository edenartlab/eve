--- conflicted
+++ resolved
@@ -605,15 +605,10 @@
     )
 
 
-<<<<<<< HEAD
 @app.function(image=image, max_containers=4, timeout=3600)
 async def handle_session_status_change_fn(
     session_id: str, 
     status: str
 ):
-=======
-@app.function(image=image, max_containers=4)
-async def handle_session_status_change_fn(session_id: str, status: str):
->>>>>>> 034dc7fd
     if status == "active":
         await run_automatic_session(session_id)