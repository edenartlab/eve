import logging
import os
import threading
import json
from fastapi.responses import JSONResponse
import modal
from fastapi import FastAPI, Depends, BackgroundTasks, Request
from fastapi.middleware.cors import CORSMiddleware
from fastapi.security import APIKeyHeader, HTTPBearer
from pathlib import Path
from contextlib import asynccontextmanager
from starlette.middleware.base import BaseHTTPMiddleware
import sentry_sdk
from fastapi.exceptions import RequestValidationError

from eve import auth, db
from eve.api.helpers import pre_modal_setup
from eve.runner.runner_tasks import (
    cancel_stuck_tasks,
    download_nsfw_models,
    generate_lora_thumbnails,
    run_nsfw_detection,
)
from eve.api.handlers import (
    handle_create,
    handle_cancel,
    handle_replicate_webhook,
    handle_chat,
    handle_deployment_create,
    handle_deployment_delete,
    handle_stream_chat,
    handle_trigger_create,
    handle_trigger_delete,
    handle_twitter_update,
)
from eve.api.api_requests import (
    CancelRequest,
    ChatRequest,
    CreateDeploymentRequest,
    CreateTriggerRequest,
    DeleteDeploymentRequest,
    DeleteTriggerRequest,
    PlatformUpdateRequest,
    TaskRequest,
)
from eve.tools.comfyui_tool import convert_tasks2_to_tasks3

app_name = f"api-{db.lower()}"
logging.basicConfig(level=logging.INFO)
logging.getLogger("ably").setLevel(logging.INFO if db != "PROD" else logging.WARNING)


def load_watch_thread():
    watch_thread = threading.Thread(target=convert_tasks2_to_tasks3, daemon=True)
    watch_thread.start()
    return watch_thread

<<<<<<< HEAD
=======
    # Load existing triggers
    # should_load_triggers = (
    #     os.getenv("MODAL_SERVE") == "true"
    #     or os.getenv("LOAD_EXISTING_TRIGGERS") == "true"
    # )
    # if should_load_triggers:
    #     print("Loading existing triggers...")
    #     await load_existing_triggers(scheduler, handle_chat)
>>>>>>> 9edc8e79

# FastAPI setup
@asynccontextmanager
async def lifespan(app: FastAPI):
    app.state.watch_thread = load_watch_thread()
    try:
        yield
    finally:
        if hasattr(app.state, "watch_thread"):
            app.state.watch_thread.join(timeout=5)


class SentryContextMiddleware(BaseHTTPMiddleware):
    async def dispatch(self, request, call_next):
        with sentry_sdk.configure_scope() as scope:
            scope.set_tag("package", "eve-api")

            # Extract client context from headers
            client_platform = request.headers.get("X-Client-Platform")
            client_agent = request.headers.get("X-Client-Agent")

            if client_platform:
                scope.set_tag("client_platform", client_platform)
            if client_agent:
                scope.set_tag("client_agent", client_agent)

            scope.set_context(
                "api",
                {
                    "endpoint": request.url.path,
                    "modal_serve": os.getenv("MODAL_SERVE"),
                    "client_platform": client_platform,
                    "client_agent": client_agent,
                },
            )
        return await call_next(request)


web_app = FastAPI(lifespan=lifespan)
web_app.add_middleware(SentryContextMiddleware)
web_app.add_middleware(
    CORSMiddleware,
    allow_origins=["*"],
    allow_credentials=True,
    allow_methods=["*"],
    allow_headers=["*"],
)

api_key_header = APIKeyHeader(name="X-Api-Key", auto_error=False)
bearer_scheme = HTTPBearer(auto_error=False)
background_tasks: BackgroundTasks = BackgroundTasks()


@web_app.post("/create")
async def create(request: TaskRequest, _: dict = Depends(auth.authenticate_admin)):
    return await handle_create(request)


@web_app.post("/cancel")
async def cancel(request: CancelRequest, _: dict = Depends(auth.authenticate_admin)):
    return await handle_cancel(request)


@web_app.post("/update")
async def replicate_webhook(request: Request):
    # Get raw body for signature verification
    body = await request.body()
    print(body)

    # Parse JSON body
    try:
        data = json.loads(body)
    except json.JSONDecodeError:
        return {"status": "error", "message": "Invalid JSON body"}

    # todo: validate webhook signature
    try:
        # headers = dict(request.headers)
        # secret = replicate.webhooks.default.secret()
        # replicate.webhooks.validate(
        #     body=body,  # Pass raw body for signature verification
        #     headers=headers,
        #     secret=secret
        # )
        pass
    except Exception as e:
        return {"status": "error", "message": f"Invalid webhook signature: {str(e)}"}

    return await handle_replicate_webhook(data)


@web_app.post("/chat")
async def chat(
    request: ChatRequest,
    background_tasks: BackgroundTasks,
    _: dict = Depends(auth.authenticate_admin),
):
    return await handle_chat(request, background_tasks)


@web_app.post("/chat/stream")
async def stream_chat(
    request: ChatRequest,
    background_tasks: BackgroundTasks,
    _: dict = Depends(auth.authenticate_admin),
):
    return await handle_stream_chat(request, background_tasks)


@web_app.post("/deployments/create")
async def deployment_create(
    request: CreateDeploymentRequest, _: dict = Depends(auth.authenticate_admin)
):
    pre_modal_setup()
    return await handle_deployment_create(request)


@web_app.post("/deployments/delete")
async def deployment_delete(
    request: DeleteDeploymentRequest, _: dict = Depends(auth.authenticate_admin)
):
    pre_modal_setup()
    return await handle_deployment_delete(request)


@web_app.post("/triggers/create")
async def trigger_create(
    request: CreateTriggerRequest, _: dict = Depends(auth.authenticate_admin)
):
    return await handle_trigger_create(request, web_app.state.scheduler)


@web_app.post("/triggers/delete")
async def trigger_delete(
    request: DeleteTriggerRequest, _: dict = Depends(auth.authenticate_admin)
):
    return await handle_trigger_delete(request, web_app.state.scheduler)


@web_app.post("/updates/platform/telegram")
async def updates_telegram(
    request: PlatformUpdateRequest,
    _: dict = Depends(auth.authenticate_admin),
):
    return {"status": "success"}


@web_app.post("/updates/platform/farcaster")
async def updates_farcaster(
    request: PlatformUpdateRequest,
    _: dict = Depends(auth.authenticate_admin),
):
    return {"status": "success"}


@web_app.post("/updates/platform/twitter")
async def updates_twitter(
    request: PlatformUpdateRequest,
    _: dict = Depends(auth.authenticate_admin),
):
    return await handle_twitter_update(request)


@web_app.exception_handler(RequestValidationError)
async def validation_exception_handler(request: Request, exc: RequestValidationError):
    print(f"Validation error on {request.url}:")
    print(f"Request body: {await request.body()}")
    print(f"Validation errors: {exc.errors()}")

    return JSONResponse(
        status_code=422,
        content={
            "detail": exc.errors(),
            "body": await request.json() if await request.body() else None,
        },
    )


@web_app.exception_handler(Exception)
async def catch_all_exception_handler(request, exc):
    sentry_sdk.capture_exception(exc)
    return JSONResponse(
        status_code=500,
        content={"message": str(exc)},
    )


# Modal app setup
app = modal.App(
    name=app_name,
    secrets=[
        modal.Secret.from_name("eve-secrets"),
        modal.Secret.from_name(f"eve-secrets-{db}"),
    ],
)

root_dir = Path(__file__).parent.parent.parent
workflows_dir = root_dir / ".." / "workflows"

image = (
    modal.Image.debian_slim(python_version="3.11")
    .env({"DB": db, "MODAL_SERVE": os.getenv("MODAL_SERVE")})
    .apt_install(
        "git",
        "libmagic1",
        "ffmpeg",
        "wget",
        # Add Playwright dependencies
        "libnss3",
        "libnspr4",
        "libatk1.0-0",
        "libatk-bridge2.0-0",
        "libcups2",
        "libatspi2.0-0",
        "libxcomposite1",
    )
    .pip_install_from_pyproject(str(root_dir / "pyproject.toml"))
    .pip_install("numpy<2.0", "torch==2.0.1", "torchvision", "transformers", "Pillow")
    .run_commands(["playwright install"])
    .run_function(download_nsfw_models)
    .copy_local_dir(str(workflows_dir), "/workflows")
)


@app.function(
    image=image,
    keep_warm=1,
    concurrency_limit=10,
    container_idle_timeout=60,
    timeout=3600,
)
@modal.asgi_app()
def fastapi_app():
<<<<<<< HEAD
    return web_app
=======
    authenticate_modal_key()
    if not check_environment_exists(deploy.DEPLOYMENT_ENV_NAME):
        create_environment(deploy.DEPLOYMENT_ENV_NAME)
    return web_app


@app.function(
    image=image, concurrency_limit=1, schedule=modal.Period(minutes=15), timeout=3600
)
async def cancel_stuck_tasks_fn():
    try:
        await cancel_stuck_tasks()
    except Exception as e:
        print(f"Error cancelling stuck tasks: {e}")
        sentry_sdk.capture_exception(e)


@app.function(
    image=image, concurrency_limit=1, schedule=modal.Period(minutes=15), timeout=3600
)
async def run_nsfw_detection_fn():
    try:
        await run_nsfw_detection()
    except Exception as e:
        print(f"Error running nsfw detection: {e}")
        sentry_sdk.capture_exception(e)


@app.function(
    image=image, concurrency_limit=1, schedule=modal.Period(minutes=15), timeout=3600
)
async def generate_lora_thumbnails_fn():
    try:
        await generate_lora_thumbnails()
    except Exception as e:
        print(f"Error generating lora thumbnails: {e}")
        sentry_sdk.capture_exception(e)
>>>>>>> 9edc8e79
<|MERGE_RESOLUTION|>--- conflicted
+++ resolved
@@ -55,17 +55,6 @@
     watch_thread.start()
     return watch_thread
 
-<<<<<<< HEAD
-=======
-    # Load existing triggers
-    # should_load_triggers = (
-    #     os.getenv("MODAL_SERVE") == "true"
-    #     or os.getenv("LOAD_EXISTING_TRIGGERS") == "true"
-    # )
-    # if should_load_triggers:
-    #     print("Loading existing triggers...")
-    #     await load_existing_triggers(scheduler, handle_chat)
->>>>>>> 9edc8e79
 
 # FastAPI setup
 @asynccontextmanager
@@ -299,12 +288,6 @@
 )
 @modal.asgi_app()
 def fastapi_app():
-<<<<<<< HEAD
-    return web_app
-=======
-    authenticate_modal_key()
-    if not check_environment_exists(deploy.DEPLOYMENT_ENV_NAME):
-        create_environment(deploy.DEPLOYMENT_ENV_NAME)
     return web_app
 
 
@@ -338,5 +321,4 @@
         await generate_lora_thumbnails()
     except Exception as e:
         print(f"Error generating lora thumbnails: {e}")
-        sentry_sdk.capture_exception(e)
->>>>>>> 9edc8e79
+        sentry_sdk.capture_exception(e)