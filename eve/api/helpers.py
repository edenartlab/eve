--- conflicted
+++ resolved
@@ -17,15 +17,9 @@
 )
 from eve.tool import Tool
 from eve.user import User
-<<<<<<< HEAD
-from eve.agent import Agent
-from eve.thread import Thread, UserMessage
-from eve.llm import async_title_thread
-=======
 from eve.agent.agent import Agent
 from eve.agent.thread import Thread
-from eve.agent.tasks import async_title_thread
->>>>>>> bc1efdec
+from eve.llm import async_title_thread
 from eve.api.api_requests import ChatRequest, UpdateConfig
 from eve.deploy import Deployment
 
@@ -39,7 +33,7 @@
 
 
 async def setup_chat(
-    request: ChatRequest, 
+    request: ChatRequest,
     cache: bool = False,
     background_tasks: BackgroundTasks = None,
 ) -> tuple[User, Agent, Thread, list[Tool]]:
