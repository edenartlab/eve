import json
import logging
import os
import time
import uuid
from bson import ObjectId
from typing import Dict, List, Optional
from fastapi import BackgroundTasks, Request
from fastapi.responses import JSONResponse, StreamingResponse
import aiohttp

from eve.agent.deployments.farcaster import FarcasterClient
from eve.agent.session.models import (
    PromptSessionContext,
    Session,
    ChatMessage,
    EdenMessageType,
    EdenMessageData,
    EdenMessageAgentData,
    Trigger,
    Deployment,
    DeploymentConfig,
)
from eve.agent.session.session import run_prompt_session, run_prompt_session_stream
from eve.agent.session.triggers import create_trigger_fn, stop_trigger
from eve.api.errors import handle_errors, APIError
from eve.api.api_requests import (
    CancelRequest,
    CancelSessionRequest,
    ChatRequest,
    CreateDeploymentRequestV2,
    CreateTriggerRequest,
    DeleteDeploymentRequestV2,
    DeleteTriggerRequest,
    DeploymentEmissionRequest,
    DeploymentInteractRequest,
    PromptSessionRequest,
    TaskRequest,
    PlatformUpdateRequest,
    UpdateConfig,
    AgentToolsUpdateRequest,
    AgentToolsDeleteRequest,
    UpdateDeploymentRequestV2,
)
from eve.api.helpers import (
    emit_update,
    get_platform_client,
    setup_chat,
    create_telegram_chat_request,
    update_busy_state,
)
<<<<<<< HEAD
from eve.eden_utils import prepare_result, dumps_json
=======
from eve.deploy import (
    stop_client,
    DeploymentConfig,
    DeploymentSettingsDiscord,
    ClientType,
    DeploymentSecrets,
    DeploymentSettingsFarcaster,
    deploy_client_modal,
)
from eve.eden_utils import prepare_result, dumps_json, serialize_json
>>>>>>> a3f8bd34
from eve.tools.replicate_tool import replicate_update_task
from eve.agent.llm import UpdateType
from eve.agent.run_thread import async_prompt_thread
from eve.mongo import get_collection
from eve.task import Task
from eve.tool import Tool
from eve.agent import Agent
from eve.user import User
from eve.agent.thread import Thread, UserMessage
from eve.tools.twitter import X
from eve.api.helpers import get_eden_creation_url

logger = logging.getLogger(__name__)
db = os.getenv("DB", "STAGE").upper()


@handle_errors
async def handle_create(request: TaskRequest):
    tool = Tool.load(key=request.tool)

    print("#### create ####")
    print(request)

    # if USE_RATE_LIMITS:
    #     await RateLimiter().check_create_rate_limit(user, tool)

    print("### run the tool ###")
    result = await tool.async_start_task(
        user_id=request.user_id, agent_id=None, args=request.args, public=request.public
    )

    print("### return the result ###")
    print(result)

    return serialize_json(result.model_dump(by_alias=True))
    # return dumps_json(result.model_dump(by_alias=True))


@handle_errors
async def handle_cancel(request: CancelRequest):
    task = Task.from_mongo(request.taskId)
    if str(task.user) != request.user:
        raise APIError(
            "Unauthorized: Task user does not match user_id", status_code=403
        )

    if task.status in ["completed", "failed", "cancelled"]:
        return {"status": task.status}

    tool = Tool.load(key=task.tool)
    await tool.async_cancel(task)
    return {"status": task.status}


async def handle_replicate_webhook(body: dict):
    task = Task.from_handler_id(body["id"])
    tool = Tool.load(task.tool)
    _ = replicate_update_task(
        task, body["status"], body["error"], body["output"], tool.output_handler
    )
    return {"status": "success"}


async def run_chat_request(
    user: User,
    agent: Agent,
    thread: Thread,
    tools: List[Tool],
    user_message: UserMessage,
    update_config: UpdateConfig,
    force_reply: bool,
    use_thinking: bool,
    model: str,
    user_is_bot: bool = False,
    metadata: Optional[Dict] = None,
):
    request_id = str(uuid.uuid4())

    is_client_platform = True if update_config else False
    request_processed = (
        False  # Flag to ensure stop signal isn't sent prematurely on error
    )

    try:
        async for update in async_prompt_thread(
            user=user,
            agent=agent,
            thread=thread,
            user_messages=user_message,
            tools=tools,
            force_reply=force_reply,
            use_thinking=use_thinking,
            model=model,
            user_is_bot=user_is_bot,
            stream=False,
            is_client_platform=is_client_platform,
        ):
            print("UPDATE", update)
            data = {
                "type": update.type.value,
                "update_config": update_config.model_dump() if update_config else {},
            }

            if update.type == UpdateType.START_PROMPT:
                await update_busy_state(update_config, request_id, True)
            elif update.type == UpdateType.ASSISTANT_MESSAGE:
                data["content"] = update.message.content
            elif update.type == UpdateType.TOOL_COMPLETE:
                data["tool"] = update.tool_name
                data["result"] = dumps_json(update.result)
            elif update.type == UpdateType.ERROR:
                data["error"] = update.error if hasattr(update, "error") else None
            elif update.type == UpdateType.END_PROMPT:
                await update_busy_state(update_config, request_id, False)
                request_processed = True  # Mark as processed

            await emit_update(update_config, data)

        # If the loop finishes without error, mark as processed
        request_processed = True
        await update_busy_state(update_config, request_id, False)

    except Exception as e:
        logger.error("Error in run_prompt", exc_info=True)
        # Update busy state immediately on error
        await update_busy_state(update_config, request_id, False)
        request_processed = True  # Mark as processed even on error to prevent finally block double-sending
        await emit_update(
            update_config,
            {"type": UpdateType.ERROR.value, "error": str(e)},
        )
    finally:
        # Ensure busy state is set to False if it hasn't been already
        # by END_PROMPT or the except block.
        if not request_processed:
            logger.warning(
                f"run_chat_request for {request_id} finished without END_PROMPT or error, ensuring busy state is cleared."
            )
            await update_busy_state(update_config, request_id, False)


async def handle_chat(
    request: ChatRequest,
    background_tasks: BackgroundTasks,
):
    user, agent, thread, tools = await setup_chat(
        request, cache=True, background_tasks=background_tasks
    )

    background_tasks.add_task(
        run_chat_request,
        user,
        agent,
        thread,
        tools,
        request.user_message,
        request.update_config,
        request.force_reply,
        request.use_thinking,
        request.model,
        request.user_is_bot,
    )

    return {"thread_id": str(thread.id)}


@handle_errors
async def handle_stream_chat(request: ChatRequest, background_tasks: BackgroundTasks):
    user, agent, thread, tools = await setup_chat(
        request, cache=True, background_tasks=background_tasks
    )

    async def event_generator():
        try:
            async for update in async_prompt_thread(
                user=user,
                agent=agent,
                thread=thread,
                user_messages=request.user_message,
                tools=tools,
                force_reply=request.force_reply,
                use_thinking=request.use_thinking,
                model=request.model,
                user_is_bot=request.user_is_bot,
                stream=True,
            ):
                data = {"type": update.type}
                if update.type == UpdateType.ASSISTANT_TOKEN:
                    data["text"] = update.text
                elif update.type == UpdateType.ASSISTANT_MESSAGE:
                    data["content"] = update.message.content
                    if update.message.tool_calls:
                        data["tool_calls"] = [
                            dumps_json(t.model_dump())
                            for t in update.message.tool_calls
                        ]
                elif update.type == UpdateType.TOOL_COMPLETE:
                    data["tool"] = update.tool_name
                    data["result"] = dumps_json(update.result)
                elif update.type == UpdateType.ERROR:
                    data["error"] = update.error or "Unknown error occurred"

                yield f"data: {json.dumps({'event': 'update', 'data': data})}\n\n"

            yield f"data: {json.dumps({'event': 'done', 'data': ''})}\n\n"
        except Exception as e:
            logger.error("Error in event_generator", exc_info=True)
            yield f"data: {json.dumps({'event': 'error', 'data': {'error': str(e)}})}\n\n"

    return StreamingResponse(
        event_generator(),
        media_type="text/event-stream",
        headers={
            "Cache-Control": "no-cache",
            "Connection": "keep-alive",
        },
    )


@handle_errors
async def handle_trigger_create(
    request: CreateTriggerRequest, background_tasks: BackgroundTasks
):
    agent = Agent.from_mongo(ObjectId(request.agent))
    if not agent:
        raise APIError(f"Agent not found: {request.agent}", status_code=404)

    user = User.from_mongo(ObjectId(request.user))
    if not user:
        raise APIError(f"User not found: {request.user}", status_code=404)

    trigger_id = f"{str(user.id)}_{int(time.time())}"

    background_tasks.add_task(
        create_trigger_fn,
        schedule=request.schedule.to_cron_dict(),
        trigger_id=trigger_id,
    )

    trigger = Trigger(
        trigger_id=trigger_id,
        user=ObjectId(user.id),
        agent=ObjectId(agent.id),
        schedule=request.schedule.to_cron_dict(),
        instruction=request.instruction,
        posting_instructions=request.posting_instructions.model_dump() if request.posting_instructions else None,
        update_config=request.update_config.model_dump()
        if request.update_config
        else None,
        session=ObjectId(request.session) if request.session else None,
        session_type=request.session_type,
    )
    trigger.save()

    return {
        "id": str(trigger.id),
        "trigger_id": trigger_id,
    }


@handle_errors
async def handle_trigger_stop(request: DeleteTriggerRequest):
    trigger = Trigger.from_mongo(request.id)
    if not trigger:
        raise APIError(f"Trigger not found: {request.id}", status_code=404)
    await stop_trigger(trigger.trigger_id)
    trigger.status = "finished"
    trigger.save()

    return {"id": str(request.id)}


@handle_errors
async def handle_trigger_delete(request: DeleteTriggerRequest):
    trigger = Trigger.from_mongo(request.id)
    if trigger.status != "finished":
        await stop_trigger(trigger.trigger_id)

    trigger.delete()

    return {"id": str(trigger.id)}


@handle_errors
async def handle_twitter_update(request: PlatformUpdateRequest):
    """Handle Twitter updates from async_prompt_thread"""

    deployment_id = request.update_config.deployment_id

    # Get deployment
    deployment = Deployment.from_mongo(ObjectId(deployment_id))
    if not deployment:
        raise APIError(f"Deployment not found: {deployment_id}")

    # Initialize Twitter client
    twitter = X(deployment)
    reply_to = request.update_config.twitter_tweet_to_reply_id

    # Post tweet
    tweet_id = None
    if request.type == UpdateType.ASSISTANT_MESSAGE:
        if reply_to:
            # Reply to specpific tweet
            response = twitter.post(
                text=request.content,
                reply_to=reply_to,
            )
        else:
            # Regular tweet
            response = twitter.post(text=request.content)
        tweet_id = response.get("data", {}).get("id")

    return {"status": "success", "tweet_id": tweet_id}


@handle_errors
async def handle_trigger_get(trigger_id: str):
    trigger = Trigger.load(trigger_id=trigger_id)
    if not trigger:
        raise APIError(f"Trigger not found: {trigger_id}", status_code=404)

    return {
        "id": str(trigger.id) if trigger.id else None,
        "user": str(trigger.user) if trigger.user else None,
        "agent": str(trigger.agent) if trigger.agent else None,
        "session": str(trigger.session) if trigger.session else None,
        "instruction": trigger.instruction,
        "update_config": trigger.update_config,
        "schedule": trigger.schedule,
    }


@handle_errors
async def handle_farcaster_update(request: Request):
    """Handle webhook updates from Neynar for Farcaster"""
    try:
        import hmac
        import hashlib

        # Verify Neynar webhook signature
        body = await request.body()
        signature = request.headers.get("X-Neynar-Signature")
        if not signature:
            return JSONResponse(
                status_code=401, content={"error": "Missing signature header"}
            )

        # Find deployment by webhook secret - we'll store this in the deployment
        # For now, let's extract the webhook secret from headers or find another way
        webhook_data = await request.json()
        cast_data = webhook_data.get("data", {})

        if not cast_data or "hash" not in cast_data:
            return JSONResponse(status_code=400, content={"error": "Invalid cast data"})

        # For now, we'll need to find the deployment differently
        # We could use the cast author or have Neynar include a custom field
        # Let's assume we can match by the webhook signature for now
        deployment = None
        for d in Deployment.find({"platform": "farcaster"}):
            if (
                d.secrets
                and d.secrets.farcaster
                and d.secrets.farcaster.neynar_webhook_secret
            ):
                # Verify signature
                computed_signature = hmac.new(
                    d.secrets.farcaster.neynar_webhook_secret.encode(),
                    body,
                    hashlib.sha512,
                ).hexdigest()
                if hmac.compare_digest(computed_signature, signature):
                    deployment = d
                    break

        if not deployment:
            return JSONResponse(
                status_code=401,
                content={"error": "Invalid signature or deployment not found"},
            )
        if not deployment.config.farcaster.auto_reply:
            return JSONResponse(status_code=200, content={"ok": True})

        # Create chat request similar to Telegram
        cast_hash = cast_data["hash"]
        author = cast_data["author"]
        author_username = author["username"]
        author_fid = author["fid"]

        # Get or create user
        user = User.from_farcaster(author_fid, author_username)

        # Get agent
        agent = Agent.from_mongo(deployment.agent)
        if not agent:
            return JSONResponse(status_code=404, content={"error": "Agent not found"})

        # Get or create thread
        thread_key = f"farcaster-{author_fid}-{cast_hash}"
        thread = agent.request_thread(key=thread_key)

        chat_request_data = {
            "user_id": str(user.id),
            "agent_id": str(agent.id),
            "thread_id": str(thread.id),
            "force_reply": True,
            "user_message": {
                "content": cast_data.get("text", ""),
                "name": author_username,
            },
            "update_config": {
                "deployment_id": str(deployment.id),
                "update_endpoint": f"{os.getenv('EDEN_API_URL')}/emissions/platform/farcaster",
                "farcaster_hash": cast_hash,
                "farcaster_author_fid": author_fid,
            },
        }

        # Make async HTTP POST to /chat
        async with aiohttp.ClientSession() as session:
            async with session.post(
                f"{os.getenv('EDEN_API_URL')}/chat",
                json=chat_request_data,
                headers={
                    "Authorization": f"Bearer {os.getenv('EDEN_ADMIN_KEY')}",
                    "Content-Type": "application/json",
                },
            ) as response:
                if response.status != 200:
                    error_text = await response.text()
                    return JSONResponse(
                        status_code=500,
                        content={
                            "error": f"Failed to process chat request: {error_text}"
                        },
                    )

        return JSONResponse(status_code=200, content={"ok": True})

    except Exception as e:
        logger.error("Error processing Farcaster update", exc_info=True)
        return JSONResponse(status_code=500, content={"error": str(e)})


@handle_errors
async def handle_farcaster_emission(request: Request):
    """Handle updates from async_prompt_thread for Farcaster"""
    try:
        data = await request.json()
        print("FARCASTER EMISSION DATA:", data)

        update_type = data.get("type")
        update_config = data.get("update_config", {})
        deployment_id = update_config.get("deployment_id")
        cast_hash = update_config.get("farcaster_hash")
        author_fid = update_config.get("farcaster_author_fid")

        if not deployment_id or not cast_hash or not author_fid:
            return JSONResponse(
                status_code=400,
                content={
                    "error": "Deployment ID, cast hash, and author FID are required"
                },
            )

        # Find deployment
        deployment = Deployment.from_mongo(ObjectId(deployment_id))
        if not deployment:
            return JSONResponse(
                status_code=404, content={"error": "No Farcaster deployment found"}
            )

        # Initialize Farcaster client
        from farcaster import Warpcast

        client = Warpcast(mnemonic=deployment.secrets.farcaster.mnemonic)

        if update_type == UpdateType.ASSISTANT_MESSAGE:
            content = data.get("content")
            if content:
                try:
                    client.post_cast(
                        text=content,
                        parent={"hash": cast_hash, "fid": author_fid},
                    )
                except Exception as e:
                    logger.error(f"Failed to post cast: {str(e)}")
                    return JSONResponse(
                        status_code=500,
                        content={"error": f"Failed to post cast: {str(e)}"},
                    )

        elif update_type == UpdateType.TOOL_COMPLETE:
            result = data.get("result", {})
            if not result:
                return JSONResponse(status_code=200, content={"ok": True})

            result = json.loads(result)
            result["result"] = prepare_result(result["result"])
            outputs = result["result"][0]["output"]
            urls = [output["url"] for output in outputs[:4]]  # Get up to 4 URLs

            try:
                client.post_cast(
                    text="",
                    embeds=urls,
                    parent={"hash": cast_hash, "fid": author_fid},
                )
            except Exception as e:
                logger.error(f"Failed to post cast with embeds: {str(e)}")
                return JSONResponse(
                    status_code=500, content={"error": f"Failed to post cast: {str(e)}"}
                )

        elif update_type == UpdateType.ERROR:
            error_msg = data.get("error", "Unknown error occurred")
            try:
                client.post_cast(
                    text=f"Error: {error_msg}",
                    parent={"hash": cast_hash, "fid": author_fid},
                )
            except Exception as e:
                logger.error(f"Failed to post error cast: {str(e)}")

        return JSONResponse(status_code=200, content={"ok": True})

    except Exception as e:
        logger.error("Error handling Farcaster emission", exc_info=True)
        return JSONResponse(status_code=500, content={"error": str(e)})


@handle_errors
async def handle_telegram_emission(request: Request):
    """Handle updates from async_prompt_thread for Telegram"""
    try:
        data = await request.json()
        print("TELEGRAM EMISSION DATA:", data)

        update_type = data.get("type")
        update_config = data.get("update_config", {})
        deployment_id = update_config.get("deployment_id")

        if not deployment_id:
            return JSONResponse(
                status_code=400, content={"error": "Deployment ID is required"}
            )

        # Convert chat_id to int
        chat_id = int(update_config.get("telegram_chat_id"))
        message_id = (
            int(update_config.get("telegram_message_id"))
            if update_config.get("telegram_message_id")
            else None
        )
        thread_id = (
            int(update_config.get("telegram_thread_id"))
            if update_config.get("telegram_thread_id")
            else None
        )

        # Find deployment
        deployment = Deployment.from_mongo(ObjectId(deployment_id))
        if not deployment:
            return JSONResponse(
                status_code=404, content={"error": "No Telegram deployment found"}
            )

        # Initialize bot
        from telegram import Bot

        bot = Bot(deployment.secrets.telegram.token)

        # Verify bot info
        try:
            me = await bot.get_me()
            print("BOT INFO:", me.to_dict())
        except Exception as e:
            print("Failed to get bot info:", str(e))
            return JSONResponse(
                status_code=500,
                content={"error": f"Bot authentication failed: {str(e)}"},
            )

        if update_type == UpdateType.ASSISTANT_MESSAGE:
            content = data.get("content")
            if content:
                try:
                    await bot.send_message(
                        chat_id=chat_id,
                        text=content,
                        reply_to_message_id=message_id,
                        message_thread_id=thread_id,
                    )
                except Exception as e:
                    print(f"Failed to send message: {str(e)}")
                    print(
                        f"Params: chat_id={chat_id}, text={content}, reply_to={message_id}, thread_id={thread_id}"
                    )
                    raise

        elif update_type == UpdateType.TOOL_COMPLETE:
            result = data.get("result", {})
            if not result:
                return JSONResponse(status_code=200, content={"ok": True})

            result = json.loads(result)
            result["result"] = prepare_result(result["result"])
            outputs = result["result"][0]["output"]
            urls = [output["url"] for output in outputs[:4]]  # Get up to 4 URLs

            # Send each URL as appropriate media type
            for url in urls:
                video_extensions = (".mp4", ".avi", ".mov", ".mkv", ".webm")
                if any(url.lower().endswith(ext) for ext in video_extensions):
                    await bot.send_video(
                        chat_id=chat_id,
                        video=url,
                        reply_to_message_id=message_id,
                        message_thread_id=thread_id,
                    )
                else:
                    await bot.send_photo(
                        chat_id=chat_id,
                        photo=url,
                        reply_to_message_id=message_id,
                        message_thread_id=thread_id,
                    )

        return JSONResponse(status_code=200, content={"ok": True})

    except Exception as e:
        logger.error("Error handling Telegram emission", exc_info=True)
        return JSONResponse(status_code=500, content={"error": str(e)})


@handle_errors
async def handle_telegram_update(request: Request):
    secret_token = request.headers.get("X-Telegram-Bot-Api-Secret-Token")
    if not secret_token:
        return JSONResponse(status_code=401, content={"error": "Missing secret token"})

    try:
        update_data = await request.json()
        print("TELEGRAM UPDATE DATA:", update_data)

        # Find deployment by webhook secret
        deployment = next(
            (
                d
                for d in Deployment.find({"platform": "telegram"})
                if d.secrets
                and d.secrets.telegram
                and d.secrets.telegram.webhook_secret == secret_token
            ),
            None,
        )

        if not deployment:
            return JSONResponse(
                status_code=401, content={"error": "Invalid secret token"}
            )

        # Create chat request with endpoint for updates
        chat_request = await create_telegram_chat_request(update_data, deployment)
        if not chat_request:
            return JSONResponse(status_code=200, content={"ok": True})

        # Make async HTTP POST to /chat
        async with aiohttp.ClientSession() as session:
            async with session.post(
                f"{os.getenv('EDEN_API_URL')}/chat",
                json=chat_request,
                headers={
                    "Authorization": f"Bearer {os.getenv('EDEN_ADMIN_KEY')}",
                    "Content-Type": "application/json",
                },
            ) as response:
                print("CHAT RESPONSE:", response.status)
                if response.status != 200:
                    error_text = await response.text()
                    print("CHAT ERROR:", error_text)
                    return JSONResponse(
                        status_code=500,
                        content={
                            "error": f"Failed to process chat request: {error_text}"
                        },
                    )

        return JSONResponse(status_code=200, content={"ok": True})

    except Exception as e:
        logger.error("Error processing Telegram update", exc_info=True)
        return JSONResponse(status_code=500, content={"error": str(e)})


@handle_errors
async def handle_discord_emission(request: Request):
    """Handle updates from async_prompt_thread for Discord"""
    try:
        data = await request.json()

        update_type = data.get("type")
        update_config = data.get("update_config", {})
        deployment_id = update_config.get("deployment_id")
        channel_id = update_config.get("discord_channel_id")
        message_id = update_config.get("discord_message_id")

        if not deployment_id or not channel_id:
            return JSONResponse(
                status_code=400,
                content={"error": "Deployment ID and channel ID are required"},
            )

        payload = {}
        if message_id:
            payload["message_reference"] = {
                "message_id": message_id,
                "channel_id": channel_id,
                "fail_if_not_exists": False,
            }

        # Find deployment
        deployment = Deployment.from_mongo(ObjectId(deployment_id))
        if not deployment:
            return JSONResponse(
                status_code=404, content={"error": "No Discord deployment found"}
            )

        # Initialize Discord REST client for sending messages
        async with aiohttp.ClientSession() as session:

            headers = {
                "Authorization": f"Bot {deployment.secrets.discord.token}",
                "Content-Type": "application/json",
            }

            if update_type == UpdateType.ASSISTANT_MESSAGE:
                content = data.get("content")
                if content:
                    payload["content"] = content

            elif update_type == UpdateType.TOOL_COMPLETE:
                result = data.get("result", {})
                if not result:
                    return JSONResponse(status_code=200, content={"ok": True})

                result = json.loads(result)
                result["result"] = prepare_result(result["result"])
                outputs = result["result"][0]["output"]
                urls = [
                    output["url"] for output in outputs[:4] if "url" in output
                ]  # Get up to 4 URLs with valid urls

                # Get creation ID from the first output
                creation_id = None
                if isinstance(outputs, list) and len(outputs) > 0:
                    creation_id = str(outputs[0].get("creation"))

                # Prepare message content with URLs
                content = "\n".join(urls)

                payload["content"] = content

                # Add components for Eden link if creation_id exists
                if creation_id:
                    eden_url = get_eden_creation_url(creation_id)
                    payload["components"] = [
                        {
                            "type": 1,  # Action Row
                            "components": [
                                {
                                    "type": 2,  # Button
                                    "style": 5,  # Link
                                    "label": "View on Eden",
                                    "url": eden_url,
                                }
                            ],
                        }
                    ]

            if payload.get("content"):
                async with session.post(
                    f"https://discord.com/api/v10/channels/{channel_id}/messages",
                    headers=headers,
                    json=payload,
                ) as response:
                    if response.status != 200:
                        error_text = await response.text()
                        logger.error(f"Failed to send Discord message: {error_text}")
                        return JSONResponse(
                            status_code=500,
                            content={"error": f"Failed to send message: {error_text}"},
                        )

        return JSONResponse(status_code=200, content={"ok": True})

    except Exception as e:
        logger.error("Error handling Discord emission", exc_info=True)
        return JSONResponse(status_code=500, content={"error": str(e)})


@handle_errors
async def handle_agent_tools_update(request: AgentToolsUpdateRequest):
    agent = Agent.from_mongo(ObjectId(request.agent_id))
    if not agent:
        raise APIError(f"Agent not found: {request.agent_id}", status_code=404)
    # Upsert tools
    tools = agent.tools or {}
    tools.update(request.tools)
    update = {"tools": tools, "add_base_tools": True}
    agents = get_collection("users3")
    agents.update_one({"_id": agent.id}, {"$set": update})
    return {"tools": tools}


@handle_errors
async def handle_agent_tools_delete(request: AgentToolsDeleteRequest):
    agent = Agent.from_mongo(ObjectId(request.agent_id))
    if not agent:
        raise APIError(f"Agent not found: {request.agent_id}", status_code=404)
    tools = agent.tools or {}
    for tool in request.tools:
        tools.pop(tool, None)
    update = {"tools": tools}
    agents = get_collection("users3")
    agents.update_one({"_id": agent.id}, {"$set": update})
    return {"tools": tools}


def create_eden_message(
    session_id: ObjectId, message_type: EdenMessageType, agents: List[Agent]
) -> ChatMessage:
    """Create an eden message for agent operations"""
    eden_message = ChatMessage(
        session=session_id,
        sender=ObjectId("000000000000000000000000"),  # System sender
        role="eden",
        content="",
        eden_message_data=EdenMessageData(
            message_type=message_type,
            agents=[
                EdenMessageAgentData(
                    id=agent.id,
                    name=agent.name or agent.username,
                    avatar=agent.userImage,
                )
                for agent in agents
            ],
        ),
    )
    eden_message.save()
    return eden_message


def generate_session_title(
    session: Session, request: PromptSessionRequest, background_tasks: BackgroundTasks
):
    from eve.agent.session.session import async_title_session

    if session.title:
        return

    if request.creation_args and request.creation_args.title:
        return

    background_tasks.add_task(async_title_session, session, request.message.content)


def setup_session(
    background_tasks: BackgroundTasks,
    session_id: Optional[str] = None,
    user_id: Optional[str] = None,
    request: PromptSessionRequest = None,
):
    if session_id:
        session = Session.from_mongo(ObjectId(session_id))
        if not session:
            raise APIError(f"Session not found: {session_id}", status_code=404)
        generate_session_title(session, request, background_tasks)
        return session

    if not request.creation_args:
        raise APIError(
            "Session creation requires additional parameters", status_code=400
        )

    # Create new session
    agent_object_ids = [ObjectId(agent_id) for agent_id in request.creation_args.agents]
    session_kwargs = {
        "owner": ObjectId(request.creation_args.owner_id or user_id),
        "agents": agent_object_ids,
        "title": request.creation_args.title,
        "scenario": request.creation_args.scenario,
        "session_key": request.creation_args.session_key,
        "platform": request.creation_args.platform,
        "status": "active",
        "trigger": ObjectId(request.creation_args.trigger)
        if request.creation_args.trigger
        else None,
    }

    # Only include budget if it's not None, so default factory can work
    if request.creation_args.budget is not None:
        session_kwargs["budget"] = request.creation_args.budget

    session = Session(**session_kwargs)
    session.save()

    # Update trigger with session ID
    if request.creation_args.trigger:
        trigger = Trigger.from_mongo(ObjectId(request.creation_args.trigger))
        if trigger:
            trigger.session = session.id
            trigger.save()

    # Create eden message for initial agent additions
    agents = [Agent.from_mongo(agent_id) for agent_id in agent_object_ids]
    agents = [agent for agent in agents if agent]  # Filter out None values
    if agents:
        eden_message = create_eden_message(
            session.id, EdenMessageType.AGENT_ADD, agents
        )
        session.messages.append(eden_message.id)
        session.save()

    # Generate title for new sessions if no title provided and we have background tasks
    generate_session_title(session, request, background_tasks)

    return session


@handle_errors
async def handle_prompt_session(
    request: PromptSessionRequest, background_tasks: BackgroundTasks
):
    session = setup_session(
        background_tasks, request.session_id, request.user_id, request
    )
    context = PromptSessionContext(
        session=session,
        initiating_user_id=request.user_id,
        actor_agent_id=request.actor_agent_id,
        actor_agent_ids=request.actor_agent_ids,
        message=request.message,
        update_config=request.update_config,
        llm_config=request.llm_config,
    )

    if request.stream:

        async def event_generator():
            try:
                async for data in run_prompt_session_stream(context, background_tasks):
                    yield f"data: {json.dumps({'event': 'update', 'data': data})}\n\n"
                yield f"data: {json.dumps({'event': 'done', 'data': ''})}\n\n"
            except Exception as e:
                logger.error("Error in event_generator", exc_info=True)
                yield f"data: {json.dumps({'event': 'error', 'data': {'error': str(e)}})}\n\n"

        return StreamingResponse(
            event_generator(),
            media_type="text/event-stream",
            headers={
                "Cache-Control": "no-cache",
                "Connection": "keep-alive",
            },
        )

    background_tasks.add_task(
        run_prompt_session,
        context=context,
        background_tasks=background_tasks,
    )

    return {"session_id": str(session.id)}


@handle_errors
async def handle_session_cancel(request: CancelSessionRequest):
    """Cancel a running prompt session by sending a cancel signal via Ably."""
    try:
        from ably import AblyRest

        # Verify session exists and user has permission
        session = Session.from_mongo(ObjectId(request.session_id))
        if not session:
            raise APIError(f"Session not found: {request.session_id}", status_code=404)

        # Check if user has permission to cancel this session
        if str(session.owner) != request.user_id:
            raise APIError(
                "Unauthorized: User does not own this session", status_code=403
            )

        # Send cancel signal via Ably
        ably_client = AblyRest(os.getenv("ABLY_PUBLISHER_KEY"))
        channel_name = f"{os.getenv('DB')}-session-cancel-{request.session_id}"
        channel = ably_client.channels.get(channel_name)

        await channel.publish(
            "cancel",
            {
                "session_id": request.session_id,
                "user_id": request.user_id,
                "timestamp": time.time(),
            },
        )

        logger.info(f"Sent cancellation signal for session {request.session_id}")
        return {"status": "cancel_signal_sent", "session_id": request.session_id}

    except Exception as e:
        logger.error(f"Error sending session cancel signal: {e}", exc_info=True)
        raise APIError(f"Failed to send cancel signal: {str(e)}", status_code=500)


@handle_errors
async def handle_v2_deployment_create(request: CreateDeploymentRequestV2):
    agent = Agent.from_mongo(ObjectId(request.agent))
    if not agent:
        raise APIError(f"Agent not found: {agent.id}", status_code=404)

    # Create deployment object for client
    deployment = Deployment(
        agent=agent.id,
        user=ObjectId(request.user),
        platform=request.platform,
        secrets=request.secrets,
        config=request.config,
    )

    # Get platform client and run predeploy
    client = get_platform_client(
        agent=agent, platform=request.platform, deployment=deployment
    )
    secrets, config = await client.predeploy(
        secrets=request.secrets, config=request.config
    )

    # Update deployment with validated secrets and config
    deployment.secrets = secrets
    deployment.config = config
    deployment.valid = True
    deployment.save(
        upsert_filter={"agent": agent.id, "platform": request.platform.value}
    )

    try:
        # Run postdeploy
        await client.postdeploy()
    except Exception as e:
        logger.error(f"Failed in postdeploy: {str(e)}")
        deployment.delete()
        raise APIError(f"Failed to deploy client: {str(e)}", status_code=500)

    return {"deployment_id": str(deployment.id)}


@handle_errors
async def handle_v2_deployment_update(request: UpdateDeploymentRequestV2):
    deployment = Deployment.from_mongo(ObjectId(request.deployment_id))
    if not deployment:
        raise APIError(
            f"Deployment not found: {request.deployment_id}", status_code=404
        )

    # Handle partial config updates by merging with existing config
    if request.config:
        existing_config = deployment.config or DeploymentConfig()
        new_config = request.config.model_dump(exclude_unset=True)

        # Merge the configs at the platform level
        updated_config_dict = existing_config.model_dump() if existing_config else {}

        for platform, platform_config in new_config.items():
            if platform_config is not None:
                if platform in updated_config_dict:
                    # Merge platform-specific configs
                    updated_config_dict[platform].update(platform_config)
                else:
                    # Add new platform config
                    updated_config_dict[platform] = platform_config

        # Convert to dict for MongoDB storage
        deployment.update(config=updated_config_dict)

    return {"deployment_id": str(deployment.id)}


@handle_errors
async def handle_v2_deployment_delete(request: DeleteDeploymentRequestV2):
    deployment = Deployment.from_mongo(ObjectId(request.deployment_id))
    if not deployment:
        raise APIError(
            f"Deployment not found: {request.deployment_id}",
            status_code=404,
        )

    try:
        # Get platform client and run stop
        agent = Agent.from_mongo(ObjectId(deployment.agent))
        client = get_platform_client(
            agent=agent, platform=deployment.platform, deployment=deployment
        )
        await client.stop()
        deployment.delete()

        return {"success": True}
    except Exception as e:
        raise APIError(f"Failed to stop client: {str(e)}", status_code=500)


@handle_errors
async def handle_v2_deployment_interact(request: DeploymentInteractRequest):
    deployment = Deployment.from_mongo(ObjectId(request.deployment_id))
    if not deployment:
        raise APIError(
            f"Deployment not found: {request.deployment_id}", status_code=404
        )
    agent = Agent.from_mongo(ObjectId(deployment.agent))
    if not agent:
        raise APIError(f"Agent not found: {deployment.agent}", status_code=404)
    client = get_platform_client(
        agent=agent, platform=deployment.platform, deployment=deployment
    )
    await client.interact(request)
    return {"deployment_id": str(deployment.id)}


@handle_errors
async def handle_v2_deployment_farcaster_neynar_webhook(request: Request):
    client = FarcasterClient()
    await client.handle_neynar_webhook(request)


@handle_errors
async def handle_v2_deployment_emission(request: DeploymentEmissionRequest):
    deployment = Deployment.from_mongo(ObjectId(request.update_config.deployment_id))
    if not deployment:
        raise APIError(
            f"Deployment not found: {request.update_config.deployment_id}",
            status_code=404,
        )
    agent = Agent.from_mongo(ObjectId(deployment.agent))
    if not agent:
        raise APIError(f"Agent not found: {deployment.agent}", status_code=404)
    client = get_platform_client(
        agent=agent, platform=deployment.platform, deployment=deployment
    )
    await client.handle_emission(request)<|MERGE_RESOLUTION|>--- conflicted
+++ resolved
@@ -49,20 +49,7 @@
     create_telegram_chat_request,
     update_busy_state,
 )
-<<<<<<< HEAD
-from eve.eden_utils import prepare_result, dumps_json
-=======
-from eve.deploy import (
-    stop_client,
-    DeploymentConfig,
-    DeploymentSettingsDiscord,
-    ClientType,
-    DeploymentSecrets,
-    DeploymentSettingsFarcaster,
-    deploy_client_modal,
-)
 from eve.eden_utils import prepare_result, dumps_json, serialize_json
->>>>>>> a3f8bd34
 from eve.tools.replicate_tool import replicate_update_task
 from eve.agent.llm import UpdateType
 from eve.agent.run_thread import async_prompt_thread
@@ -308,7 +295,9 @@
         agent=ObjectId(agent.id),
         schedule=request.schedule.to_cron_dict(),
         instruction=request.instruction,
-        posting_instructions=request.posting_instructions.model_dump() if request.posting_instructions else None,
+        posting_instructions=request.posting_instructions.model_dump()
+        if request.posting_instructions
+        else None,
         update_config=request.update_config.model_dump()
         if request.update_config
         else None,
@@ -793,7 +782,6 @@
 
         # Initialize Discord REST client for sending messages
         async with aiohttp.ClientSession() as session:
-
             headers = {
                 "Authorization": f"Bot {deployment.secrets.discord.token}",
                 "Content-Type": "application/json",
