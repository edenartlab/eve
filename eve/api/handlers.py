--- conflicted
+++ resolved
@@ -254,12 +254,9 @@
         session_kwargs["parent_session"] = ObjectId(
             request.creation_args.parent_session
         )
-<<<<<<< HEAD
-=======
 
     if request.creation_args.extras:
         session_kwargs["extras"] = request.creation_args.extras
->>>>>>> bbe021c6
 
     session = Session(**session_kwargs)
     session.save()
