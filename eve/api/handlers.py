import json
import logging
import os
import time
from bson import ObjectId
from typing import List
from fastapi import BackgroundTasks, Request
from fastapi.responses import JSONResponse, StreamingResponse
import aiohttp

from eve.api.errors import handle_errors, APIError
from eve.api.api_requests import (
    CancelRequest,
    ChatRequest,
    CreateDeploymentRequest,
    CreateTriggerRequest,
    DeleteDeploymentRequest,
    DeleteTriggerRequest,
    TaskRequest,
    PlatformUpdateRequest,
    UpdateConfig,
    UpdateDeploymentRequest,
)
from eve.api.helpers import (
    emit_update,
    serialize_for_json,
    setup_chat,
    create_telegram_chat_request,
)
from eve.clients.common import get_ably_channel_name
<<<<<<< HEAD
from eve.deploy import (
    deploy_client,
    stop_client,
)
from eve.eden_utils import prepare_result
=======
from eve.deploy import stop_client
>>>>>>> bc1efdec
from eve.tools.replicate_tool import replicate_update_task
from eve.trigger import create_chat_trigger, delete_trigger, Trigger
from eve.agent.llm import UpdateType
from eve.agent.run import async_prompt_thread
from eve.mongo import serialize_document
from eve.task import Task
from eve.tool import Tool
from eve.agent.agent import Agent
from eve.user import User
from eve.agent.thread import Thread, UserMessage
from eve.deploy import Deployment
from eve.tools.twitter import X

logger = logging.getLogger(__name__)
db = os.getenv("DB", "STAGE").upper()

USE_RATE_LIMITS = os.getenv("USE_RATE_LIMITS", "false").lower() == "true"


@handle_errors
async def handle_create(request: TaskRequest):
    tool = Tool.load(key=request.tool)

    print("#### create ####")
    print(request)

    # if USE_RATE_LIMITS:
    #     await RateLimiter().check_create_rate_limit(user, tool)

    print("### run the tool ###")
    result = await tool.async_start_task(
        requester_id=request.user_id, user_id=request.user_id, args=request.args
    )

    print("### return the result ###")
    print(result)

    return serialize_document(result.model_dump(by_alias=True))


@handle_errors
async def handle_cancel(request: CancelRequest):
    task = Task.from_mongo(request.taskId)
    if str(task.user) != request.user:
        raise APIError(
            "Unauthorized: Task user does not match user_id", status_code=403
        )

    if task.status in ["completed", "failed", "cancelled"]:
        return {"status": task.status}

    tool = Tool.load(key=task.tool)
    await tool.async_cancel(task)
    return {"status": task.status}


async def handle_replicate_webhook(body: dict):
    print("___handle_replicate_webhook")
    task = Task.from_handler_id(body["id"])
    tool = Tool.load(task.tool)
    _ = replicate_update_task(
        task, body["status"], body["error"], body["output"], tool.output_handler
    )
    print("___handle_replicate_webhook success !")
    return {"status": "success"}


async def run_chat_request(
    user: User,
    agent: Agent,
    thread: Thread,
    tools: List[Tool],
    user_message: UserMessage,
    update_config: UpdateConfig,
    force_reply: bool,
    model: str,
    user_is_bot: bool = False,
):
    try:
        async for update in async_prompt_thread(
            user=user,
            agent=agent,
            thread=thread,
            user_messages=user_message,
            tools=tools,
            force_reply=force_reply,
            model=model,
            user_is_bot=user_is_bot,
            stream=False,
        ):
            print("UPDATE", update)
            data = {
                "type": update.type.value,
                "update_config": update_config.model_dump() if update_config else {},
            }

            if update.type == UpdateType.ASSISTANT_MESSAGE:
                data["content"] = update.message.content
            elif update.type == UpdateType.TOOL_COMPLETE:
                data["tool"] = update.tool_name
                data["result"] = serialize_for_json(update.result)
            elif update.type == UpdateType.ERROR:
                data["error"] = update.error if hasattr(update, "error") else None

            await emit_update(update_config, data)

    except Exception as e:
        logger.error("Error in run_prompt", exc_info=True)
        await emit_update(
            update_config,
            {"type": "error", "error": str(e)},
        )


async def handle_chat(
    request: ChatRequest,
    background_tasks: BackgroundTasks,
):
    print("handle_chat")
    print(request)

    user, agent, thread, tools = await setup_chat(
        request, 
        cache=True, 
        background_tasks=background_tasks
    )

    background_tasks.add_task(
        run_chat_request,
        user,
        agent,
        thread,
        tools,
        request.user_message,
        request.update_config,
        request.force_reply,
        request.model,
        request.user_is_bot,
    )

    return {"thread_id": str(thread.id)}


@handle_errors
async def handle_stream_chat(request: ChatRequest, background_tasks: BackgroundTasks):
    user, agent, thread, tools = await setup_chat(
        request, 
        cache=True, 
        background_tasks=background_tasks
    )

    async def event_generator():
        try:
            async for update in async_prompt_thread(
                user=user,
                agent=agent,
                thread=thread,
                user_messages=request.user_message,
                tools=tools,
                force_reply=request.force_reply,
                model=request.model,
                user_is_bot=request.user_is_bot,
                stream=True,
            ):
                data = {"type": update.type}
                if update.type == UpdateType.ASSISTANT_TOKEN:
                    data["text"] = update.text
                elif update.type == UpdateType.ASSISTANT_MESSAGE:
                    data["content"] = update.message.content
                    if update.message.tool_calls:
                        data["tool_calls"] = [
                            serialize_for_json(t.model_dump())
                            for t in update.message.tool_calls
                        ]
                elif update.type == UpdateType.TOOL_COMPLETE:
                    data["tool"] = update.tool_name
                    data["result"] = serialize_for_json(update.result)
                elif update.type == UpdateType.ERROR:
                    data["error"] = update.error or "Unknown error occurred"

                yield f"data: {json.dumps({'event': 'update', 'data': data})}\n\n"

            yield f"data: {json.dumps({'event': 'done', 'data': ''})}\n\n"
        except Exception as e:
            logger.error("Error in event_generator", exc_info=True)
            yield f"data: {json.dumps({'event': 'error', 'data': {'error': str(e)}})}\n\n"

    return StreamingResponse(
        event_generator(),
        media_type="text/event-stream",
        headers={
            "Cache-Control": "no-cache",
            "Connection": "keep-alive",
        },
    )


@handle_errors
async def handle_deployment_create(request: CreateDeploymentRequest):
    agent = Agent.from_mongo(ObjectId(request.agent))
    if not agent:
        raise APIError(f"Agent not found: {agent.id}", status_code=404)

    secrets = await deploy_client(
        agent, request.platform, request.secrets, db.lower(), request.repo_branch
    )

    # Create/update deployment record
    deployment = Deployment(
        agent=agent.id,
        user=ObjectId(request.user),
        platform=request.platform,
        secrets=secrets,
        config=request.config,
    )
    deployment.save(
        upsert_filter={"agent": agent.id, "platform": request.platform.value}
    )

    return {"deployment_id": str(deployment.id)}


@handle_errors
async def handle_deployment_update(request: UpdateDeploymentRequest):
    print("deployment update request", request)

    deployment = Deployment.from_mongo(ObjectId(request.deployment_id))
    if not deployment:
        raise APIError(
            f"Deployment not found: {request.deployment_id}", status_code=404
        )

    deployment.update(config=request.config.model_dump())
    agent = Agent.from_mongo(deployment.agent)

    try:
        channel_name = get_ably_channel_name(agent.username, deployment.platform)
        await emit_update(
            UpdateConfig(sub_channel_name=channel_name), {"type": "RELOAD_DEPLOYMENT"}
        )
    except Exception as e:
        logger.error(f"Failed to emit deployment reload message: {str(e)}")

    return {"deployment_id": str(deployment.id)}


@handle_errors
async def handle_deployment_delete(request: DeleteDeploymentRequest):
    agent = Agent.from_mongo(ObjectId(request.agent))
    if not agent:
        raise APIError(f"Agent not found: {request.agent}", status_code=404)

    try:
        stop_client(agent, request.platform.value)

        # Delete deployment record
        Deployment.delete_deployment(agent.id, request.platform.value)

        return {"success": True}
    except Exception as e:
        raise APIError(f"Failed to stop client: {str(e)}", status_code=500)


@handle_errors
async def handle_trigger_create(request: CreateTriggerRequest):
    trigger_id = f"{request.user_id}_{request.agent_id}_{int(time.time())}"

    await create_chat_trigger(
        schedule=request.schedule.to_cron_dict(),
        trigger_id=trigger_id,
    )

    agent = Agent.from_mongo(ObjectId(request.agent_id))
    thread = agent.request_thread(user=ObjectId(request.user_id), key=trigger_id)

    trigger = Trigger(
        trigger_id=trigger_id,
        user=ObjectId(request.user_id),
        agent=ObjectId(request.agent_id),
        thread=thread.id,
        schedule=request.schedule.to_cron_dict(),
        message=request.message,
        update_config=request.update_config.model_dump()
        if request.update_config
        else {},
    )
    trigger.save()

    return {
        "id": str(trigger.id),
        "trigger_id": trigger_id,
    }


@handle_errors
async def handle_trigger_delete(request: DeleteTriggerRequest):
    trigger = Trigger.from_mongo(request.id)
    await delete_trigger(trigger.trigger_id)
    trigger.delete()
    return {"id": str(trigger.id)}


@handle_errors
async def handle_twitter_update(request: PlatformUpdateRequest):
    """Handle Twitter updates from async_prompt_thread"""

    deployment_id = request.update_config.deployment_id

    # Get deployment
    deployment = Deployment.from_mongo(ObjectId(deployment_id))
    if not deployment:
        raise APIError(f"Deployment not found: {deployment_id}")

    # Initialize Twitter client
    twitter = X(deployment)
    reply_to = request.update_config.twitter_tweet_to_reply_id

    # Post tweet
    tweet_id = None
    if request.type == UpdateType.ASSISTANT_MESSAGE:
        if reply_to:
            # Reply to specpific tweet
            response = twitter.post(
                text=request.content,
                reply_to=reply_to,
            )
        else:
            # Regular tweet
            response = twitter.post(text=request.content)
        tweet_id = response.get("data", {}).get("id")

    return {"status": "success", "tweet_id": tweet_id}


@handle_errors
async def handle_trigger_get(trigger_id: str):
    trigger = Trigger.load(trigger_id=trigger_id)
    if not trigger:
        raise APIError(f"Trigger not found: {trigger_id}", status_code=404)

    return {
        "user": str(trigger.user),
        "agent": str(trigger.agent),
        "thread": str(trigger.thread),
        "message": trigger.message,
        "update_config": trigger.update_config,
    }


@handle_errors
async def handle_telegram_emission(request: Request):
    """Handle updates from async_prompt_thread for Telegram"""
    try:
        data = await request.json()
        print("TELEGRAM EMISSION DATA:", data)

        update_type = data.get("type")
        update_config = data.get("update_config", {})
        deployment_id = update_config.get("deployment_id")

        if not deployment_id:
            return JSONResponse(
                status_code=400, content={"error": "Deployment ID is required"}
            )

        # Convert chat_id to int
        chat_id = int(update_config.get("telegram_chat_id"))
        message_id = (
            int(update_config.get("telegram_message_id"))
            if update_config.get("telegram_message_id")
            else None
        )
        thread_id = (
            int(update_config.get("telegram_thread_id"))
            if update_config.get("telegram_thread_id")
            else None
        )

        print("CHAT ID:", chat_id)
        print("MESSAGE ID:", message_id)
        print("THREAD ID:", thread_id)

        # Find deployment
        deployment = Deployment.from_mongo(ObjectId(deployment_id))
        if not deployment:
            return JSONResponse(
                status_code=404, content={"error": "No Telegram deployment found"}
            )

        print("DEPLOYMENT:", deployment)

        # Initialize bot
        from telegram import Bot

        bot = Bot(deployment.secrets.telegram.token)
        print("BOT TOKEN:", deployment.secrets.telegram.token)

        # Verify bot info
        try:
            me = await bot.get_me()
            print("BOT INFO:", me.to_dict())
        except Exception as e:
            print("Failed to get bot info:", str(e))
            return JSONResponse(
                status_code=500,
                content={"error": f"Bot authentication failed: {str(e)}"},
            )

        if update_type == UpdateType.ASSISTANT_MESSAGE:
            content = data.get("content")
            if content:
                try:
                    await bot.send_message(
                        chat_id=chat_id,
                        text=content,
                        reply_to_message_id=message_id,
                        message_thread_id=thread_id,
                    )
                except Exception as e:
                    print(f"Failed to send message: {str(e)}")
                    print(
                        f"Params: chat_id={chat_id}, text={content}, reply_to={message_id}, thread_id={thread_id}"
                    )
                    raise

        elif update_type == UpdateType.TOOL_COMPLETE:
            result = data.get("result", {})
            if not result:
                return JSONResponse(status_code=200, content={"ok": True})

            result["result"] = prepare_result(result["result"])
            outputs = result["result"][0]["output"]
            urls = [output["url"] for output in outputs[:4]]  # Get up to 4 URLs

            # Send each URL as appropriate media type
            for url in urls:
                video_extensions = (".mp4", ".avi", ".mov", ".mkv", ".webm")
                if any(url.lower().endswith(ext) for ext in video_extensions):
                    await bot.send_video(
                        chat_id=chat_id,
                        video=url,
                        reply_to_message_id=message_id,
                        message_thread_id=thread_id,
                    )
                else:
                    await bot.send_photo(
                        chat_id=chat_id,
                        photo=url,
                        reply_to_message_id=message_id,
                        message_thread_id=thread_id,
                    )

        return JSONResponse(status_code=200, content={"ok": True})

    except Exception as e:
        logger.error("Error handling Telegram emission", exc_info=True)
        return JSONResponse(status_code=500, content={"error": str(e)})


@handle_errors
async def handle_telegram_update(request: Request):
    secret_token = request.headers.get("X-Telegram-Bot-Api-Secret-Token")
    if not secret_token:
        return JSONResponse(status_code=401, content={"error": "Missing secret token"})

    try:
        update_data = await request.json()
        print("TELEGRAM UPDATE DATA:", update_data)

        # Find deployment by webhook secret
        deployment = next(
            (
                d
                for d in Deployment.find({"platform": "telegram"})
                if d.secrets
                and d.secrets.telegram
                and d.secrets.telegram.webhook_secret == secret_token
            ),
            None,
        )

        if not deployment:
            return JSONResponse(
                status_code=401, content={"error": "Invalid secret token"}
            )

        # Create chat request with endpoint for updates
        chat_request = await create_telegram_chat_request(update_data, deployment)
        if not chat_request:
            return JSONResponse(status_code=200, content={"ok": True})

        print("SENDING TO /chat:", chat_request)

        # Make async HTTP POST to /chat
        async with aiohttp.ClientSession() as session:
            async with session.post(
                "https://j.eden.ngrok.dev/chat",
                json=chat_request,
                headers={
                    "Authorization": f"Bearer {os.getenv('EDEN_ADMIN_KEY')}",
                    "Content-Type": "application/json",
                },
            ) as response:
                print("CHAT RESPONSE:", response.status)
                if response.status != 200:
                    error_text = await response.text()
                    print("CHAT ERROR:", error_text)
                    return JSONResponse(
                        status_code=500,
                        content={
                            "error": f"Failed to process chat request: {error_text}"
                        },
                    )

        return JSONResponse(status_code=200, content={"ok": True})

    except Exception as e:
        logger.error("Error processing Telegram update", exc_info=True)
        return JSONResponse(status_code=500, content={"error": str(e)})<|MERGE_RESOLUTION|>--- conflicted
+++ resolved
@@ -28,15 +28,11 @@
     create_telegram_chat_request,
 )
 from eve.clients.common import get_ably_channel_name
-<<<<<<< HEAD
 from eve.deploy import (
     deploy_client,
     stop_client,
 )
 from eve.eden_utils import prepare_result
-=======
-from eve.deploy import stop_client
->>>>>>> bc1efdec
 from eve.tools.replicate_tool import replicate_update_task
 from eve.trigger import create_chat_trigger, delete_trigger, Trigger
 from eve.agent.llm import UpdateType
@@ -159,9 +155,7 @@
     print(request)
 
     user, agent, thread, tools = await setup_chat(
-        request, 
-        cache=True, 
-        background_tasks=background_tasks
+        request, cache=True, background_tasks=background_tasks
     )
 
     background_tasks.add_task(
@@ -183,9 +177,7 @@
 @handle_errors
 async def handle_stream_chat(request: ChatRequest, background_tasks: BackgroundTasks):
     user, agent, thread, tools = await setup_chat(
-        request, 
-        cache=True, 
-        background_tasks=background_tasks
+        request, cache=True, background_tasks=background_tasks
     )
 
     async def event_generator():
