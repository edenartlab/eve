import json
import logging
import os
import time
from bson import ObjectId
from typing import List
from fastapi import BackgroundTasks
from fastapi.responses import StreamingResponse
from apscheduler.schedulers.background import BackgroundScheduler

from eve.api.errors import handle_errors, APIError
from eve.api.api_requests import (
    CancelRequest,
    ChatRequest,
    CreateDeploymentRequest,
    CreateTriggerRequest,
    DeleteDeploymentRequest,
    DeleteTriggerRequest,
    TaskRequest,
    PlatformUpdateRequest,
<<<<<<< HEAD
    UpdateConfig
=======
    UpdateConfig,
    UpdateDeploymentRequest,
>>>>>>> bb2ea960
)
from eve.api.helpers import (
    emit_update,
    serialize_for_json,
    setup_chat,
)
from eve.clients.common import get_ably_channel_name
from eve.deploy import (
    deploy_client,
    stop_client,
)
from eve.tools.replicate_tool import replicate_update_task
from eve.trigger import Trigger
from eve.llm import UpdateType, async_prompt_thread
from eve.mongo import serialize_document
from eve.task import Task
from eve.tool import Tool
from eve.agent import Agent
from eve.user import User
from eve.thread import Thread, UserMessage
from eve.deploy import Deployment
from eve.tools.twitter import X

logger = logging.getLogger(__name__)
db = os.getenv("DB", "STAGE").upper()

USE_RATE_LIMITS = os.getenv("USE_RATE_LIMITS", "false").lower() == "true"


@handle_errors
async def handle_create(request: TaskRequest):
    tool = Tool.load(key=request.tool)

    # if USE_RATE_LIMITS:
    #     await RateLimiter().check_create_rate_limit(user, tool)

    result = await tool.async_start_task(
        requester_id=request.user_id, user_id=request.user_id, args=request.args
    )

    return serialize_document(result.model_dump(by_alias=True))


@handle_errors
async def handle_cancel(request: CancelRequest):
    task = Task.from_mongo(request.taskId)
    if str(task.user) != request.user:
        raise APIError(
            "Unauthorized: Task user does not match user_id", status_code=403
        )

    if task.status in ["completed", "failed", "cancelled"]:
        return {"status": task.status}

    tool = Tool.load(key=task.tool)
    await tool.async_cancel(task)
    return {"status": task.status}


async def handle_replicate_webhook(body: dict):
    task = Task.from_handler_id(body["id"])
    tool = Tool.load(task.tool)
    _ = replicate_update_task(
        task, body["status"], body["error"], body["output"], tool.output_handler
    )


async def run_chat_request(
    user: User,
    agent: Agent,
    thread: Thread,
    tools: List[Tool],
    user_message: UserMessage,
    update_config: UpdateConfig,
    force_reply: bool,
    model: str,
    user_is_bot: bool = False,
):
    print("update_config", update_config)
    try:
        async for update in async_prompt_thread(
            user=user,
            agent=agent,
            thread=thread,
            user_messages=user_message,
            tools=tools,
            force_reply=force_reply,
            model=model,
            user_is_bot=user_is_bot,
            stream=False,
        ):
            data = {
                "type": update.type.value,
                "update_config": update_config.model_dump()
                if update_config
                else {},
            }

            if update.type == UpdateType.ASSISTANT_MESSAGE:
                data["content"] = update.message.content
            elif update.type == UpdateType.TOOL_COMPLETE:
                data["tool"] = update.tool_name
                data["result"] = serialize_for_json(update.result)
            elif update.type == UpdateType.ERROR:
                data["error"] = update.error if hasattr(update, "error") else None

            await emit_update(update_config, data)
    
    except Exception as e:
        logger.error("Error in run_prompt", exc_info=True)
        await emit_update(
            update_config,
            {"type": "error", "error": str(e)},
        )


async def handle_chat(
    request: ChatRequest,
    background_tasks: BackgroundTasks,
):
    user, agent, thread, tools = await setup_chat(request, background_tasks)
    
    background_tasks.add_task(
        run_chat_request, 
        user, 
        agent, 
        thread, 
        tools, 
        request.user_message, 
        request.update_config, 
        request.force_reply, 
        request.model,
        request.user_is_bot
    )
    
    return {"thread_id": str(thread.id)}


@handle_errors
async def handle_stream_chat(request: ChatRequest, background_tasks: BackgroundTasks):
    user, agent, thread, tools = await setup_chat(request, background_tasks)

    async def event_generator():
        try:
            async for update in async_prompt_thread(
                user=user,
                agent=agent,
                thread=thread,
                user_messages=request.user_message,
                tools=tools,
                force_reply=request.force_reply,
                model=request.model,
                user_is_bot=request.user_is_bot,
                stream=True,
            ):
                data = {"type": update.type}
                if update.type == UpdateType.ASSISTANT_TOKEN:
                    data["text"] = update.text
                elif update.type == UpdateType.ASSISTANT_MESSAGE:
                    data["content"] = update.message.content
                    if update.message.tool_calls:
                        data["tool_calls"] = [
                            serialize_for_json(t.model_dump())
                            for t in update.message.tool_calls
                        ]
                elif update.type == UpdateType.TOOL_COMPLETE:
                    data["tool"] = update.tool_name
                    data["result"] = serialize_for_json(update.result)
                elif update.type == UpdateType.ERROR:
                    data["error"] = update.error or "Unknown error occurred"

                yield f"data: {json.dumps({'event': 'update', 'data': data})}\n\n"

            yield f"data: {json.dumps({'event': 'done', 'data': ''})}\n\n"
        except Exception as e:
            logger.error("Error in event_generator", exc_info=True)
            yield f"data: {json.dumps({'event': 'error', 'data': {'error': str(e)}})}\n\n"

    return StreamingResponse(
        event_generator(),
        media_type="text/event-stream",
        headers={
            "Cache-Control": "no-cache",
            "Connection": "keep-alive",
        },
    )


@handle_errors
async def handle_deployment_create(request: CreateDeploymentRequest):
    agent = Agent.from_mongo(ObjectId(request.agent))
    if not agent:
        raise APIError(f"Agent not found: {agent.id}", status_code=404)

    try:
        deploy_client(
            agent_id=str(agent.id),
            agent_key=agent.username,
            platform=request.platform.value,
            secrets=request.secrets,
            env=db.lower(),
            repo_branch=request.repo_branch,
        )
    except Exception as e:
        raise APIError(f"Failed to deploy client: {str(e)}", status_code=500)

    # Create/update deployment record
    deployment = Deployment(
        agent=agent.id,
        user=ObjectId(request.user),
        platform=request.platform,
        secrets=request.secrets,
        config=request.config,
    )
    deployment.save(
        upsert_filter={"agent": agent.id, "platform": request.platform.value}
    )

    return {"deployment_id": str(deployment.id)}


@handle_errors
async def handle_deployment_update(request: UpdateDeploymentRequest):
    print("REQUEST", request)

    deployment = Deployment.from_mongo(ObjectId(request.deployment_id))
    if not deployment:
        raise APIError(
            f"Deployment not found: {request.deployment_id}", status_code=404
        )

    deployment.update(config=request.config.model_dump())
    agent = Agent.from_mongo(deployment.agent)

    try:
        channel_name = get_ably_channel_name(agent.username, deployment.platform)
        await emit_update(
            UpdateConfig(sub_channel_name=channel_name), {"type": "RELOAD_DEPLOYMENT"}
        )
    except Exception as e:
        logger.error(f"Failed to emit deployment reload message: {str(e)}")

    return {"deployment_id": str(deployment.id)}


@handle_errors
async def handle_deployment_delete(request: DeleteDeploymentRequest):
    agent = Agent.from_mongo(ObjectId(request.agent))
    if not agent:
        raise APIError(f"Agent not found: {request.agent}", status_code=404)

    try:
        stop_client(agent, request.platform.value)

        # Delete deployment record
        Deployment.delete_deployment(agent.id, request.platform.value)

        return {"success": True}
    except Exception as e:
        raise APIError(f"Failed to stop client: {str(e)}", status_code=500)


@handle_errors
async def handle_trigger_create(
    request: CreateTriggerRequest,
    scheduler: BackgroundScheduler,
):
    from eve.trigger import create_chat_trigger

    trigger_id = f"{request.user_id}_{request.agent_id}_{int(time.time())}"

    job = await create_chat_trigger(
        user_id=request.user_id,
        agent_id=request.agent_id,
        thread_id=request.thread_id,
        message=request.message,
        schedule=request.schedule.to_cron_dict(),
        update_config=request.update_config,
        scheduler=scheduler,
        trigger_id=trigger_id,
        handle_chat_fn=handle_chat,
    )
    if not request.ephemeral:
        trigger = Trigger(
            trigger_id=trigger_id,
            user=ObjectId(request.user_id),
            agent=ObjectId(request.agent_id),
            thread=ObjectId(request.thread_id),
            schedule=request.schedule.to_cron_dict(),
            message=request.message,
            update_config=request.update_config.model_dump()
            if request.update_config
            else {},
        )
        trigger.save()

    return {
        "id": trigger_id if request.ephemeral else str(trigger.id),
        "job_id": job.id,
        "next_run_time": str(job.next_run_time),
    }


@handle_errors
async def handle_trigger_delete(
    request: DeleteTriggerRequest, scheduler: BackgroundScheduler
):
    trigger = Trigger.from_mongo(request.id)
    scheduler.remove_job(trigger.trigger_id)
    trigger.delete()
    return {"message": f"Deleted job {trigger.trigger_id}"}


@handle_errors
async def handle_twitter_update(request: PlatformUpdateRequest):
    """Handle Twitter updates from async_prompt_thread"""

    print("request", request)
    deployment_id = request.update_config.deployment_id

    # Get deployment
    deployment = Deployment.from_mongo(ObjectId(deployment_id))
    if not deployment:
        raise APIError(f"Deployment not found: {deployment_id}")

    # Initialize Twitter client
    twitter = X(deployment)
    reply_to = request.update_config.twitter_tweet_to_reply_id

    # Post tweet
    tweet_id = None
    if request.type == UpdateType.ASSISTANT_MESSAGE:
        if reply_to:
            # Reply to specpific tweet
            response = twitter.post(
                text=request.content,
                reply_to=reply_to,
            )
        else:
            # Regular tweet
            response = twitter.post(text=request.content)
        tweet_id = response.get("data", {}).get("id")

    return {"status": "success", "tweet_id": tweet_id}<|MERGE_RESOLUTION|>--- conflicted
+++ resolved
@@ -18,12 +18,8 @@
     DeleteTriggerRequest,
     TaskRequest,
     PlatformUpdateRequest,
-<<<<<<< HEAD
-    UpdateConfig
-=======
     UpdateConfig,
     UpdateDeploymentRequest,
->>>>>>> bb2ea960
 )
 from eve.api.helpers import (
     emit_update,
