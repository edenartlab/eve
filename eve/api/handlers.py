--- conflicted
+++ resolved
@@ -1129,7 +1129,6 @@
         return {"success": False, "error": str(e)}
 
 
-<<<<<<< HEAD
 # =============================================================================
 # Artifact Handlers
 # =============================================================================
@@ -1183,8 +1182,12 @@
             "description": artifact.description,
             "version": artifact.version,
             "summary": artifact.get_summary(),
-            "updated_at": artifact.updatedAt.isoformat() if artifact.updatedAt else None,
-            "created_at": artifact.createdAt.isoformat() if artifact.createdAt else None,
+            "updated_at": artifact.updatedAt.isoformat()
+            if artifact.updatedAt
+            else None,
+            "created_at": artifact.createdAt.isoformat()
+            if artifact.createdAt
+            else None,
             "archived": artifact.archived,
         }
     else:
@@ -1195,8 +1198,12 @@
             "description": artifact.description,
             "version": artifact.version,
             "data": artifact.data,
-            "updated_at": artifact.updatedAt.isoformat() if artifact.updatedAt else None,
-            "created_at": artifact.createdAt.isoformat() if artifact.createdAt else None,
+            "updated_at": artifact.updatedAt.isoformat()
+            if artifact.updatedAt
+            else None,
+            "created_at": artifact.createdAt.isoformat()
+            if artifact.createdAt
+            else None,
             "archived": artifact.archived,
             "owner": str(artifact.owner),
             "session": str(artifact.session) if artifact.session else None,
@@ -1371,7 +1378,8 @@
         "new_version": artifact.version,
         "rolled_back_to": request.target_version,
     }
-=======
+
+
 @handle_errors
 async def handle_reaction(request: ReactionRequest):
     """
@@ -1493,5 +1501,4 @@
             "status": "success",
             "message_id": request.message_id,
             "reactions": message.reactions,
-        }
->>>>>>> 9b3f2d7b
+        }