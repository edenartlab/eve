import asyncio
import json
import logging
import modal
import os
import time
import uuid
from bson import ObjectId
from typing import List, Optional
from fastapi import BackgroundTasks, Request
from fastapi.responses import StreamingResponse

from eve.agent.deployments.farcaster import FarcasterClient
from eve.agent.session.models import (
    PromptSessionContext,
    Session,
    ChatMessage,
    EdenMessageType,
    EdenMessageData,
    EdenMessageAgentData,
    Deployment,
    DeploymentConfig,
    DeploymentSecrets,
    Notification,
    NotificationChannel,
    NotificationConfig,
)
from eve.agent.memory.memory_models import messages_to_text, select_messages
from eve.agent.session.session import run_prompt_session, run_prompt_session_stream
from eve.trigger import (
    Trigger,
)
from eve.api.errors import handle_errors, APIError
from eve.api.api_requests import (
    CancelRequest,
    CancelSessionRequest,
    CreateDeploymentRequestV2,
    DeleteDeploymentRequestV2,
    DeploymentEmissionRequest,
    DeploymentInteractRequest,
    PromptSessionRequest,
    TaskRequest,
    AgentToolsUpdateRequest,
    AgentToolsDeleteRequest,
    UpdateDeploymentRequestV2,
    CreateNotificationRequest,
)
from eve.api.helpers import (
    get_platform_client,
)
from eve.utils import serialize_json
from eve.tools.replicate_tool import replicate_update_task
from eve.agent.session.session_llm import LLMContext, LLMConfig, async_prompt
from eve.agent.session.models import LLMContextMetadata, LLMTraceMetadata
from eve.mongo import get_collection
from eve.task import Task
from eve.tool import Tool
from eve.agent import Agent
from eve.user import User

logger = logging.getLogger(__name__)
db = os.getenv("DB", "STAGE").upper()


def compute_llm_cost_simple(input_text: str, output_text: str) -> float:
    """
    Compute manna cost for LLM calls based on token count estimates.

    Args:
        input_text: The input text (system message + user messages)
        output_text: The output text from the LLM

    Returns:
        The manna cost
    """
    # Make sure output_text is a str (sometimes it's a dict)
    if isinstance(output_text, dict):
        output_text = json.dumps(output_text)

    # Estimate token count (4 chars ≈ 1 token)
    input_tokens = len(input_text) / 4
    output_tokens = len(output_text) / 4

    # Cost parameters (hardcoded to claude-sonnet-4-5)
    manna_cost_per_dollar = 1 / 0.01  # 0.01 dollars = 1 manna, so 100 manna per dollar
    input_cost_per_M_tokens = 3  # dollars per million tokens
    output_cost_per_M_tokens = 15  # dollars per million tokens

    # Calculate dollar cost
    input_cost_dollars = (input_tokens / 1_000_000) * input_cost_per_M_tokens
    output_cost_dollars = (output_tokens / 1_000_000) * output_cost_per_M_tokens
    total_cost_dollars = input_cost_dollars + output_cost_dollars

    # Convert to manna
    manna_cost = total_cost_dollars * manna_cost_per_dollar

    return manna_cost


@handle_errors
async def handle_create(request: TaskRequest):
    tool = Tool.load(key=request.tool)

    result = await tool.async_start_task(
        user_id=request.user_id, agent_id=None, args=request.args, public=request.public
    )

    return serialize_json(result.model_dump(by_alias=True))


@handle_errors
async def handle_cancel(request: CancelRequest):
    task = Task.from_mongo(request.taskId)
    if str(task.user) != request.user:
        raise APIError(
            "Unauthorized: Task user does not match user_id", status_code=403
        )

    if task.status in ["completed", "failed", "cancelled"]:
        return {"status": task.status}

    tool = Tool.load(key=task.tool)
    await tool.async_cancel(task)
    return {"status": task.status}


async def handle_replicate_webhook(body: dict):
    task = Task.from_handler_id(body["id"])
    tool = Tool.load(task.tool)
    _ = replicate_update_task(
        task, body["status"], body["error"], body["output"], tool.output_handler
    )
    return {"status": "success"}


@handle_errors
async def handle_agent_tools_update(request: AgentToolsUpdateRequest):
    agent = Agent.from_mongo(ObjectId(request.agent_id))
    if not agent:
        raise APIError(f"Agent not found: {request.agent_id}", status_code=404)
    # Upsert tools
    tools = agent.tools or {}
    tools.update(request.tools)
    update = {"tools": tools, "add_base_tools": True}
    agents = get_collection("users3")
    agents.update_one({"_id": agent.id}, {"$set": update})
    return {"tools": tools}


@handle_errors
async def handle_agent_tools_delete(request: AgentToolsDeleteRequest):
    agent = Agent.from_mongo(ObjectId(request.agent_id))
    if not agent:
        raise APIError(f"Agent not found: {request.agent_id}", status_code=404)
    tools = agent.tools or {}
    for tool in request.tools:
        tools.pop(tool, None)
    update = {"tools": tools}
    agents = get_collection("users3")
    agents.update_one({"_id": agent.id}, {"$set": update})
    return {"tools": tools}


def create_eden_message(
    session_id: ObjectId, message_type: EdenMessageType, agents: List[Agent]
) -> ChatMessage:
    """Create an eden message for agent operations"""
    eden_message = ChatMessage(
        session=session_id,
        sender=ObjectId("000000000000000000000000"),  # System sender
        role="eden",
        content="",
        eden_message_data=EdenMessageData(
            message_type=message_type,
            agents=[
                EdenMessageAgentData(
                    id=agent.id,
                    name=agent.name or agent.username,
                    avatar=agent.userImage,
                )
                for agent in agents
            ],
        ),
    )
    eden_message.save()
    return eden_message


def generate_session_title(
    session: Session, request: PromptSessionRequest, background_tasks: BackgroundTasks
):
    from eve.agent.session.session import async_title_session

    if session.title:
        return

    if request.creation_args and request.creation_args.title:
        return

    if background_tasks:
        background_tasks.add_task(async_title_session, session, request.message.content)


def setup_session(
    background_tasks: BackgroundTasks,
    session_id: Optional[str] = None,
    user_id: Optional[str] = None,
    request: PromptSessionRequest = None,
):
    if session_id:
        session = Session.from_mongo(ObjectId(session_id))
        if not session:
            raise APIError(f"Session not found: {session_id}", status_code=404)

        # TODO: titling
        if background_tasks:
            generate_session_title(session, request, background_tasks)
        return session

    if not request.creation_args:
        raise APIError(
            "Session creation requires additional parameters", status_code=400
        )

    # Create new session
    agent_object_ids = [ObjectId(agent_id) for agent_id in request.creation_args.agents]
    session_kwargs = {
        "owner": ObjectId(request.creation_args.owner_id or user_id),
        "agents": agent_object_ids,
        "title": request.creation_args.title,
        "session_key": request.creation_args.session_key,
        "platform": request.creation_args.platform,
        "status": "active",
        "trigger": ObjectId(request.creation_args.trigger)
        if request.creation_args.trigger
        else None,
    }

    # Only include budget if it's not None, so default factory can work
    if request.creation_args.budget is not None:
        session_kwargs["budget"] = request.creation_args.budget

    if request.creation_args.parent_session:
        session_kwargs["parent_session"] = ObjectId(
            request.creation_args.parent_session
        )

    session = Session(**session_kwargs)
    session.save()

    # Update trigger with session ID
    if request.creation_args.trigger:
        trigger = Trigger.from_mongo(ObjectId(request.creation_args.trigger))
        if trigger and not trigger.deleted:
            trigger.session = session.id
            trigger.save()

    # Create eden message for initial agent additions
    agents = [Agent.from_mongo(agent_id) for agent_id in agent_object_ids]
    agents = [agent for agent in agents if agent]  # Filter out None values
    if agents:
        create_eden_message(session.id, EdenMessageType.AGENT_ADD, agents)

    # Generate title for new sessions if no title provided and we have background tasks
    # TODO: titling
    if background_tasks:
        generate_session_title(session, request, background_tasks)

    return session


@handle_errors
async def handle_prompt_session(
    request: PromptSessionRequest, background_tasks: BackgroundTasks
):
    session = setup_session(
        background_tasks, request.session_id, request.user_id, request
    )
    # Convert notification_config dict to NotificationConfig object if present
    notification_config = None
    if request.notification_config:
        notification_config = NotificationConfig(**request.notification_config)

    context = PromptSessionContext(
        session=session,
        initiating_user_id=request.user_id,
        actor_agent_ids=request.actor_agent_ids,
        message=request.message,
        update_config=request.update_config,
        llm_config=request.llm_config,
        notification_config=notification_config,
        thinking_override=request.thinking,  # Pass thinking override
        acting_user_id=request.acting_user_id or request.user_id,
        api_key_id=request.api_key_id,  # Pass API key ID to context
        trigger=ObjectId(request.trigger)
        if request.trigger
        else None,  # Pass trigger ID to mark automated messages
    )

    if request.stream:

        async def event_generator():
            try:
                from eve.utils import dumps_json

                async for data in run_prompt_session_stream(context, background_tasks):
                    yield f"data: {dumps_json({'event': 'update', 'data': data})}\n\n"
                yield f"data: {dumps_json({'event': 'done', 'data': ''})}\n\n"
            except Exception as e:
                logger.error("Error in event_generator", exc_info=True)
                yield f"data: {dumps_json({'event': 'error', 'data': {'error': str(e)}})}\n\n"

        return StreamingResponse(
            event_generator(),
            media_type="text/event-stream",
            headers={
                "Cache-Control": "no-cache",
                "Connection": "keep-alive",
            },
        )

    background_tasks.add_task(
        run_prompt_session,
        context=context,
        background_tasks=background_tasks,
    )

    return {"session_id": str(session.id)}


@handle_errors
async def handle_session_stream(session_id: str):
    """Stream SSE updates for a session."""
    import uuid
    from fastapi.responses import StreamingResponse
    from eve.api.sse_manager import sse_manager

    # Verify session exists
    try:
        session = Session.from_mongo(ObjectId(session_id))
        if not session:
            raise APIError(f"Session not found: {session_id}", status_code=404)
    except Exception:
        raise APIError(f"Invalid session_id: {session_id}", status_code=400)

    # Generate unique client ID for this connection
    client_id = str(uuid.uuid4())

    async def event_generator():
        # Register connection
        connection = await sse_manager.connect(session_id, client_id)

        try:
            # Send initial connection message
            yield f"data: {json.dumps({'event': 'connected', 'session_id': session_id, 'client_id': client_id})}\n\n"

            # Stream updates from queue
            while True:
                try:
                    # Wait for message with timeout for keep-alive
                    message = await asyncio.wait_for(
                        connection.queue.get(),
                        timeout=30.0,  # 30 second timeout
                    )
                    yield f"data: {message}\n\n"

                except asyncio.TimeoutError:
                    # Send keep-alive ping
                    yield ": keep-alive\n\n"
                    continue

        except asyncio.CancelledError:
            logger.info(f"SSE connection cancelled for session {session_id}")
            raise
        except Exception as e:
            logger.error(f"Error in SSE stream for session {session_id}: {e}")
            yield f"data: {json.dumps({'event': 'error', 'error': str(e)})}\n\n"
        finally:
            # Clean up connection
            await sse_manager.disconnect(session_id, connection)

    return StreamingResponse(
        event_generator(),
        media_type="text/event-stream",
        headers={
            "Cache-Control": "no-cache",
            "Connection": "keep-alive",
            "X-Accel-Buffering": "no",  # Disable Nginx buffering
        },
    )


@handle_errors
async def handle_session_cancel(request: CancelSessionRequest):
    """Cancel a running prompt session by sending a cancel signal via Ably."""
    try:
        from ably import AblyRest

        # Verify session exists and user has permission
        session = Session.from_mongo(ObjectId(request.session_id))
        if not session:
            raise APIError(f"Session not found: {request.session_id}", status_code=404)

        # Check if user has permission to cancel this session
        if str(session.owner) != request.user_id:
            raise APIError(
                "Unauthorized: User does not own this session", status_code=403
            )

        # Send cancel signal via Ably
        ably_client = AblyRest(os.getenv("ABLY_PUBLISHER_KEY"))
        channel_name = f"{os.getenv('DB')}-session-cancel-{request.session_id}"
        channel = ably_client.channels.get(channel_name)

        cancel_message = {
            "session_id": request.session_id,
            "user_id": request.user_id,
            "timestamp": time.time(),
        }

        # Include trace_id if provided for trace-specific cancellation
        if request.trace_id:
            cancel_message["trace_id"] = request.trace_id

        # Include tool call specific cancellation
        if request.tool_call_id:
            cancel_message["tool_call_id"] = request.tool_call_id
        if request.tool_call_index is not None:
            cancel_message["tool_call_index"] = request.tool_call_index

        await channel.publish("cancel", cancel_message)

        logger.info(
            f"Sent cancellation signal for session {request.session_id}"
            + (f" trace {request.trace_id}" if request.trace_id else "")
        )
        return {
            "status": "cancel_signal_sent",
            "session_id": request.session_id,
            "trace_id": request.trace_id,
        }

    except Exception as e:
        logger.error(f"Error sending session cancel signal: {e}", exc_info=True)
        raise APIError(f"Failed to send cancel signal: {str(e)}", status_code=500)


@handle_errors
async def handle_session_status_update(request):
    """Update the status of a session."""
    try:
        # Request is already an UpdateSessionStatusRequest from FastAPI
        session = Session.from_mongo(ObjectId(request.session_id))

        try:
            db = os.getenv("DB", "STAGE").upper()
            func = modal.Function.from_name(
                f"api-{db.lower()}",
                "handle_session_status_change_fn",
                environment_name="main",
            )
            func.spawn(request.session_id, request.status)
            session.update(status=request.status)
            return {
                "success": True,
                "session_id": request.session_id,
                "status": request.status
            }
        except Exception as e:
<<<<<<< HEAD
            logger.warning(
                f"Failed to spawn Modal function for session status change: {e}"
            )
            # Don't fail the request if Modal spawn fails

        return {
            "success": True,
            "session_id": request.session_id,
            "status": request.status,
        }
=======
            logger.warning(f"Failed to spawn Modal function for session status change: {e}")
            session.update(status="paused")
            return {
                "success": False,
                "error": str(e)
            }
>>>>>>> 5fdc1abf

    except APIError:
        raise
    
    except Exception as e:
        logger.error(f"Error updating session status: {e}", exc_info=True)
        return {"success": False, "error": str(e)}


@handle_errors
async def handle_v2_deployment_create(request: CreateDeploymentRequestV2):
    agent = Agent.from_mongo(ObjectId(request.agent))
    if not agent:
        raise APIError(f"Agent not found: {agent.id}", status_code=404)

    # Create deployment object for client
    deployment = Deployment(
        agent=agent.id,
        user=ObjectId(request.user),
        platform=request.platform,
        secrets=request.secrets,
        config=request.config,
    )

    # Get platform client and run predeploy
    client = get_platform_client(
        agent=agent, platform=request.platform, deployment=deployment
    )
    secrets, config = await client.predeploy(
        secrets=request.secrets, config=request.config
    )

    # Update deployment with validated secrets and config
    deployment.secrets = secrets
    deployment.config = config
    deployment.valid = True
    deployment.save(
        upsert_filter={"agent": agent.id, "platform": request.platform.value}
    )

    try:
        # Run postdeploy
        await client.postdeploy()
    except Exception as e:
        logger.error(f"Failed in postdeploy: {str(e)}")
        deployment.delete()
        raise APIError(f"Failed to deploy client: {str(e)}", status_code=500)

    return {"deployment_id": str(deployment.id)}


@handle_errors
async def handle_v2_deployment_update(request: UpdateDeploymentRequestV2):
    deployment = Deployment.from_mongo(ObjectId(request.deployment_id))
    if not deployment:
        raise APIError(
            f"Deployment not found: {request.deployment_id}", status_code=404
        )

    # Store old config and secrets for platform update hook
    # MongoDB returns nested objects as dicts, convert to proper Pydantic models
    old_config = (
        DeploymentConfig(**deployment.config)
        if isinstance(deployment.config, dict)
        else deployment.config
    )
    old_secrets = (
        DeploymentSecrets(**deployment.secrets)
        if isinstance(deployment.secrets, dict)
        else deployment.secrets
    )

    update_dict = {}

    # Handle partial config updates by merging with existing config
    if request.config:
        existing_config = deployment.config or DeploymentConfig()
        new_config = request.config.model_dump(exclude_unset=True)

        # Merge the configs at the platform level
        updated_config_dict = existing_config.model_dump() if existing_config else {}

        for platform, platform_config in new_config.items():
            if platform_config is not None:
                if platform in updated_config_dict:
                    # Merge platform-specific configs
                    updated_config_dict[platform].update(platform_config)
                else:
                    # Add new platform config
                    updated_config_dict[platform] = platform_config

        update_dict["config"] = updated_config_dict

    # Handle secrets updates by merging with existing secrets
    if request.secrets:
        existing_secrets = deployment.secrets or DeploymentSecrets()
        new_secrets = request.secrets.model_dump(exclude_unset=True)

        # Merge the secrets at the platform level
        updated_secrets_dict = existing_secrets.model_dump() if existing_secrets else {}

        for platform, platform_secrets in new_secrets.items():
            if platform_secrets is not None:
                if platform in updated_secrets_dict:
                    # Merge platform-specific secrets
                    updated_secrets_dict[platform].update(platform_secrets)
                else:
                    # Add new platform secrets
                    updated_secrets_dict[platform] = platform_secrets

        update_dict["secrets"] = updated_secrets_dict

    # Update deployment with both config and secrets if provided
    if update_dict:
        deployment.update(**update_dict)

        # Call platform-specific update hook if it exists
        try:
            agent = Agent.from_mongo(ObjectId(deployment.agent))
            client = get_platform_client(
                agent=agent, platform=deployment.platform, deployment=deployment
            )

            # Reload deployment to get updated values from MongoDB
            deployment.reload()

            # Convert reloaded config/secrets to proper objects (MongoDB returns dicts)
            new_config = (
                DeploymentConfig(**deployment.config)
                if isinstance(deployment.config, dict)
                else deployment.config
            )
            new_secrets = (
                DeploymentSecrets(**deployment.secrets)
                if isinstance(deployment.secrets, dict)
                else deployment.secrets
            )

            # Call platform-specific update hook
            await client.update(
                old_config=old_config,
                new_config=new_config,
                old_secrets=old_secrets,
                new_secrets=new_secrets,
            )
        except Exception as e:
            logger.error(f"Error calling platform update hook: {e}")
            # Don't fail the update if the hook fails

    return {"deployment_id": str(deployment.id)}


@handle_errors
async def handle_v2_deployment_delete(request: DeleteDeploymentRequestV2):
    deployment = Deployment.from_mongo(ObjectId(request.deployment_id))
    if not deployment:
        raise APIError(
            f"Deployment not found: {request.deployment_id}",
            status_code=404,
        )

    try:
        # Get platform client and run stop
        agent = Agent.from_mongo(ObjectId(deployment.agent))
        client = get_platform_client(
            agent=agent, platform=deployment.platform, deployment=deployment
        )
        await client.stop()
        deployment.delete()

        return {"success": True}
    except Exception as e:
        raise APIError(f"Failed to stop client: {str(e)}", status_code=500)


@handle_errors
async def handle_v2_deployment_interact(request: DeploymentInteractRequest):
    deployment = Deployment.from_mongo(ObjectId(request.deployment_id))
    if not deployment:
        raise APIError(
            f"Deployment not found: {request.deployment_id}", status_code=404
        )
    agent = Agent.from_mongo(ObjectId(deployment.agent))
    if not agent:
        raise APIError(f"Agent not found: {deployment.agent}", status_code=404)
    client = get_platform_client(
        agent=agent, platform=deployment.platform, deployment=deployment
    )
    await client.interact(request)
    return {"deployment_id": str(deployment.id)}


@handle_errors
async def handle_v2_deployment_farcaster_neynar_webhook(request: Request):
    client = FarcasterClient()
    await client.handle_neynar_webhook(request)


@handle_errors
async def handle_v2_deployment_emission(request: DeploymentEmissionRequest):
    deployment = Deployment.from_mongo(ObjectId(request.update_config.deployment_id))
    if not deployment:
        raise APIError(
            f"Deployment not found: {request.update_config.deployment_id}",
            status_code=404,
        )
    agent = Agent.from_mongo(ObjectId(deployment.agent))
    if not agent:
        raise APIError(f"Agent not found: {deployment.agent}", status_code=404)
    client = get_platform_client(
        agent=agent, platform=deployment.platform, deployment=deployment
    )
    await client.handle_emission(request)


# Notification handlers
@handle_errors
async def handle_create_notification(request: CreateNotificationRequest):
    """Create a new notification"""

    # Validate user exists
    user = User.from_mongo(ObjectId(request.user_id))
    if not user:
        raise APIError(f"User not found: {request.user_id}", status_code=404)

    # Set default channels if not provided
    channels = request.channels or [NotificationChannel.IN_APP]

    # Create notification
    notification = Notification(
        user=ObjectId(request.user_id),
        type=request.type,
        title=request.title,
        message=request.message,
        priority=request.priority,
        channels=channels,
        trigger=ObjectId(request.trigger_id) if request.trigger_id else None,
        session=ObjectId(request.session_id) if request.session_id else None,
        agent=ObjectId(request.agent_id) if request.agent_id else None,
        metadata=request.metadata,
        action_url=request.action_url,
        expires_at=request.expires_at,
    )

    notification.save()

    # Mark as delivered for in-app channel immediately
    if NotificationChannel.IN_APP in channels:
        notification.mark_delivered(NotificationChannel.IN_APP)

    return {"id": str(notification.id), "message": "Notification created successfully"}


import torch, torch.nn.functional as F
from transformers import CLIPProcessor, CLIPModel

MODEL_NAME = "openai/clip-vit-large-patch14"
device = torch.device("cuda" if torch.cuda.is_available() else "cpu")

# Only load model on Modal, not on localhost
# MODAL_IS_REMOTE is automatically set by Modal when running remotely
if os.getenv("MODAL_IS_REMOTE") == "1":
    model = CLIPModel.from_pretrained(MODEL_NAME).to(device).eval()
    proc = CLIPProcessor.from_pretrained(MODEL_NAME)
else:
    model = None
    proc = None


# Embed handler
@handle_errors
async def handle_embed(request):
    """Embed images with CLIP"""

    creations = get_collection("creations3")

    inputs = proc(
        text=[request.query], return_tensors="pt", padding=True, truncation=True
    ).to(device)
    v = model.get_text_features(**inputs)
    qv = F.normalize(v, p=2, dim=-1)[0].cpu().tolist()

    return {"embedding": qv}


# Embed search handler
@handle_errors
async def handle_embedsearch(request):
    """Search images using CLIP embeddings"""

    qv_result = await handle_embed(request)
    qv = qv_result["embedding"]

    creations = get_collection("creations3")
    filt = {}

    if request.agent_id:
        filt["agent"] = ObjectId(request.agent_id)
    if request.user_id:
        filt["user"] = ObjectId(request.user_id)
    if request.tool:
        filt["tool"] = ObjectId(request.tool)

    base_nc = max(50 * request.limit, 10_000)
    exact = False
    if filt:
        subset_cap = 10_000
        n = creations.count_documents(filt, limit=subset_cap + 1)
        exact = n <= subset_cap

    pipeline = [
        {
            "$vectorSearch": {
                "index": "img_vec_idx",
                "path": "embedding",
                "queryVector": qv,
                # "numCandidates": 50 * request.limit, # ~20x limit is recommended starting point
                "limit": int(request.limit),
                **({"filter": filt} if filt else {}),
            }
        },
        {
            "$project": {
                "_id": 1,
                "filename": 1,
                "score": {"$meta": "vectorSearchScore"},
            }
        },
    ]

    if exact:
        # ENN: omit numCandidates
        pipeline[0]["$vectorSearch"]["exact"] = True
    else:
        # ANN: start at ~20x limit
        pipeline[0]["$vectorSearch"]["numCandidates"] = base_nc

    results = list(creations.aggregate(pipeline))

    return {"results": results}


@handle_errors
async def handle_extract_agent_prompts(request):
    """
    Extract agent persona, description, and memory instructions from a conversation session.

    Takes a session_id, fetches all messages from that session, and uses LLM to extract:
    - agent_instructions: Core personality traits and characteristics
    - agent_description: Short summary of agent's purpose and capabilities
    - memory_instructions: Instructions for how agent should store/recall memories
    """
    from pydantic import BaseModel, Field
    from eve.agent.session.models import Session

    class AgentPromptsResponse(BaseModel):
        agent_instructions: str = Field(
            description="Core personality traits and characteristics"
        )
        agent_description: str = Field(description="Short summary of agent's purpose")
        memory_instructions: str = Field(
            description="Instructions for memory extraction"
        )

    # Get user_id and verify user exists
    user_id = request.user_id
    user = User.from_mongo(ObjectId(user_id))
    if not user:
        raise APIError(f"User not found: {user_id}", status_code=404)

    # Fetch session
    session = Session.from_mongo(ObjectId(request.session_id))
    if not session:
        raise APIError(f"Session not found: {request.session_id}", status_code=404)

    session_messages = select_messages(session, selection_limit=50)
    conversation_text, _ = messages_to_text(session_messages)

    # Get agent name from request, default to "<agent-name>" if not provided
    agent_name = request.agent_name or "<agent-name>"

    # Load prompt template
    template_path = os.path.join(
        os.path.dirname(__file__), "..", "prompt_templates", "extract_agent_prompts.txt"
    )
    with open(template_path, "r") as f:
        prompt_template = f.read()

    # Inject conversation and agent name into template
    prompt = prompt_template.replace("{conversation}", conversation_text)
    prompt = prompt.replace("{agent_name}", agent_name)

    # Make single LLM call with structured output using LLMContext with tracing
    context = LLMContext(
        messages=[ChatMessage(role="user", content=prompt)],
        config=LLMConfig(
            model="gpt-5",
            response_format=AgentPromptsResponse,
        ),
        metadata=LLMContextMetadata(
            session_id=f"{os.getenv('DB')}-{str(session.id)}",
            trace_name="extract_agent_prompts",
            trace_id=str(uuid.uuid4()),
            generation_name="extract_agent_prompts",
            trace_metadata=LLMTraceMetadata(
                session_id=str(session.id),
                user_id=str(user_id),
                agent_id=str(session.agents[0]) if session.agents else None,
            ),
        ),
        enable_tracing=True,
    )

    response = await async_prompt(context)

    # Parse the structured response
    if hasattr(response, "parsed"):
        result = response.parsed
    else:
        result = AgentPromptsResponse.model_validate_json(response.content)

    # Extract fields from response model
    agent_instructions = result.agent_instructions
    agent_description = result.agent_description
    memory_instructions = result.memory_instructions

    # Calculate cost (estimate based on prompt length and typical response)
    # Since we're using response_model, we get a structured object back, not text
    content_text = json.dumps(result.model_dump())
    cost = compute_llm_cost_simple(prompt, content_text)

    # Check and spend manna
    try:
        user.check_manna(cost)
    except Exception as e:
        raise APIError(f"Insufficient manna: {str(e)}", status_code=402)

    return {
        "agent_instructions": agent_instructions.strip(),
        "agent_description": agent_description.strip(),
        "memory_instructions": memory_instructions.strip(),
        "cost": cost,
    }<|MERGE_RESOLUTION|>--- conflicted
+++ resolved
@@ -464,32 +464,18 @@
             return {
                 "success": True,
                 "session_id": request.session_id,
-                "status": request.status
+                "status": request.status,
             }
         except Exception as e:
-<<<<<<< HEAD
             logger.warning(
                 f"Failed to spawn Modal function for session status change: {e}"
             )
-            # Don't fail the request if Modal spawn fails
-
-        return {
-            "success": True,
-            "session_id": request.session_id,
-            "status": request.status,
-        }
-=======
-            logger.warning(f"Failed to spawn Modal function for session status change: {e}")
             session.update(status="paused")
-            return {
-                "success": False,
-                "error": str(e)
-            }
->>>>>>> 5fdc1abf
+            return {"success": False, "error": str(e)}
 
     except APIError:
         raise
-    
+
     except Exception as e:
         logger.error(f"Error updating session status: {e}", exc_info=True)
         return {"success": False, "error": str(e)}
