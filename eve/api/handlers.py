--- conflicted
+++ resolved
@@ -1356,7 +1356,7 @@
     if filt:
         subset_cap = 10_000
         n = creations.count_documents(filt, limit=subset_cap + 1)
-        exact = (n <= subset_cap)
+        exact = n <= subset_cap
 
     pipeline = [
         {
@@ -1364,11 +1364,7 @@
                 "index": "img_vec_idx",
                 "path": "embedding",
                 "queryVector": qv,
-<<<<<<< HEAD
-                "numCandidates": 10000,  # ~20x limit is recommended starting point
-=======
-                #"numCandidates": 50 * request.limit, # ~20x limit is recommended starting point
->>>>>>> 13110006
+                # "numCandidates": 50 * request.limit, # ~20x limit is recommended starting point
                 "limit": int(request.limit),
                 **({"filter": filt} if filt else {}),
             }
@@ -1382,16 +1378,13 @@
         },
     ]
 
-<<<<<<< HEAD
-=======
     if exact:
         # ENN: omit numCandidates
         pipeline[0]["$vectorSearch"]["exact"] = True
     else:
         # ANN: start at ~20x limit
         pipeline[0]["$vectorSearch"]["numCandidates"] = base_nc
-    
->>>>>>> 13110006
+
     results = list(creations.aggregate(pipeline))
 
     return {"results": results}