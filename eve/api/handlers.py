import asyncio
import json
import logging
import os
import time
import uuid
import aiohttp
from bson import ObjectId
from typing import Dict, List, Optional
from fastapi import BackgroundTasks, Request
from fastapi.responses import JSONResponse, StreamingResponse

from eve.agent.deployments.farcaster import FarcasterClient
from eve.agent.session.models import (
    PromptSessionContext,
    Session,
    ChatMessage,
    EdenMessageType,
    EdenMessageData,
    EdenMessageAgentData,
    Deployment,
    DeploymentConfig,
    Notification,
    NotificationChannel,
    NotificationConfig,
)
from eve.deploy import (
    Deployment as DeploymentV1,
)
from eve.agent.session.session import run_prompt_session, run_prompt_session_stream
from eve.trigger import (
    Trigger,
)
<<<<<<< HEAD

=======
>>>>>>> 10570b62
from eve.api.errors import handle_errors, APIError
from eve.api.api_requests import (
    CancelRequest,
    CancelSessionRequest,
    ChatRequest,
    CreateDeploymentRequestV2,
    DeleteDeploymentRequestV2,
    DeploymentEmissionRequest,
    DeploymentInteractRequest,
    PromptSessionRequest,
    TaskRequest,
    PlatformUpdateRequest,
    UpdateConfig,
    AgentToolsUpdateRequest,
    AgentToolsDeleteRequest,
    UpdateDeploymentRequestV2,
    CreateNotificationRequest,
)
from eve.api.helpers import (
    emit_update,
    get_platform_client,
    setup_chat,
    create_telegram_chat_request,
)
from eve.api.typing_coordinator import update_busy_state
from eve.utils import prepare_result, dumps_json, serialize_json
from eve.tools.replicate_tool import replicate_update_task
from eve.agent.llm import UpdateType
from eve.agent.run_thread import async_prompt_thread
from eve.mongo import get_collection
from eve.task import Task
from eve.tool import Tool
from eve.agent import Agent
from eve.user import User
from eve.agent.thread import Thread, UserMessage
from eve.tools.twitter import X
from eve.api.helpers import get_eden_creation_url

logger = logging.getLogger(__name__)
db = os.getenv("DB", "STAGE").upper()


@handle_errors
async def handle_create(request: TaskRequest):
    tool = Tool.load(key=request.tool)

    print("#### create ####")
    print(request)

    # if USE_RATE_LIMITS:
    #     await RateLimiter().check_create_rate_limit(user, tool)

    print("### run the tool ###")
    result = await tool.async_start_task(
        user_id=request.user_id, agent_id=None, args=request.args, public=request.public
    )

    print("### return the result ###")
    print(result)

    return serialize_json(result.model_dump(by_alias=True))
    # return dumps_json(result.model_dump(by_alias=True))


@handle_errors
async def handle_cancel(request: CancelRequest):
    task = Task.from_mongo(request.taskId)
    if str(task.user) != request.user:
        raise APIError(
            "Unauthorized: Task user does not match user_id", status_code=403
        )

    if task.status in ["completed", "failed", "cancelled"]:
        return {"status": task.status}

    tool = Tool.load(key=task.tool)
    await tool.async_cancel(task)
    return {"status": task.status}


async def handle_replicate_webhook(body: dict):
    task = Task.from_handler_id(body["id"])
    tool = Tool.load(task.tool)
    _ = replicate_update_task(
        task, body["status"], body["error"], body["output"], tool.output_handler
    )
    return {"status": "success"}


async def run_chat_request(
    user: User,
    agent: Agent,
    thread: Thread,
    tools: List[Tool],
    user_message: UserMessage,
    update_config: UpdateConfig,
    force_reply: bool,
    use_thinking: bool,
    model: str,
    user_is_bot: bool = False,
    metadata: Optional[Dict] = None,
):
    request_id = str(uuid.uuid4())

    is_client_platform = True if update_config else False
    request_processed = (
        False  # Flag to ensure stop signal isn't sent prematurely on error
    )

    try:
        async for update in async_prompt_thread(
            user=user,
            agent=agent,
            thread=thread,
            user_messages=user_message,
            tools=tools,
            force_reply=force_reply,
            use_thinking=use_thinking,
            model=model,
            user_is_bot=user_is_bot,
            stream=False,
            is_client_platform=is_client_platform,
        ):
            print("UPDATE", update)
            data = {
                "type": update.type.value,
                "update_config": update_config.model_dump() if update_config else {},
            }

            if update.type == UpdateType.START_PROMPT:
                await update_busy_state(update_config, request_id, True)
            elif update.type == UpdateType.ASSISTANT_MESSAGE:
                data["content"] = update.message.content
            elif update.type == UpdateType.TOOL_COMPLETE:
                data["tool"] = update.tool_name
                data["result"] = dumps_json(update.result)
            elif update.type == UpdateType.ERROR:
                data["error"] = update.error if hasattr(update, "error") else None
            elif update.type == UpdateType.END_PROMPT:
                await update_busy_state(update_config, request_id, False)
                request_processed = True  # Mark as processed

            await emit_update(update_config, data)

        # If the loop finishes without error, mark as processed
        request_processed = True
        await update_busy_state(update_config, request_id, False)

    except Exception as e:
        logger.error("Error in run_prompt", exc_info=True)
        # Update busy state immediately on error
        await update_busy_state(update_config, request_id, False)
        request_processed = True  # Mark as processed even on error to prevent finally block double-sending
        await emit_update(
            update_config,
            {"type": UpdateType.ERROR.value, "error": str(e)},
        )
    finally:
        # Ensure busy state is set to False if it hasn't been already
        # by END_PROMPT or the except block.
        if not request_processed:
            logger.warning(
                f"run_chat_request for {request_id} finished without END_PROMPT or error, ensuring busy state is cleared."
            )
            await update_busy_state(update_config, request_id, False)


async def handle_chat(
    request: ChatRequest,
    background_tasks: BackgroundTasks,
):
    user, agent, thread, tools = await setup_chat(
        request, cache=True, background_tasks=background_tasks
    )

    background_tasks.add_task(
        run_chat_request,
        user,
        agent,
        thread,
        tools,
        request.user_message,
        request.update_config,
        request.force_reply,
        request.use_thinking,
        request.model,
        request.user_is_bot,
    )

    return {"thread_id": str(thread.id)}


@handle_errors
async def handle_stream_chat(request: ChatRequest, background_tasks: BackgroundTasks):
    user, agent, thread, tools = await setup_chat(
        request, cache=True, background_tasks=background_tasks
    )

    async def event_generator():
        try:
            async for update in async_prompt_thread(
                user=user,
                agent=agent,
                thread=thread,
                user_messages=request.user_message,
                tools=tools,
                force_reply=request.force_reply,
                use_thinking=request.use_thinking,
                model=request.model,
                user_is_bot=request.user_is_bot,
                stream=True,
            ):
                data = {"type": update.type}
                if update.type == UpdateType.ASSISTANT_TOKEN:
                    data["text"] = update.text
                elif update.type == UpdateType.ASSISTANT_MESSAGE:
                    data["content"] = update.message.content
                    if update.message.tool_calls:
                        data["tool_calls"] = [
                            dumps_json(t.model_dump())
                            for t in update.message.tool_calls
                        ]
                elif update.type == UpdateType.TOOL_COMPLETE:
                    data["tool"] = update.tool_name
                    data["result"] = dumps_json(update.result)
                elif update.type == UpdateType.ERROR:
                    data["error"] = update.error or "Unknown error occurred"

                yield f"data: {json.dumps({'event': 'update', 'data': data})}\n\n"

            yield f"data: {json.dumps({'event': 'done', 'data': ''})}\n\n"
        except Exception as e:
            logger.error("Error in event_generator", exc_info=True)
            yield f"data: {json.dumps({'event': 'error', 'data': {'error': str(e)}})}\n\n"

    return StreamingResponse(
        event_generator(),
        media_type="text/event-stream",
        headers={
            "Cache-Control": "no-cache",
            "Connection": "keep-alive",
        },
    )


@handle_errors
async def handle_twitter_update(request: PlatformUpdateRequest):
    """Handle Twitter updates from async_prompt_thread"""

    deployment_id = request.update_config.deployment_id

    # Get deployment
    deployment = DeploymentV1.from_mongo(ObjectId(deployment_id))
    if not deployment:
        raise APIError(f"Deployment not found: {deployment_id}")

    # Initialize Twitter client
    twitter = X(deployment)
    reply_to = request.update_config.twitter_tweet_to_reply_id

    # Post tweet
    tweet_id = None
    if request.type == UpdateType.ASSISTANT_MESSAGE:
        if reply_to:
            # Reply to specpific tweet
            response = twitter.post(
                text=request.content,
                reply_to=reply_to,
            )
        else:
            # Regular tweet
            response = twitter.post(text=request.content)
        tweet_id = response.get("data", {}).get("id")

    return {"status": "success", "tweet_id": tweet_id}


<<<<<<< HEAD
# @handle_errors
# async def handle_trigger_get(trigger_id: str):
#     trigger = Trigger.load(trigger_id=trigger_id)
#     if not trigger or trigger.deleted:
#         raise APIError(f"Trigger not found: {trigger_id}", status_code=404)

#     return {
#         "id": str(trigger.id) if trigger.id else None,
#         "user": str(trigger.user) if trigger.user else None,
#         "agent": str(trigger.agent) if trigger.agent else None,
#         "session": str(trigger.session) if trigger.session else None,
#         "instruction": trigger.instruction,
#         "update_config": trigger.update_config,
#         "schedule": trigger.schedule,
#     }


# @handle_errors
# async def handle_trigger_run(request: RunTriggerRequest):
#     trigger_id = request.trigger_id

#     trigger = Trigger.from_mongo(trigger_id)
#     if not trigger or trigger.deleted:
#         print(f"❌ Trigger not found or deleted: {trigger_id}")
#         raise APIError(f"Trigger not found: {trigger_id}", status_code=404)

#     # Check if trigger is active
#     if trigger.status != "active":
#         print(f"⚠️ Trigger not active: status={trigger.status}")
#         raise APIError(f"Trigger is not active (status: {trigger.status})", status_code=400)

#     # Use the shared trigger execution function
#     from eve.agent.session.triggers import execute_trigger

#     try:
#         # Execute the trigger using the shared function
#         # response_data = await execute_trigger(trigger_id, is_immediate=True)
#         print("Executing trigger", trigger_id)
#         from eve.api.api import execute_trigger_fn
#         response_data = execute_trigger_fn.map.aio(trigger_id)
#         print("Response data", response_data)

#         session_id = response_data.get("session_id")

#         # Update trigger with session if it was created
#         if not trigger.session and session_id:
#             from bson import ObjectId
#             trigger.session = ObjectId(session_id)
#             trigger.save()

#         return {
#             "trigger_id": trigger_id,
#             "executed": True,
#             "session_id": session_id,
#             "response": response_data
#         }

#     except Exception as e:
#         print(f"❌ Immediate trigger execution failed: {str(e)}")
#         raise APIError(f"Failed to execute trigger: {str(e)}", status_code=500)


=======
>>>>>>> 10570b62
@handle_errors
async def handle_farcaster_update(request: Request):
    """Handle webhook updates from Neynar for Farcaster"""
    try:
        import hmac
        import hashlib

        # Verify Neynar webhook signature
        body = await request.body()
        signature = request.headers.get("X-Neynar-Signature")
        if not signature:
            return JSONResponse(
                status_code=401, content={"error": "Missing signature header"}
            )

        # Find deployment by webhook secret - we'll store this in the deployment
        # For now, let's extract the webhook secret from headers or find another way
        webhook_data = await request.json()
        cast_data = webhook_data.get("data", {})

        if not cast_data or "hash" not in cast_data:
            return JSONResponse(status_code=400, content={"error": "Invalid cast data"})

        # Use webhook secret from environment to verify signature
        webhook_secret = os.getenv("NEYNAR_WEBHOOK_SECRET")
        if not webhook_secret:
            return JSONResponse(
                status_code=401,
                content={"error": "Webhook secret not configured"},
            )

        # Verify signature
        computed_signature = hmac.new(
            webhook_secret.encode(),
            body,
            hashlib.sha512,
        ).hexdigest()

        if not hmac.compare_digest(computed_signature, signature):
            return JSONResponse(
                status_code=401,
                content={"error": "Invalid webhook signature"},
            )

        # Find deployment by mentioned FID and check for self-mentions
        cast_author_fid = cast_data["author"]["fid"]

        deployment = None
        for d in Deployment.find({"platform": "farcaster"}):
            if d.config and d.config.farcaster and d.config.farcaster.auto_reply:
                try:
                    from farcaster import Warpcast

                    client = Warpcast(mnemonic=d.secrets.farcaster.mnemonic)
                    user_info = client.get_me()

                    # Skip if this cast is from the agent itself (prevent loops)
                    if user_info.fid == cast_author_fid:
                        logger.info(
                            f"Ignoring cast from agent FID {cast_author_fid} to prevent loops"
                        )
                        return JSONResponse(status_code=200, content={"ok": True})

                    # Check if agent was mentioned or is parent author
                    mentioned_fids = cast_data.get("mentioned_profiles", [])
                    mentioned_fid_list = [profile["fid"] for profile in mentioned_fids]

                    parent_cast = cast_data.get("parent_cast")
                    parent_author_fid = (
                        parent_cast.get("author", {}).get("fid")
                        if parent_cast
                        else None
                    )

                    if (
                        user_info.fid in mentioned_fid_list
                        or user_info.fid == parent_author_fid
                    ):
                        deployment = d
                        break

                except Exception as e:
                    logger.error(f"Error checking deployment {d.id}: {e}")
                    continue

        if not deployment:
            return JSONResponse(
                status_code=200,
                content={"ok": True, "message": "No matching deployment found"},
            )
        # Auto-reply check already done above in deployment selection

        # Create chat request similar to Telegram
        cast_hash = cast_data["hash"]
        author = cast_data["author"]
        author_username = author["username"]
        author_fid = author["fid"]

        # Get or create user
        user = User.from_farcaster(author_fid, author_username)

        # Get agent
        agent = Agent.from_mongo(deployment.agent)
        if not agent:
            return JSONResponse(status_code=404, content={"error": "Agent not found"})

        # Get or create thread
        thread_key = f"farcaster-{author_fid}-{cast_hash}"
        thread = agent.request_thread(key=thread_key)

        chat_request_data = {
            "user_id": str(user.id),
            "agent_id": str(agent.id),
            "thread_id": str(thread.id),
            "force_reply": True,
            "user_message": {
                "content": cast_data.get("text", ""),
                "name": author_username,
            },
            "update_config": {
                "deployment_id": str(deployment.id),
                "update_endpoint": f"{os.getenv('EDEN_API_URL')}/emissions/platform/farcaster",
                "farcaster_hash": cast_hash,
                "farcaster_author_fid": author_fid,
            },
        }

        # Make async HTTP POST to /chat
        async with aiohttp.ClientSession() as session:
            async with session.post(
                f"{os.getenv('EDEN_API_URL')}/chat",
                json=chat_request_data,
                headers={
                    "Authorization": f"Bearer {os.getenv('EDEN_ADMIN_KEY')}",
                    "Content-Type": "application/json",
                },
            ) as response:
                if response.status != 200:
                    error_text = await response.text()
                    return JSONResponse(
                        status_code=500,
                        content={
                            "error": f"Failed to process chat request: {error_text}"
                        },
                    )

        return JSONResponse(status_code=200, content={"ok": True})

    except Exception as e:
        logger.error("Error processing Farcaster update", exc_info=True)
        return JSONResponse(status_code=500, content={"error": str(e)})


@handle_errors
async def handle_farcaster_emission(request: Request):
    """Handle updates from async_prompt_thread for Farcaster"""
    try:
        data = await request.json()
        print("FARCASTER EMISSION DATA:", data)

        update_type = data.get("type")
        update_config = data.get("update_config", {})
        deployment_id = update_config.get("deployment_id")
        cast_hash = update_config.get("farcaster_hash")
        author_fid = update_config.get("farcaster_author_fid")

        if not deployment_id or not cast_hash or not author_fid:
            return JSONResponse(
                status_code=400,
                content={
                    "error": "Deployment ID, cast hash, and author FID are required"
                },
            )

        # Find deployment
        deployment = DeploymentV1.from_mongo(ObjectId(deployment_id))
        if not deployment:
            return JSONResponse(
                status_code=404, content={"error": "No Farcaster deployment found"}
            )

        # Initialize Farcaster client
        from farcaster import Warpcast

        client = Warpcast(mnemonic=deployment.secrets.farcaster.mnemonic)

        if update_type == UpdateType.ASSISTANT_MESSAGE:
            content = data.get("content")
            if content:
                try:
                    client.post_cast(
                        text=content,
                        parent={"hash": cast_hash, "fid": author_fid},
                    )
                except Exception as e:
                    logger.error(f"Failed to post cast: {str(e)}")
                    return JSONResponse(
                        status_code=500,
                        content={"error": f"Failed to post cast: {str(e)}"},
                    )

        elif update_type == UpdateType.TOOL_COMPLETE:
            result = data.get("result", {})
            if not result:
                return JSONResponse(status_code=200, content={"ok": True})

            result = json.loads(result)
            result["result"] = prepare_result(result["result"])
            outputs = result["result"][0]["output"]
            urls = [output["url"] for output in outputs[:4]]  # Get up to 4 URLs

            try:
                client.post_cast(
                    text="",
                    embeds=urls,
                    parent={"hash": cast_hash, "fid": author_fid},
                )
            except Exception as e:
                logger.error(f"Failed to post cast with embeds: {str(e)}")
                return JSONResponse(
                    status_code=500, content={"error": f"Failed to post cast: {str(e)}"}
                )

        elif update_type == UpdateType.ERROR:
            error_msg = data.get("error", "Unknown error occurred")
            try:
                client.post_cast(
                    text=f"Error: {error_msg}",
                    parent={"hash": cast_hash, "fid": author_fid},
                )
            except Exception as e:
                logger.error(f"Failed to post error cast: {str(e)}")

        return JSONResponse(status_code=200, content={"ok": True})

    except Exception as e:
        logger.error("Error handling Farcaster emission", exc_info=True)
        return JSONResponse(status_code=500, content={"error": str(e)})


@handle_errors
async def handle_telegram_emission(request: Request):
    """Handle updates from async_prompt_thread for Telegram"""
    try:
        data = await request.json()
        print("TELEGRAM EMISSION DATA:", data)

        update_type = data.get("type")
        update_config = data.get("update_config", {})
        deployment_id = update_config.get("deployment_id")

        if not deployment_id:
            return JSONResponse(
                status_code=400, content={"error": "Deployment ID is required"}
            )

        # Convert chat_id to int
        chat_id = int(update_config.get("telegram_chat_id"))
        message_id = (
            int(update_config.get("telegram_message_id"))
            if update_config.get("telegram_message_id")
            else None
        )
        thread_id = (
            int(update_config.get("telegram_thread_id"))
            if update_config.get("telegram_thread_id")
            else None
        )

        # Find deployment
        deployment = DeploymentV1.from_mongo(ObjectId(deployment_id))
        if not deployment:
            return JSONResponse(
                status_code=404, content={"error": "No Telegram deployment found"}
            )

        # Initialize bot
        from telegram import Bot

        bot = Bot(deployment.secrets.telegram.token)

        # Verify bot info
        try:
            me = await bot.get_me()
            print("BOT INFO:", me.to_dict())
        except Exception as e:
            print("Failed to get bot info:", str(e))
            return JSONResponse(
                status_code=500,
                content={"error": f"Bot authentication failed: {str(e)}"},
            )

        if update_type == UpdateType.ASSISTANT_MESSAGE:
            content = data.get("content")
            if content:
                try:
                    await bot.send_message(
                        chat_id=chat_id,
                        text=content,
                        reply_to_message_id=message_id,
                        message_thread_id=thread_id,
                    )
                except Exception as e:
                    print(f"Failed to send message: {str(e)}")
                    print(
                        f"Params: chat_id={chat_id}, text={content}, reply_to={message_id}, thread_id={thread_id}"
                    )
                    raise

        elif update_type == UpdateType.TOOL_COMPLETE:
            result = data.get("result", {})
            if not result:
                return JSONResponse(status_code=200, content={"ok": True})

            result = json.loads(result)
            result["result"] = prepare_result(result["result"])
            outputs = result["result"][0]["output"]
            urls = [output["url"] for output in outputs[:4]]  # Get up to 4 URLs

            # Send each URL as appropriate media type
            for url in urls:
                video_extensions = (".mp4", ".avi", ".mov", ".mkv", ".webm")
                if any(url.lower().endswith(ext) for ext in video_extensions):
                    await bot.send_video(
                        chat_id=chat_id,
                        video=url,
                        reply_to_message_id=message_id,
                        message_thread_id=thread_id,
                    )
                else:
                    await bot.send_photo(
                        chat_id=chat_id,
                        photo=url,
                        reply_to_message_id=message_id,
                        message_thread_id=thread_id,
                    )

        return JSONResponse(status_code=200, content={"ok": True})

    except Exception as e:
        logger.error("Error handling Telegram emission", exc_info=True)
        return JSONResponse(status_code=500, content={"error": str(e)})


@handle_errors
async def handle_telegram_update(request: Request):
    secret_token = request.headers.get("X-Telegram-Bot-Api-Secret-Token")
    if not secret_token:
        return JSONResponse(status_code=401, content={"error": "Missing secret token"})

    try:
        update_data = await request.json()
        print("TELEGRAM UPDATE DATA:", update_data)

        # Find deployment by webhook secret
        deployment = next(
            (
                d
                for d in DeploymentV1.find({"platform": "telegram"})
                if d.secrets
                and d.secrets.telegram
                and d.secrets.telegram.webhook_secret == secret_token
            ),
            None,
        )

        if not deployment:
            return JSONResponse(
                status_code=401, content={"error": "Invalid secret token"}
            )

        # Create chat request with endpoint for updates
        chat_request = await create_telegram_chat_request(update_data, deployment)
        if not chat_request:
            return JSONResponse(status_code=200, content={"ok": True})

        # Make async HTTP POST to /chat
        async with aiohttp.ClientSession() as session:
            async with session.post(
                f"{os.getenv('EDEN_API_URL')}/chat",
                json=chat_request,
                headers={
                    "Authorization": f"Bearer {os.getenv('EDEN_ADMIN_KEY')}",
                    "Content-Type": "application/json",
                },
            ) as response:
                print("CHAT RESPONSE:", response.status)
                if response.status != 200:
                    error_text = await response.text()
                    print("CHAT ERROR:", error_text)
                    return JSONResponse(
                        status_code=500,
                        content={
                            "error": f"Failed to process chat request: {error_text}"
                        },
                    )

        return JSONResponse(status_code=200, content={"ok": True})

    except Exception as e:
        logger.error("Error processing Telegram update", exc_info=True)
        return JSONResponse(status_code=500, content={"error": str(e)})


@handle_errors
async def handle_discord_emission(request: Request):
    """Handle updates from async_prompt_thread for Discord"""
    try:
        data = await request.json()

        update_type = data.get("type")
        update_config = data.get("update_config", {})
        deployment_id = update_config.get("deployment_id")
        channel_id = update_config.get("discord_channel_id")
        message_id = update_config.get("discord_message_id")

        if not deployment_id or not channel_id:
            return JSONResponse(
                status_code=400,
                content={"error": "Deployment ID and channel ID are required"},
            )

        payload = {}
        if message_id:
            payload["message_reference"] = {
                "message_id": message_id,
                "channel_id": channel_id,
                "fail_if_not_exists": False,
            }

        # Find deployment
        deployment = DeploymentV1.from_mongo(ObjectId(deployment_id))
        if not deployment:
            return JSONResponse(
                status_code=404, content={"error": "No Discord deployment found"}
            )

        # Initialize Discord REST client for sending messages
        async with aiohttp.ClientSession() as session:
            headers = {
                "Authorization": f"Bot {deployment.secrets.discord.token}",
                "Content-Type": "application/json",
            }

            if update_type == UpdateType.ASSISTANT_MESSAGE:
                content = data.get("content")
                if content:
                    payload["content"] = content

            elif update_type == UpdateType.TOOL_COMPLETE:
                result = data.get("result", {})
                if not result:
                    return JSONResponse(status_code=200, content={"ok": True})

                result = json.loads(result)
                result["result"] = prepare_result(result["result"])
                outputs = result["result"][0]["output"]
                urls = [
                    output["url"] for output in outputs[:4] if "url" in output
                ]  # Get up to 4 URLs with valid urls

                # Get creation ID from the first output
                creation_id = None
                if isinstance(outputs, list) and len(outputs) > 0:
                    creation_id = str(outputs[0].get("creation"))

                # Prepare message content with URLs
                content = "\n".join(urls)

                payload["content"] = content

                # Add components for Eden link if creation_id exists
                if creation_id:
                    eden_url = get_eden_creation_url(creation_id)
                    payload["components"] = [
                        {
                            "type": 1,  # Action Row
                            "components": [
                                {
                                    "type": 2,  # Button
                                    "style": 5,  # Link
                                    "label": "View on Eden",
                                    "url": eden_url,
                                }
                            ],
                        }
                    ]

            if payload.get("content"):
                async with session.post(
                    f"https://discord.com/api/v10/channels/{channel_id}/messages",
                    headers=headers,
                    json=payload,
                ) as response:
                    if response.status != 200:
                        error_text = await response.text()
                        logger.error(f"Failed to send Discord message: {error_text}")
                        return JSONResponse(
                            status_code=500,
                            content={"error": f"Failed to send message: {error_text}"},
                        )

        return JSONResponse(status_code=200, content={"ok": True})

    except Exception as e:
        logger.error("Error handling Discord emission", exc_info=True)
        return JSONResponse(status_code=500, content={"error": str(e)})


@handle_errors
async def handle_agent_tools_update(request: AgentToolsUpdateRequest):
    agent = Agent.from_mongo(ObjectId(request.agent_id))
    if not agent:
        raise APIError(f"Agent not found: {request.agent_id}", status_code=404)
    # Upsert tools
    tools = agent.tools or {}
    tools.update(request.tools)
    update = {"tools": tools, "add_base_tools": True}
    agents = get_collection("users3")
    agents.update_one({"_id": agent.id}, {"$set": update})
    return {"tools": tools}


@handle_errors
async def handle_agent_tools_delete(request: AgentToolsDeleteRequest):
    agent = Agent.from_mongo(ObjectId(request.agent_id))
    if not agent:
        raise APIError(f"Agent not found: {request.agent_id}", status_code=404)
    tools = agent.tools or {}
    for tool in request.tools:
        tools.pop(tool, None)
    update = {"tools": tools}
    agents = get_collection("users3")
    agents.update_one({"_id": agent.id}, {"$set": update})
    return {"tools": tools}


def create_eden_message(
    session_id: ObjectId, message_type: EdenMessageType, agents: List[Agent]
) -> ChatMessage:
    """Create an eden message for agent operations"""
    eden_message = ChatMessage(
        session=session_id,
        sender=ObjectId("000000000000000000000000"),  # System sender
        role="eden",
        content="",
        eden_message_data=EdenMessageData(
            message_type=message_type,
            agents=[
                EdenMessageAgentData(
                    id=agent.id,
                    name=agent.name or agent.username,
                    avatar=agent.userImage,
                )
                for agent in agents
            ],
        ),
    )
    eden_message.save()
    return eden_message


def generate_session_title(
    session: Session, request: PromptSessionRequest, background_tasks: BackgroundTasks
):
    from eve.agent.session.session import async_title_session

    if session.title:
        return

    if request.creation_args and request.creation_args.title:
        return

    if background_tasks:
        background_tasks.add_task(async_title_session, session, request.message.content)


def setup_session(
    background_tasks: BackgroundTasks,
    session_id: Optional[str] = None,
    user_id: Optional[str] = None,
    request: PromptSessionRequest = None,
):
    if session_id:
        session = Session.from_mongo(ObjectId(session_id))
        if not session:
            raise APIError(f"Session not found: {session_id}", status_code=404)

        # TODO: titling
        if background_tasks:
            generate_session_title(session, request, background_tasks)
        return session

    if not request.creation_args:
        raise APIError(
            "Session creation requires additional parameters", status_code=400
        )

    # Create new session
    agent_object_ids = [ObjectId(agent_id) for agent_id in request.creation_args.agents]
    session_kwargs = {
        "owner": ObjectId(request.creation_args.owner_id or user_id),
        "agents": agent_object_ids,
        "title": request.creation_args.title,
        "scenario": request.creation_args.scenario,
        "session_key": request.creation_args.session_key,
        "platform": request.creation_args.platform,
        "status": "active",
        "trigger": ObjectId(request.creation_args.trigger)
        if request.creation_args.trigger
        else None,
    }

    # Only include budget if it's not None, so default factory can work
    if request.creation_args.budget is not None:
        session_kwargs["budget"] = request.creation_args.budget

    session = Session(**session_kwargs)
    session.save()

    # Update trigger with session ID
    if request.creation_args.trigger:
        trigger = Trigger.from_mongo(ObjectId(request.creation_args.trigger))
        if trigger and not trigger.deleted:
            trigger.session = session.id
            trigger.save()

    # Create eden message for initial agent additions
    agents = [Agent.from_mongo(agent_id) for agent_id in agent_object_ids]
    agents = [agent for agent in agents if agent]  # Filter out None values
    if agents:
        create_eden_message(session.id, EdenMessageType.AGENT_ADD, agents)

    # Generate title for new sessions if no title provided and we have background tasks
    # TODO: titling
    if background_tasks:
        generate_session_title(session, request, background_tasks)

    return session


@handle_errors
async def handle_prompt_session(
    request: PromptSessionRequest, background_tasks: BackgroundTasks
):
    session = setup_session(
        background_tasks, request.session_id, request.user_id, request
    )
    # Convert notification_config dict to NotificationConfig object if present
    notification_config = None
    if request.notification_config:
        notification_config = NotificationConfig(**request.notification_config)

    context = PromptSessionContext(
        session=session,
        initiating_user_id=request.user_id,
        actor_agent_ids=request.actor_agent_ids,
        message=request.message,
        update_config=request.update_config,
        llm_config=request.llm_config,
        notification_config=notification_config,
        thinking_override=request.thinking,  # Pass thinking override
        acting_user_id=request.acting_user_id or request.user_id,
    )

    if request.stream:

        async def event_generator():
            try:
                from eve.utils import dumps_json
                async for data in run_prompt_session_stream(context, background_tasks):
                    yield f"data: {dumps_json({'event': 'update', 'data': data})}\n\n"
                yield f"data: {dumps_json({'event': 'done', 'data': ''})}\n\n"
            except Exception as e:
                logger.error("Error in event_generator", exc_info=True)
                yield f"data: {dumps_json({'event': 'error', 'data': {'error': str(e)}})}\n\n"

        return StreamingResponse(
            event_generator(),
            media_type="text/event-stream",
            headers={
                "Cache-Control": "no-cache",
                "Connection": "keep-alive",
            },
        )

    background_tasks.add_task(
        run_prompt_session,
        context=context,
        background_tasks=background_tasks,
    )

    return {"session_id": str(session.id)}


@handle_errors
async def handle_session_stream(session_id: str):
    """Stream SSE updates for a session."""
    import uuid
    from fastapi.responses import StreamingResponse
    from eve.api.sse_manager import sse_manager

    # Verify session exists
    try:
        session = Session.from_mongo(ObjectId(session_id))
        if not session:
            raise APIError(f"Session not found: {session_id}", status_code=404)
    except Exception:
        raise APIError(f"Invalid session_id: {session_id}", status_code=400)

    # Generate unique client ID for this connection
    client_id = str(uuid.uuid4())

    async def event_generator():
        # Register connection
        connection = await sse_manager.connect(session_id, client_id)

        try:
            # Send initial connection message
            yield f"data: {json.dumps({'event': 'connected', 'session_id': session_id, 'client_id': client_id})}\n\n"

            # Stream updates from queue
            while True:
                try:
                    # Wait for message with timeout for keep-alive
                    message = await asyncio.wait_for(
                        connection.queue.get(),
                        timeout=30.0,  # 30 second timeout
                    )
                    yield f"data: {message}\n\n"

                except asyncio.TimeoutError:
                    # Send keep-alive ping
                    yield ": keep-alive\n\n"
                    continue

        except asyncio.CancelledError:
            logger.info(f"SSE connection cancelled for session {session_id}")
            raise
        except Exception as e:
            logger.error(f"Error in SSE stream for session {session_id}: {e}")
            yield f"data: {json.dumps({'event': 'error', 'error': str(e)})}\n\n"
        finally:
            # Clean up connection
            await sse_manager.disconnect(session_id, connection)

    return StreamingResponse(
        event_generator(),
        media_type="text/event-stream",
        headers={
            "Cache-Control": "no-cache",
            "Connection": "keep-alive",
            "X-Accel-Buffering": "no",  # Disable Nginx buffering
        },
    )


@handle_errors
async def handle_session_cancel(request: CancelSessionRequest):
    """Cancel a running prompt session by sending a cancel signal via Ably."""
    try:
        from ably import AblyRest

        # Verify session exists and user has permission
        session = Session.from_mongo(ObjectId(request.session_id))
        if not session:
            raise APIError(f"Session not found: {request.session_id}", status_code=404)

        # Check if user has permission to cancel this session
        if str(session.owner) != request.user_id:
            raise APIError(
                "Unauthorized: User does not own this session", status_code=403
            )

        # Send cancel signal via Ably
        ably_client = AblyRest(os.getenv("ABLY_PUBLISHER_KEY"))
        channel_name = f"{os.getenv('DB')}-session-cancel-{request.session_id}"
        channel = ably_client.channels.get(channel_name)

        cancel_message = {
            "session_id": request.session_id,
            "user_id": request.user_id,
            "timestamp": time.time(),
        }

        # Include trace_id if provided for trace-specific cancellation
        if request.trace_id:
            cancel_message["trace_id"] = request.trace_id

        # Include tool call specific cancellation
        if request.tool_call_id:
            cancel_message["tool_call_id"] = request.tool_call_id
        if request.tool_call_index is not None:
            cancel_message["tool_call_index"] = request.tool_call_index

        await channel.publish("cancel", cancel_message)

        logger.info(
            f"Sent cancellation signal for session {request.session_id}"
            + (f" trace {request.trace_id}" if request.trace_id else "")
        )
        return {
            "status": "cancel_signal_sent",
            "session_id": request.session_id,
            "trace_id": request.trace_id,
        }

    except Exception as e:
        logger.error(f"Error sending session cancel signal: {e}", exc_info=True)
        raise APIError(f"Failed to send cancel signal: {str(e)}", status_code=500)


@handle_errors
async def handle_v2_deployment_create(request: CreateDeploymentRequestV2):
    agent = Agent.from_mongo(ObjectId(request.agent))
    if not agent:
        raise APIError(f"Agent not found: {agent.id}", status_code=404)

    # Create deployment object for client
    deployment = Deployment(
        agent=agent.id,
        user=ObjectId(request.user),
        platform=request.platform,
        secrets=request.secrets,
        config=request.config,
    )

    # Get platform client and run predeploy
    client = get_platform_client(
        agent=agent, platform=request.platform, deployment=deployment
    )
    secrets, config = await client.predeploy(
        secrets=request.secrets, config=request.config
    )

    # Update deployment with validated secrets and config
    deployment.secrets = secrets
    deployment.config = config
    deployment.valid = True
    deployment.save(
        upsert_filter={"agent": agent.id, "platform": request.platform.value}
    )

    try:
        # Run postdeploy
        await client.postdeploy()
    except Exception as e:
        logger.error(f"Failed in postdeploy: {str(e)}")
        deployment.delete()
        raise APIError(f"Failed to deploy client: {str(e)}", status_code=500)

    return {"deployment_id": str(deployment.id)}


@handle_errors
async def handle_v2_deployment_update(request: UpdateDeploymentRequestV2):
    deployment = Deployment.from_mongo(ObjectId(request.deployment_id))
    if not deployment:
        raise APIError(
            f"Deployment not found: {request.deployment_id}", status_code=404
        )

    update_dict = {}

    # Handle partial config updates by merging with existing config
    if request.config:
        existing_config = deployment.config or DeploymentConfig()
        new_config = request.config.model_dump(exclude_unset=True)

        # Merge the configs at the platform level
        updated_config_dict = existing_config.model_dump() if existing_config else {}

        for platform, platform_config in new_config.items():
            if platform_config is not None:
                if platform in updated_config_dict:
                    # Merge platform-specific configs
                    updated_config_dict[platform].update(platform_config)
                else:
                    # Add new platform config
                    updated_config_dict[platform] = platform_config

        update_dict["config"] = updated_config_dict

    # Handle secrets updates by merging with existing secrets
    if request.secrets:
        from eve.agent.session.models import DeploymentSecrets

        existing_secrets = deployment.secrets or DeploymentSecrets()
        new_secrets = request.secrets.model_dump(exclude_unset=True)

        # Merge the secrets at the platform level
        updated_secrets_dict = existing_secrets.model_dump() if existing_secrets else {}

        for platform, platform_secrets in new_secrets.items():
            if platform_secrets is not None:
                if platform in updated_secrets_dict:
                    # Merge platform-specific secrets
                    updated_secrets_dict[platform].update(platform_secrets)
                else:
                    # Add new platform secrets
                    updated_secrets_dict[platform] = platform_secrets

        update_dict["secrets"] = updated_secrets_dict

    # Update deployment with both config and secrets if provided
    if update_dict:
        deployment.update(**update_dict)

    return {"deployment_id": str(deployment.id)}


@handle_errors
async def handle_v2_deployment_delete(request: DeleteDeploymentRequestV2):
    deployment = Deployment.from_mongo(ObjectId(request.deployment_id))
    if not deployment:
        raise APIError(
            f"Deployment not found: {request.deployment_id}",
            status_code=404,
        )

    try:
        # Get platform client and run stop
        agent = Agent.from_mongo(ObjectId(deployment.agent))
        client = get_platform_client(
            agent=agent, platform=deployment.platform, deployment=deployment
        )
        await client.stop()
        deployment.delete()

        return {"success": True}
    except Exception as e:
        raise APIError(f"Failed to stop client: {str(e)}", status_code=500)


@handle_errors
async def handle_v2_deployment_interact(request: DeploymentInteractRequest):
    deployment = Deployment.from_mongo(ObjectId(request.deployment_id))
    if not deployment:
        raise APIError(
            f"Deployment not found: {request.deployment_id}", status_code=404
        )
    agent = Agent.from_mongo(ObjectId(deployment.agent))
    if not agent:
        raise APIError(f"Agent not found: {deployment.agent}", status_code=404)
    client = get_platform_client(
        agent=agent, platform=deployment.platform, deployment=deployment
    )
    await client.interact(request)
    return {"deployment_id": str(deployment.id)}


@handle_errors
async def handle_v2_deployment_farcaster_neynar_webhook(request: Request):
    client = FarcasterClient()
    await client.handle_neynar_webhook(request)


@handle_errors
async def handle_v2_deployment_emission(request: DeploymentEmissionRequest):
    deployment = Deployment.from_mongo(ObjectId(request.update_config.deployment_id))
    if not deployment:
        raise APIError(
            f"Deployment not found: {request.update_config.deployment_id}",
            status_code=404,
        )
    agent = Agent.from_mongo(ObjectId(deployment.agent))
    if not agent:
        raise APIError(f"Agent not found: {deployment.agent}", status_code=404)
    client = get_platform_client(
        agent=agent, platform=deployment.platform, deployment=deployment
    )
    await client.handle_emission(request)


# Notification handlers
@handle_errors
async def handle_create_notification(request: CreateNotificationRequest):
    """Create a new notification"""

    # Validate user exists
    user = User.from_mongo(ObjectId(request.user_id))
    if not user:
        raise APIError(f"User not found: {request.user_id}", status_code=404)

    # Set default channels if not provided
    channels = request.channels or [NotificationChannel.IN_APP]

    # Create notification
    notification = Notification(
        user=ObjectId(request.user_id),
        type=request.type,
        title=request.title,
        message=request.message,
        priority=request.priority,
        channels=channels,
        trigger=ObjectId(request.trigger_id) if request.trigger_id else None,
        session=ObjectId(request.session_id) if request.session_id else None,
        agent=ObjectId(request.agent_id) if request.agent_id else None,
        metadata=request.metadata,
        action_url=request.action_url,
        expires_at=request.expires_at,
    )

    notification.save()

    # Mark as delivered for in-app channel immediately
    if NotificationChannel.IN_APP in channels:
        notification.mark_delivered(NotificationChannel.IN_APP)

    return {"id": str(notification.id), "message": "Notification created successfully"}


# Embed search handler
@handle_errors
async def handle_embedsearch(request):
    """Search images using CLIP embeddings"""

    import torch, torch.nn.functional as F
    from transformers import CLIPProcessor, CLIPModel

    MODEL_NAME = "openai/clip-vit-large-patch14"
    creations = get_collection("creations3")

    device = "cpu" # torch.device("cuda" if torch.cuda.is_available() else "cpu")
    model  = CLIPModel.from_pretrained(MODEL_NAME).to(device).eval()
    proc   = CLIPProcessor.from_pretrained(MODEL_NAME)

    inputs = proc(text=[request.query], return_tensors="pt", padding=True, truncation=True).to(device)
    v = model.get_text_features(**inputs)
    qv = F.normalize(v, p=2, dim=-1)[0].cpu().tolist()

    # Build pre-filter (works only if 'tags'/'subsetId' are in index as filter fields)
    filt = {}
    if request.agent_id:
        filt["agent"] = ObjectId(request.agent_id)
    if request.user_id:
        filt["user"] = ObjectId(request.user_id)

    pipeline = [
        {
            "$vectorSearch": {
                "index": "img_vec_idx",
                "path": "embedding",
                "queryVector": qv,
                "numCandidates": 10000,    # ~20x limit is recommended starting point
                "limit": int(request.limit),
                **({"filter": filt} if filt else {})
            }
        },
        { "$project": { "_id": 1, "filename": 1, "score": { "$meta": "vectorSearchScore" } } }
    ]
    
    results = list(creations.aggregate(pipeline))

    return {"results": results}<|MERGE_RESOLUTION|>--- conflicted
+++ resolved
@@ -31,10 +31,6 @@
 from eve.trigger import (
     Trigger,
 )
-<<<<<<< HEAD
-
-=======
->>>>>>> 10570b62
 from eve.api.errors import handle_errors, APIError
 from eve.api.api_requests import (
     CancelRequest,
@@ -312,71 +308,6 @@
     return {"status": "success", "tweet_id": tweet_id}
 
 
-<<<<<<< HEAD
-# @handle_errors
-# async def handle_trigger_get(trigger_id: str):
-#     trigger = Trigger.load(trigger_id=trigger_id)
-#     if not trigger or trigger.deleted:
-#         raise APIError(f"Trigger not found: {trigger_id}", status_code=404)
-
-#     return {
-#         "id": str(trigger.id) if trigger.id else None,
-#         "user": str(trigger.user) if trigger.user else None,
-#         "agent": str(trigger.agent) if trigger.agent else None,
-#         "session": str(trigger.session) if trigger.session else None,
-#         "instruction": trigger.instruction,
-#         "update_config": trigger.update_config,
-#         "schedule": trigger.schedule,
-#     }
-
-
-# @handle_errors
-# async def handle_trigger_run(request: RunTriggerRequest):
-#     trigger_id = request.trigger_id
-
-#     trigger = Trigger.from_mongo(trigger_id)
-#     if not trigger or trigger.deleted:
-#         print(f"❌ Trigger not found or deleted: {trigger_id}")
-#         raise APIError(f"Trigger not found: {trigger_id}", status_code=404)
-
-#     # Check if trigger is active
-#     if trigger.status != "active":
-#         print(f"⚠️ Trigger not active: status={trigger.status}")
-#         raise APIError(f"Trigger is not active (status: {trigger.status})", status_code=400)
-
-#     # Use the shared trigger execution function
-#     from eve.agent.session.triggers import execute_trigger
-
-#     try:
-#         # Execute the trigger using the shared function
-#         # response_data = await execute_trigger(trigger_id, is_immediate=True)
-#         print("Executing trigger", trigger_id)
-#         from eve.api.api import execute_trigger_fn
-#         response_data = execute_trigger_fn.map.aio(trigger_id)
-#         print("Response data", response_data)
-
-#         session_id = response_data.get("session_id")
-
-#         # Update trigger with session if it was created
-#         if not trigger.session and session_id:
-#             from bson import ObjectId
-#             trigger.session = ObjectId(session_id)
-#             trigger.save()
-
-#         return {
-#             "trigger_id": trigger_id,
-#             "executed": True,
-#             "session_id": session_id,
-#             "response": response_data
-#         }
-
-#     except Exception as e:
-#         print(f"❌ Immediate trigger execution failed: {str(e)}")
-#         raise APIError(f"Failed to execute trigger: {str(e)}", status_code=500)
-
-
-=======
->>>>>>> 10570b62
 @handle_errors
 async def handle_farcaster_update(request: Request):
     """Handle webhook updates from Neynar for Farcaster"""
@@ -1047,6 +978,7 @@
         async def event_generator():
             try:
                 from eve.utils import dumps_json
+
                 async for data in run_prompt_session_stream(context, background_tasks):
                     yield f"data: {dumps_json({'event': 'update', 'data': data})}\n\n"
                 yield f"data: {dumps_json({'event': 'done', 'data': ''})}\n\n"
@@ -1400,11 +1332,13 @@
     MODEL_NAME = "openai/clip-vit-large-patch14"
     creations = get_collection("creations3")
 
-    device = "cpu" # torch.device("cuda" if torch.cuda.is_available() else "cpu")
-    model  = CLIPModel.from_pretrained(MODEL_NAME).to(device).eval()
-    proc   = CLIPProcessor.from_pretrained(MODEL_NAME)
-
-    inputs = proc(text=[request.query], return_tensors="pt", padding=True, truncation=True).to(device)
+    device = "cpu"  # torch.device("cuda" if torch.cuda.is_available() else "cpu")
+    model = CLIPModel.from_pretrained(MODEL_NAME).to(device).eval()
+    proc = CLIPProcessor.from_pretrained(MODEL_NAME)
+
+    inputs = proc(
+        text=[request.query], return_tensors="pt", padding=True, truncation=True
+    ).to(device)
     v = model.get_text_features(**inputs)
     qv = F.normalize(v, p=2, dim=-1)[0].cpu().tolist()
 
@@ -1421,14 +1355,20 @@
                 "index": "img_vec_idx",
                 "path": "embedding",
                 "queryVector": qv,
-                "numCandidates": 10000,    # ~20x limit is recommended starting point
+                "numCandidates": 10000,  # ~20x limit is recommended starting point
                 "limit": int(request.limit),
-                **({"filter": filt} if filt else {})
+                **({"filter": filt} if filt else {}),
             }
         },
-        { "$project": { "_id": 1, "filename": 1, "score": { "$meta": "vectorSearchScore" } } }
+        {
+            "$project": {
+                "_id": 1,
+                "filename": 1,
+                "score": {"$meta": "vectorSearchScore"},
+            }
+        },
     ]
-    
+
     results = list(creations.aggregate(pipeline))
 
     return {"results": results}