--- conflicted
+++ resolved
@@ -277,7 +277,6 @@
     user_id: str
 
 
-<<<<<<< HEAD
 # Artifact API requests
 class CreateArtifactRequest(BaseModel):
     user_id: str
@@ -327,10 +326,10 @@
     artifact_id: str
     target_version: int
     user_id: str  # Required for ownership verification
-=======
+
+
 class ReactionRequest(BaseModel):
     message_id: str
     tool_call_id: Optional[str] = None  # If reacting to a specific tool call
     reaction: str  # The reaction emoji or key
-    user_id: Optional[str] = None  # The user who reacted (optional)
->>>>>>> 9b3f2d7b
+    user_id: Optional[str] = None  # The user who reacted (optional)