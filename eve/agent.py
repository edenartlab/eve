import os
import json
import traceback
from pathlib import Path
from bson import ObjectId
from typing import Optional, Literal, Any, Dict, List, ClassVar
from dotenv import dotenv_values
from pydantic import SecretStr, Field
from pydantic.json_schema import SkipJsonSchema

from .thread import Thread
from .tool import Tool
from .mongo import Collection, get_collection
from .user import User, Manna
from .models import Model

CHECK_INTERVAL = 30


default_presets_flux = {
    "flux_schnell": {
        "tip": "This must be your primary tool for making images. The other flux tools are only used for inpainting, remixing, and variations."
    },
    "flux_inpainting": {},
    "flux_redux": {},
    "vid2vid_sdxl": {
        "tip": "Only use this tool if asked to restyle an existing video with a style image"
    },
    "video_FX": {
        "tip": "Only use this tool if asked to add subtle or targeted effects on top of an existing video"
    },
    "texture_flow": {
        "tip": "Just use this tool if asked to make abstract, morphing animations for eg VJing material."
    },
    "outpaint": {},
    "remix_flux_schnell": {},
    "stable_audio": {},
    "musicgen": {},
    "runway": {
        "tip": "This should be your primary tool for making videos or animations. Only use the other video tools if specifically asked to or asked to make VJing material."
    },
    "reel": {
        "tip": "This is a tool for making short films with vocals, music, and several video cuts. This can be used to make commercials, films, music videos, and other kinds of shortform content. But it takes a while to run, around 5 minutes."
    },
    "news": {},
    "websearch": {},
    "ffmpeg_multitool": {},
    "mmaudio": {},
<<<<<<< HEAD
    "ominicontrol": {"tip": "Tool for instantly copy-pasting a given image (logo, character, object, ...) into a new context with a prompt. This is kinda of like an instant (no-training) lora tool from a single image"}
=======
    "ominicontrol": {
        "tip": "Tool for instantly copy-pasting a given image (logo, character, object, ...) into a new context with a prompt. This is kinda of like an instant (no-training) lora tool from a single image"
    },
>>>>>>> 33229784
}


@Collection("users3")
class Agent(User):
    """
    Base class for all agents.
    """

    type: Literal["agent"] = "agent"
    owner: ObjectId
    secrets: Optional[Dict[str, SecretStr]] = Field(None, exclude=True)

    # status: Optional[Literal["inactive", "stage", "prod"]] = "stage"
    public: Optional[bool] = False
    allowlist: Optional[List[str]] = None
    featured: Optional[bool] = False

    name: str
    description: str
    instructions: Optional[str] = None
    mute: Optional[bool] = False
    reply_criteria: Optional[str] = None
    model: Optional[ObjectId] = None
    test_args: Optional[List[Dict[str, Any]]] = None

    tools: Optional[Dict[str, Dict]] = None
    tools_cache: SkipJsonSchema[Optional[Dict[str, Tool]]] = Field(None, exclude=True)
    last_check: ClassVar[Dict[str, float]] = {}  # seconds

    discord_channel_allowlist: Optional[List[str]] = None
    telegram_topic_allowlist: Optional[List[str]] = None
    twitter_handle: Optional[str] = None

    def __init__(self, **data):
        if isinstance(data.get("owner"), str):
            data["owner"] = ObjectId(data["owner"])
        if isinstance(data.get("owner"), str):
            data["model"] = ObjectId(data["model"])
        # Load environment variables into secrets dictionary
        db = os.getenv("DB")
        env_dir = Path(__file__).parent / "agents"
        env_vars = dotenv_values(f"{str(env_dir)}/{db.lower()}/{data['username']}/.env")
        data["secrets"] = {key: SecretStr(value) for key, value in env_vars.items()}
        super().__init__(**data)

    @classmethod
    def convert_from_yaml(cls, schema: dict, file_path: str = None) -> dict:
        """
        Convert the schema into the format expected by the model.
        """
        test_file = file_path.replace("api.yaml", "test.json")
        with open(test_file, "r") as f:
            schema["test_args"] = json.load(f)

        owner = schema.get("owner")
        schema["owner"] = ObjectId(owner) if isinstance(owner, str) else owner
        model = schema.get("model")
        schema["model"] = ObjectId(model) if isinstance(model, str) else model
        schema["username"] = schema.get("username") or file_path.split("/")[-2]
        schema = cls._setup_tools(schema)

        return schema

    @classmethod
    def convert_from_mongo(cls, schema: dict) -> dict:
        schema = cls._setup_tools(schema)
        return schema

    def save(self, **kwargs):
        # do not overwrite any username if it already exists
        users = get_collection(User.collection_name)
        if users.find_one({"username": self.username, "type": "user"}):
            raise ValueError(f"Username {self.username} already taken")

        # save user, and create mannas record if it doesn't exist
        kwargs["featureFlags"] = ["freeTools"]  # give agents free tools for now
        super().save(
            upsert_filter={"username": self.username, "type": "agent"}, **kwargs
        )
        Manna.load(user=self.id)  # create manna record if it doesn't exist

    @classmethod
    def from_yaml(cls, file_path, cache=False):
        return super().from_yaml(file_path)

    @classmethod
    def from_mongo(cls, document_id, cache=False):
        return super().from_mongo(document_id)

    @classmethod
    def load(cls, username, cache=False):
        return super().load(username=username)

    def request_thread(self, key=None, user=None):
        thread = Thread(
            key=key,
            agent=self.id,
            user=user,
        )
        thread.save()
        return thread

    @classmethod
    def _setup_tools(cls, schema: dict) -> dict:
        """
        Sets up the agent's tools based on the tools defined in the schema.
        If a model (lora) is set, hardcode it into the tools.
        """
        tools = schema.get("tools")

        # if tools are defined, use those
        if tools:
            schema["tools"] = {k: v or {} for k, v in tools.items()}

        # if no tools are defined, use the default presets
        else:
            schema["tools"] = default_presets_flux.copy()

            # if a model is set, remove flux_schnell and replace it with flux_dev_lora
            if schema.get("model"):
                model = Model.from_mongo(schema["model"])
                if model.base_model == "flux-dev":
                    schema["tools"].pop("flux_schnell", None)
                    schema["tools"]["flux_dev_lora"] = {
                        "description": f"This is your primary and default tool for making images. The other flux tools are only used for inpainting, remixing, and variations. In particular, this will generate an image of {model.name}",
                        "tip": f"If you want to depict {model.name} in the image, make sure to include {model.name} in the prompt.",
                        "parameters": {
                            "prompt": {
                                "tip": 'Try to enhance or embellish prompts. For example, if the user requests "Verdelis as a mermaid smoking a cigar", you would make it much longer and more intricate and detailed, like "Verdelis as a dried-out crusty old mermaid, wrinkled and weathered skin, tangled and brittle seaweed-like hair, smoking a smoldering cigarette underwater with tiny bubbles rising, jagged and cracked tail with faded iridescent scales, adorned with a tarnished coral crown, holding a rusted trident, faint sunlight beams coming through." If the user provides a lot of detail, just stay faithful to their wishes.'
                            },
                            "lora": {
                                "default": str(model.id),
                                "hide_from_agent": True,
                            },
                            "lora_strength": {
                                "default": 1.0,
                                "hide_from_agent": True,
                            },
                        },
                    }
                    schema["tools"]["reel"] = {
                        "tip": f"If you want to depict {model.name} in the image, make sure to include {model.name} in the prompt.",
                        "parameters": {
                            "use_lora": {
                                "default": True,
                                "hide_from_agent": True,
                            },
                            "lora": {
                                "default": str(model.id),
                                "hide_from_agent": True,
                            },
                            "lora_strength": {
                                "default": 1.0,
                                "hide_from_agent": True,
                            },
                        },
                    }
                elif model.base_model == "sdxl":
                    # schema["tools"] = default_presets_sdxl.copy()
                    pass

        return schema

    def get_tools(self, cache=False):
        if not hasattr(self, "tools") or not self.tools:
            self.tools = {}

        if cache:
            self.tools_cache = self.tools_cache or {}
            for k, v in self.tools.items():
                if k not in self.tools_cache:
                    tool = Tool.from_raw_yaml({"parent_tool": k, **v})
                    self.tools_cache[k] = tool
            return self.tools_cache
        else:
            return {
                k: Tool.from_raw_yaml({"parent_tool": k, **v})
                for k, v in self.tools.items()
            }

    def get_tool(self, tool_name, cache=False):
        return self.get_tools(cache=cache)[tool_name]


def get_agents_from_mongo(
    agents: List[str] = None, include_inactive: bool = False
) -> Dict[str, Agent]:
    """Get all agents from mongo"""

    filter = {"key": {"$in": agents}} if agents else {}
    agents = {}
    agents_collection = get_collection(Agent.collection_name)
    for agent in agents_collection.find(filter):
        try:
            agent = Agent.convert_from_mongo(agent)
            agent = Agent.from_schema(agent)
            if agent.status != "inactive" and not include_inactive:
                if agent.key in agents:
                    raise ValueError(f"Duplicate agent {agent.key} found.")
                agents[agent.key] = agent
        except Exception as e:
            print(traceback.format_exc())
            print(f"Error loading agent {agent['key']}: {e}")

    return agents


def get_api_files(root_dir: str = None) -> List[str]:
    """Get all agent directories inside a directory"""

    db = os.getenv("DB").lower()

    if root_dir:
        root_dirs = [root_dir]
    else:
        eve_root = os.path.dirname(os.path.abspath(__file__))
        root_dirs = [
            os.path.join(eve_root, agents_dir) for agents_dir in [f"agents/{db}"]
        ]

    api_files = {}
    for root_dir in root_dirs:
        for root, _, files in os.walk(root_dir):
            if "api.yaml" in files and "test.json" in files:
                api_path = os.path.join(root, "api.yaml")
                key = os.path.relpath(root).split("/")[-1]
                api_files[key] = api_path

    return api_files<|MERGE_RESOLUTION|>--- conflicted
+++ resolved
@@ -46,13 +46,9 @@
     "websearch": {},
     "ffmpeg_multitool": {},
     "mmaudio": {},
-<<<<<<< HEAD
-    "ominicontrol": {"tip": "Tool for instantly copy-pasting a given image (logo, character, object, ...) into a new context with a prompt. This is kinda of like an instant (no-training) lora tool from a single image"}
-=======
     "ominicontrol": {
         "tip": "Tool for instantly copy-pasting a given image (logo, character, object, ...) into a new context with a prompt. This is kinda of like an instant (no-training) lora tool from a single image"
     },
->>>>>>> 33229784
 }
 
 
