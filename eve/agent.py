--- conflicted
+++ resolved
@@ -40,11 +40,7 @@
         "tip": "This should be your primary tool for making videos or animations. Only use the other video tools if specifically asked to or asked to make VJing material."
     },
     "reel": {
-<<<<<<< HEAD
-        "tip": "This is a tool for making short films with vocals, music, and multiple video cuts. This can be used to make commercials, films, music videos, and other kinds of shortform content. But it takes a while to run, around 5 minutes."
-=======
         "tip": "This is a tool for making short films with vocals, music, and several video cuts. This can be used to make commercials, films, music videos, and other kinds of shortform content. But it takes a while to run, around 5 minutes, so always ask the user to confirm before calling this tool!"
->>>>>>> e3a43538
     },
     "news": {},
     "websearch": {},
