--- conflicted
+++ resolved
@@ -22,19 +22,6 @@
 from .user import User, Manna
 
 
-<<<<<<< HEAD
-
-from dotenv import load_dotenv
-
-# from eve.llm import async_prompt_thread
-
-from eve.app.schemas.user import User, Manna
-
-# todo: consolidate with Tool class
-# @Collection("agents4")
-
-=======
->>>>>>> d1d18106
 @Collection("users3")
 class Agent(User):
     """
