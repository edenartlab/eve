--- conflicted
+++ resolved
@@ -11,16 +11,7 @@
 from datetime import datetime, timezone
 from instructor.function_calls import openai_schema
 
-<<<<<<< HEAD
-from sentry_sdk import add_breadcrumb, capture_exception
-import sentry_sdk
-
-sentry_dsn = os.getenv("SENTRY_DSN")
-sentry_sdk.init(dsn=sentry_dsn, traces_sample_rate=1.0, profiles_sample_rate=1.0)
-
-=======
 from . import sentry_sdk
->>>>>>> 471ba0a5f991e6b58129cdc1783b944f6e4fbdc2
 from . import eden_utils
 from .base import parse_schema
 from .user import User
@@ -57,7 +48,6 @@
     ]
     cost_estimate: str
     resolutions: Optional[List[str]] = None
-<<<<<<< HEAD
     base_model: Optional[
         Literal[
             "sd15",
@@ -73,11 +63,9 @@
             "runway",
             "mmaudio",
             "librosa",
+            "musicgen"
         ]
     ] = None
-=======
-    base_model: Optional[Literal["sd15", "sdxl", "sd3", "sd35", "flux-dev", "flux-schnell", "hellomeme", "stable-audio-open", "inspyrenet-rembg", "mochi-preview", "runway", "mmaudio", "librosa", "musicgen"]] = None
->>>>>>> 6e5623df
 
     status: Optional[Literal["inactive", "stage", "prod"]] = "stage"
     visible: Optional[bool] = True
@@ -311,17 +299,12 @@
                     result = {"output": eden_utils.mock_image(args)}
                 else:
                     result = await run_function(self, args, db)
-<<<<<<< HEAD
                 result["output"] = (
                     result["output"]
                     if isinstance(result["output"], list)
                     else [result["output"]]
                 )
-                add_breadcrumb(category="handle_run", data=result)
-=======
-                result["output"] = result["output"] if isinstance(result["output"], list) else [result["output"]]
                 sentry_sdk.add_breadcrumb(category="handle_run", data=result)
->>>>>>> 471ba0a5f991e6b58129cdc1783b944f6e4fbdc2
                 result = eden_utils.upload_result(result, db)
                 sentry_sdk.add_breadcrumb(category="handle_run", data=result)
                 result["status"] = "completed"
@@ -347,11 +330,7 @@
             try:
                 # validate args and user manna balance
                 args = self.prepare_args(args)
-<<<<<<< HEAD
-                add_breadcrumb(category="handle_start_task", data=args)
-=======
                 sentry_sdk.add_breadcrumb(category="handle_start_task", data=args)                
->>>>>>> 471ba0a5f991e6b58129cdc1783b944f6e4fbdc2
                 cost = self.calculate_cost(args)
                 user = User.from_mongo(user_id, db=db)
                 if "freeTools" in (user.featureFlags or []):
