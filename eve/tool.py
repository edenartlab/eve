--- conflicted
+++ resolved
@@ -119,35 +119,34 @@
 
         # Lazy load the tool class if we haven't seen this handler before
         if handler not in _tool_classes:
-            if handler is None:
+            if handler == "local":
                 from .tools.local_tool import LocalTool
-                _tool_classes[handler] = LocalTool
-            elif handler == "local":
-                from .tools.local_tool import LocalTool
+
                 _tool_classes[handler] = LocalTool
             elif handler == "modal":
                 from .tools.modal_tool import ModalTool
+
                 _tool_classes[handler] = ModalTool
             elif handler == "comfyui":
                 from .tools.comfyui_tool import ComfyUITool
+
                 _tool_classes[handler] = ComfyUITool
             elif handler == "comfyui_legacy":
                 from .tools.comfyui_tool import ComfyUIToolLegacy
+
                 _tool_classes[handler] = ComfyUIToolLegacy
             elif handler == "replicate":
                 from .tools.replicate_tool import ReplicateTool
+
                 _tool_classes[handler] = ReplicateTool
             elif handler == "gcp":
                 from .tools.gcp_tool import GCPTool
+
                 _tool_classes[handler] = GCPTool
             else:
-<<<<<<< HEAD
-                raise ValueError(f"Handler {handler} not found")
-=======
                 from .tools.local_tool import LocalTool
 
                 _tool_classes[handler] = LocalTool
->>>>>>> 33229784
 
         return _tool_classes[handler]
 
