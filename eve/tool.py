--- conflicted
+++ resolved
@@ -19,7 +19,6 @@
 
 from sentry_sdk import add_breadcrumb, capture_exception, capture_message
 import sentry_sdk
-
 sentry_dsn = os.getenv("SENTRY_DSN")
 sentry_sdk.init(dsn=sentry_dsn, traces_sample_rate=1.0, profiles_sample_rate=1.0)
 
@@ -27,19 +26,7 @@
 from .base import parse_schema
 from .models import User
 from .task import Task
-<<<<<<< HEAD
-
-# from .mongo import MongoModel, get_collection
-from .mongo2 import Document, get_collection
-# from .tools.comfyui_tool import ComfyUITool
-# from .tools.replicate_tool import ReplicateTool
-# from .tools.modal_tool import ModalTool
-# from .tools.gcp_tool import GCPTool
-# from .tools.local_tool import LocalTool
-=======
 from .mongo2 import get_collection
->>>>>>> 5cade5d8
-
 
 
 class Tool(BaseModel, ABC):
@@ -51,41 +38,30 @@
     name: str
     description: str
     tip: Optional[str] = None
-<<<<<<< HEAD
-
-    output_type: Literal[
-        "bool", "str", "int", "float", "image", "video", "audio", "lora"
-    ]
-=======
     
     output_type: Literal["boolean", "string", "integer", "float", "image", "video", "audio", "lora"]
->>>>>>> 5cade5d8
     cost_estimate: str
     resolutions: Optional[List[str]] = None
     base_model: Literal["sd15", "sdxl", "sd3", "flux-dev", "flux-schnell"] = "sdxl"
-
+    
     status: Optional[Literal["inactive", "stage", "prod"]] = "stage"
     visible: Optional[bool] = True
     allowlist: Optional[str] = None
-
+    
     model: Type[BaseModel] = None
     handler: Literal["local", "modal", "comfyui", "replicate", "gcp"] = "local"
     parent_tool: Optional[str] = None
     parameter_presets: Optional[Dict[str, Any]] = None
-    gpu: Optional[str] = None
+    gpu: Optional[str] = None    
     test_args: Dict[str, Any]
+
 
     @classmethod
     def load(cls, key: str, db: str = "STAGE", prefer_local: bool = True, **kwargs):
         """Load the tool class based on the handler in api.yaml"""
-
+        
         tools = get_collection("tools2", db=db)
-<<<<<<< HEAD
-        schema = tools.find_one({"key": key})
-
-=======
         schema = tools.find_one({"key": key})      
->>>>>>> 5cade5d8
         if not schema:
             raise ValueError(f"Tool with key {key} not found on db: {db}")
         
@@ -93,29 +69,26 @@
             p["name"]: {**(p.pop("schema")), **p} for p in schema["parameters"]
         }
 
-        print("THE PARAMs")
-        print(schema["parameters"])
-
         return cls.load_from_schema(schema, prefer_local, **kwargs)
 
     @classmethod
     def load_from_dir(cls, tool_dir: str, prefer_local: bool = True, **kwargs):
         """Load the tool from an api.yaml and test.json"""
-
+        
         schema = cls._get_schema_from_dir(tool_dir)
-        schema["key"] = tool_dir.split("/")[-1]
-
+        schema['key'] = tool_dir.split('/')[-1]
+        
         return cls.load_from_schema(schema, prefer_local, **kwargs)
 
     @classmethod
     def load_from_schema(cls, schema: dict, prefer_local: bool = True, **kwargs):
         """Load the tool class based on the handler in api.yaml"""
-
-        key = schema.pop("key")
-        test_args = schema.pop("test_args")
-        tool_class = _get_tool_class(schema.get("handler"), prefer_local)
-
-        return tool_class._create_tool(key, schema, test_args, **kwargs)
+        
+        key = schema.pop('key')
+        test_args = schema.pop('test_args')
+        tool_class = _get_tool_class(schema.get('handler'), prefer_local)
+        
+        return tool_class._create_tool(key, schema, test_args, **kwargs)    
 
     @classmethod
     def _create_tool(cls, key: str, schema: dict, test_args: dict, **kwargs):
@@ -124,15 +97,13 @@
         fields = parse_schema(schema)
 
         model = create_model(key, **fields)
-        model.__doc__ = eden_utils.concat_sentences(
-            schema.get("description"), schema.get("tip", "")
-        )
+        model.__doc__ = eden_utils.concat_sentences(schema.get('description'), schema.get('tip', ''))
 
         tool_data = {k: schema.pop(k) for k in cls.model_fields.keys() if k in schema}
-        tool_data["test_args"] = test_args
-        tool_data["model"] = model
-        if "cost_estimate" in tool_data:
-            tool_data["cost_estimate"] = str(tool_data["cost_estimate"])
+        tool_data['test_args'] = test_args
+        tool_data['model'] = model
+        if 'cost_estimate' in tool_data:
+            tool_data['cost_estimate'] = str(tool_data['cost_estimate'])
 
         return cls(key=key, **tool_data, **kwargs)
 
@@ -141,44 +112,40 @@
         if not os.path.exists(tool_dir):
             raise ValueError(f"Tool directory {tool_dir} does not exist")
 
-        api_file = os.path.join(tool_dir, "api.yaml")
-        test_file = os.path.join(tool_dir, "test.json")
-
-        with open(api_file, "r") as f:
+        api_file = os.path.join(tool_dir, 'api.yaml')
+        test_file = os.path.join(tool_dir, 'test.json')
+
+        with open(api_file, 'r') as f:
             schema = yaml.safe_load(f)
-
-        with open(test_file, "r") as f:
-            schema["test_args"] = json.load(f)
+                
+        with open(test_file, 'r') as f:
+            schema['test_args'] = json.load(f)
 
         if schema.get("handler") == "comfyui":
-            schema["workspace"] = tool_dir.split("/")[-3]
+            schema["workspace"] = tool_dir.split('/')[-3]
 
         parent_tool = schema.get("parent_tool")
-
+        
         if parent_tool:
             tool_dirs = get_tool_dirs()
             if schema["parent_tool"] not in tool_dirs:
-                raise ValueError(
-                    f"Parent tool {schema['parent_tool']} not found in tool_dirs"
-                )
+                raise ValueError(f"Parent tool {schema['parent_tool']} not found in tool_dirs")            
             parent_dir = tool_dirs[schema["parent_tool"]]
-            parent_api_file = os.path.join(parent_dir, "api.yaml")
-            with open(parent_api_file, "r") as f:
+            parent_api_file = os.path.join(parent_dir, 'api.yaml')
+            with open(parent_api_file, 'r') as f:
                 parent_schema = yaml.safe_load(f)
 
             if parent_schema.get("handler") == "comfyui":
-                parent_schema["workspace"] = parent_dir.split("/")[-3]
+                parent_schema["workspace"] = parent_dir.split('/')[-3]
 
             parent_schema["parameter_presets"] = schema.pop("parameters", {})
             parent_parameters = parent_schema.pop("parameters", {})
             for k, v in parent_schema["parameter_presets"].items():
                 parent_parameters[k].update(v)
-
+            
             parent_schema.update(schema)
-            parent_schema["parameters"] = parent_parameters
+            parent_schema['parameters'] = parent_parameters
             schema = parent_schema
-<<<<<<< HEAD
-=======
         
         # collect required parameters
         schema["required"] = schema.get("required", [])
@@ -189,9 +156,7 @@
 
         return schema
     
->>>>>>> 5cade5d8
-
-        return schema
+
 
     # def _get_model_schema(self, exclude_hidden: bool = False):
     #     schema = self.model.model_json_schema()
@@ -204,6 +169,8 @@
     #         for ref in v.get('allOf', []).values():
     #             theref = schema['$defs'][ref].split
     #             print(theref)
+
+
 
     #     if exclude_hidden:
     #         schema['properties'] = {
@@ -213,7 +180,7 @@
     #             k for k, v in schema['properties'].items() if k in schema['required'] and not v.get('hide_from_agent')
     #         ]
     #     return schema
-
+    
     def anthropic_schema(self, exclude_hidden: bool = False) -> dict[str, Any]:
         schema = openai_schema(self.model).anthropic_schema
         schema["input_schema"].pop("description")  # duplicated
@@ -229,27 +196,19 @@
         #     schema["function"]["parameters"]["properties"] = {
         #         k: v for k, v in schema["function"]["parameters"]["properties"].items() if not v.get('hide_from_agent')
         #     }
-<<<<<<< HEAD
-        return {"type": "function", "function": schema}
-=======
 
         return {
             "type": "function",
             "function": schema
         }
->>>>>>> 5cade5d8
 
     def calculate_cost(self, args):
         if not self.cost_estimate:
             return 0
         cost_formula = self.cost_estimate
-        cost_formula = re.sub(
-            r"(\w+)\.length", r"len(\1)", cost_formula
-        )  # Array length
-        cost_formula = re.sub(
-            r"(\w+)\s*\?\s*([^:]+)\s*:\s*([^,\s]+)", r"\2 if \1 else \3", cost_formula
-        )  # Ternary operator
-
+        cost_formula = re.sub(r'(\w+)\.length', r'len(\1)', cost_formula)  # Array length
+        cost_formula = re.sub(r'(\w+)\s*\?\s*([^:]+)\s*:\s*([^,\s]+)', r'\2 if \1 else \3', cost_formula)  # Ternary operator
+        
         cost_estimate = eval(cost_formula, args.copy())
         assert isinstance(cost_estimate, (int, float)), "Cost estimate not a number"
         return cost_estimate
@@ -257,9 +216,7 @@
     def prepare_args(self, args: dict):
         unrecognized_args = set(args.keys()) - set(self.model.model_fields.keys())
         if unrecognized_args:
-            raise ValueError(
-                f"Unrecognized arguments provided for {self.key}: {', '.join(unrecognized_args)}"
-            )
+            raise ValueError(f"Unrecognized arguments provided for {self.key}: {', '.join(unrecognized_args)}")
 
         prepared_args = {}
         for field, field_info in self.model.model_fields.items():
@@ -268,23 +225,15 @@
             if field in args:
                 prepared_args[field] = args[field]
             elif field_info.default is not None:
-<<<<<<< HEAD
-                if field_info.default == "random":
-                    minimum, maximum = (
-                        field_info.metadata[0].ge,
-                        field_info.metadata[1].le,
-                    )
-=======
                 # if field_info.default == "random":
                 if field_info.json_schema_extra.get('randomize'):
                     minimum, maximum = field_info.metadata[0].ge, field_info.metadata[1].le
->>>>>>> 5cade5d8
                     prepared_args[field] = random.randint(minimum, maximum)
                 else:
                     prepared_args[field] = field_info.default
             else:
                 prepared_args[field] = None
-
+        
         try:
             self.model(**prepared_args)
         except ValidationError as e:
@@ -295,7 +244,7 @@
 
     def handle_run(run_function):
         """Wrapper for calling a tool directly and waiting for the result"""
-
+        
         async def async_wrapper(self, args: Dict, db: str, mock: bool = False):
             try:
                 args = self.prepare_args(args)
@@ -304,11 +253,7 @@
                     result = {"output": eden_utils.mock_image(args)}
                 else:
                     result = await run_function(self, args, db)
-                result["output"] = (
-                    result["output"]
-                    if isinstance(result["output"], list)
-                    else [result["output"]]
-                )
+                result["output"] = result["output"] if isinstance(result["output"], list) else [result["output"]]
                 add_breadcrumb(category="handle_run", data=result)
                 result = eden_utils.upload_result(result, db)
                 add_breadcrumb(category="handle_run", data=result)
@@ -317,15 +262,13 @@
                 result = {"status": "failed", "error": str(e)}
                 capture_exception(e)
             return result
-
+        
         return async_wrapper
 
     def handle_start_task(start_task_function):
         """Wrapper for starting a task process and returning a task"""
 
-        async def async_wrapper(
-            self, user_id: str, args: Dict, db: str, mock: bool = False
-        ):
+        async def async_wrapper(self, user_id: str, args: Dict, db: str, mock: bool = False):
             try:
                 # validate args and user manna balance
                 args = self.prepare_args(args)
@@ -333,23 +276,19 @@
                 cost = self.calculate_cost(args)
                 user = User.load(user_id, db=db)
                 user.verify_manna_balance(cost)
-
+                
             except Exception as e:
                 raise Exception(f"Task submission failed: {str(e)}. No manna deducted.")
 
             # create task and set to pending
             task = Task(
-<<<<<<< HEAD
-                workflow=self.key,
-=======
                 tool=self.key, 
->>>>>>> 5cade5d8
                 parent_tool=self.parent_tool,
-                output_type=self.output_type,
-                args=args,
-                user=user_id,
+                output_type=self.output_type, 
+                args=args, 
+                user=user_id, 
                 cost=cost,
-                mock=mock,
+                mock=mock
             )
             task.save(db=db)
 
@@ -363,29 +302,21 @@
                     result = eden_utils.upload_result(output, db=db)
                     task.update(
                         handler_id=handler_id,
-                        status="completed",
+                        status="completed", 
                         result=result,
-<<<<<<< HEAD
-                        performance={
-                            "waitTime": (
-                                datetime.now(timezone.utc) - task.createdAt
-                            ).total_seconds()
-                        },
-=======
                         performance={"waitTime": (datetime.now(timezone.utc) - task.created_at).total_seconds()}
->>>>>>> 5cade5d8
                     )
                 else:
                     handler_id = await start_task_function(self, task)
                     task.update(handler_id=handler_id)
 
-                user.spend_manna(task.cost)
+                user.spend_manna(task.cost)            
 
             except Exception as e:
                 task.update(status="failed", error=str(e))
                 capture_exception(e)
                 raise Exception(f"Task failed: {e}. No manna deducted.")
-
+            
             return task
 
         return async_wrapper
@@ -404,7 +335,7 @@
             except Exception as e:
                 result = {"status": "failed", "error": str(e)}
             return result
-
+        
         return async_wrapper
 
     def handle_cancel(cancel_function):
@@ -413,13 +344,11 @@
         async def async_wrapper(self, task: Task):
             await cancel_function(self, task)
             n_samples = task.args.get("n_samples", 1)
-            refund_amount = (
-                (task.cost or 0) * (n_samples - len(task.result or [])) / n_samples
-            )
+            refund_amount = (task.cost or 0) * (n_samples - len(task.result or [])) / n_samples
             user = User.from_id(task.user, db=task.db)
             user.refund_manna(refund_amount)
             task.update(status="cancelled")
-
+        
         return async_wrapper
 
     @abstractmethod
@@ -443,18 +372,6 @@
     """Upload tool from directory to mongo"""
 
     schema = Tool._get_schema_from_dir(tool_dir)
-<<<<<<< HEAD
-    schema["key"] = tool_dir.split("/")[-1]
-
-    tools = get_collection("tools2", db=db)
-    tool = tools.find_one({"key": schema["key"]})
-
-    time = datetime.now(timezone.utc)
-    schema["created_at"] = tool.get("created_at", time) if tool else time
-    schema["updated_at"] = time
-
-    tools.replace_one({"key": schema["key"]}, schema, upsert=True)
-=======
     schema['key'] = tool_dir.split('/')[-1]
     
     # timestamps
@@ -482,39 +399,27 @@
         schema,
         upsert=True
     )
->>>>>>> 5cade5d8
-
-
-def get_tools_from_dirs(
-    root_dir: str = None, include_inactive: bool = False
-) -> Dict[str, Tool]:
+
+
+def get_tools_from_dirs(root_dir: str = None, include_inactive: bool = False) -> Dict[str, Tool]:
     """Get all tools inside a directory"""
-
+    
     tool_dirs = get_tool_dirs(root_dir, include_inactive)
-    tools = {key: Tool.load_from_dir(tool_dir) for key, tool_dir in tool_dirs.items()}
+    tools = {
+        key: Tool.load_from_dir(tool_dir) 
+        for key, tool_dir in tool_dirs.items()
+    }
 
     return tools
 
 
-def get_tools_from_mongo(
-    db: str,
-    tools: List[str] = None,
-    include_inactive: bool = False,
-    prefer_local: bool = True,
-) -> Dict[str, Tool]:
+def get_tools_from_mongo(db: str, tools: List[str] = None, include_inactive: bool = False, prefer_local: bool = True) -> Dict[str, Tool]:
     """Get all tools from mongo"""
-
+    
     filter = {"key": {"$in": tools}} if tools else {}
     tools = {}
     tools_collection = get_collection("tools2", db=db)
     for tool in tools_collection.find(filter):
-<<<<<<< HEAD
-        tool = Tool.load_from_schema(tool, prefer_local)
-        if tool.status != "inactive" and not include_inactive:
-            if tool.key in tools:
-                raise ValueError(f"Duplicate tool {tool.key} found.")
-            tools[tool.key] = tool
-=======
         try:
             tool["parameters"] = {p["name"]: {**(p.pop("schema")), **p} for p in tool["parameters"]}
             tool = Tool.load_from_schema(tool, prefer_local)
@@ -524,20 +429,19 @@
                 tools[tool.key] = tool
         except Exception as e:
             print(f"Error loading tool {tool['key']}: {e}")
->>>>>>> 5cade5d8
 
     return tools
 
 
 def get_tool_dirs(root_dir: str = None, include_inactive: bool = False) -> List[str]:
     """Get all tool directories inside a directory"""
-
+    
     if root_dir:
         root_dirs = [root_dir]
     else:
         eve_root = os.path.dirname(os.path.abspath(__file__))
         root_dirs = [
-            os.path.join(eve_root, tools_dir)
+            os.path.join(eve_root, tools_dir) 
             for tools_dir in ["tools", "../../workflows"]
         ]
 
@@ -547,7 +451,7 @@
         for root, _, files in os.walk(root_dir):
             if "api.yaml" in files and "test.json" in files:
                 api_file = os.path.join(root, "api.yaml")
-                with open(api_file, "r") as f:
+                with open(api_file, 'r') as f:
                     schema = yaml.safe_load(f)
                 if schema.get("status") == "inactive" and not include_inactive:
                     continue
@@ -555,7 +459,7 @@
                 if key in tool_dirs:
                     raise ValueError(f"Duplicate tool {key} found.")
                 tool_dirs[key] = os.path.relpath(root)
-
+            
     return tool_dirs
 
 
@@ -572,8 +476,9 @@
         "comfyui": ComfyUITool,
         "replicate": ReplicateTool,
         "gcp": GCPTool,
-        None: LocalTool if prefer_local else ModalTool,
+        None: LocalTool if prefer_local else ModalTool
     }
-
+    
     tool_class = handler_map.get(handler, Tool)
-    return tool_class+    return tool_class
+    