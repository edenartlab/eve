--- conflicted
+++ resolved
@@ -13,15 +13,6 @@
 
 clients:
   discord:
-<<<<<<< HEAD
-    enabled: true
-  # farcaster:
-  #   enabled: true
-  # telegram:
-  #   enabled: true
-  local:
-    enabled: true
-=======
     enabled: true
   farcaster:
     enabled: true
@@ -33,5 +24,4 @@
 deployments:
   - farcaster
   - discord
-  - telegram
->>>>>>> c5ddcdf8
+  - telegram