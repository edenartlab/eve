--- conflicted
+++ resolved
@@ -151,14 +151,8 @@
     model: str = "claude-3-5-sonnet-20241022",
     response_model: Optional[type[BaseModel]] = None,
     tools: Dict[str, Tool] = {},
-<<<<<<< HEAD
     db: str = "STAGE",
 ):
-=======
-    db: str = "STAGE"
-):    
-
->>>>>>> 6e5623df
     if model.startswith("claude"):
         return await async_anthropic_prompt(
             messages, system_message, model, response_model, tools, db
@@ -250,22 +244,9 @@
     force_reply: bool = True,
     model: Literal[tuple(models)] = "claude-3-5-sonnet-20241022",
 ):
-<<<<<<< HEAD
     print("================================================")
     print(user_messages)
     print("================================================")
-
-    print(agent)
-=======
-    
-    # print("================================================")
-    # print(user_messages)
-    # print("================================================")
-
-
-    # print(agent)
-    
->>>>>>> 6e5623df
 
     user_messages = (
         user_messages if isinstance(user_messages, List) else [user_messages]
@@ -307,27 +288,18 @@
 
             # for error tracing
             sentry_sdk.add_breadcrumb(
-<<<<<<< HEAD
-                category="prompt",
+                category="prompt_in",
                 data={
-                    "messages": thread.get_messages(),
+                    "messages": messages,
                     "system_message": system_message,
                     "model": model,
                     "tools": tools.keys(),
                 },
-=======
-                category="prompt_in",
-                data={"messages": messages, "system_message": system_message, "model": model, "tools": tools.keys()}
->>>>>>> 6e5623df
             )
 
             # main call to LLM
             content, tool_calls, stop = await async_prompt(
-<<<<<<< HEAD
-                thread.get_messages(),
-=======
                 messages,
->>>>>>> 6e5623df
                 system_message=system_message,
                 model=model,
                 tools=tools,
@@ -335,13 +307,8 @@
 
             # for error tracing
             sentry_sdk.add_breadcrumb(
-<<<<<<< HEAD
-                category="prompt",
+                category="prompt_out",
                 data={"content": content, "tool_calls": tool_calls, "stop": stop},
-=======
-                category="prompt_out",
-                data={"content": content, "tool_calls": tool_calls, "stop": stop}
->>>>>>> 6e5623df
             )
 
             # create assistant message
