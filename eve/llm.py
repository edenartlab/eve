--- conflicted
+++ resolved
@@ -20,28 +20,21 @@
 from .tool import Tool
 from .user import User
 from .agent import Agent
-from .thread import (
-    UserMessage, 
-    AssistantMessage, 
-    ToolCall, 
-    Thread
-)
+from .thread import UserMessage, AssistantMessage, ToolCall, Thread
 
 
 async def async_anthropic_prompt(
-    messages: List[Union[UserMessage, AssistantMessage]], 
-    system_message: Optional[str] = "You are a helpful assistant.", 
+    messages: List[Union[UserMessage, AssistantMessage]],
+    system_message: Optional[str] = "You are a helpful assistant.",
     model: str = "claude-3-5-sonnet-20241022",
-    response_model: Optional[type[BaseModel]] = None, 
+    response_model: Optional[type[BaseModel]] = None,
     tools: Dict[str, Tool] = None,
-    db: str = "STAGE"
+    db: str = "STAGE",
 ):
     if not os.getenv("ANTHROPIC_API_KEY"):
         raise ValueError("ANTHROPIC_API_KEY env is not set")
 
-    messages_json = [
-        item for msg in messages for item in msg.anthropic_schema()
-    ]
+    messages_json = [item for msg in messages for item in msg.anthropic_schema()]
 
     # print("--------------------------------")
     # pprint(messages_json)
@@ -55,9 +48,11 @@
     }
 
     anthropic_client = anthropic.AsyncAnthropic()
-    
+
     if tools or response_model:
-        tools = [t.anthropic_schema(exclude_hidden=True) for t in (tools or {}).values()]
+        tools = [
+            t.anthropic_schema(exclude_hidden=True) for t in (tools or {}).values()
+        ]
         if response_model:
             tools.append(openai_schema(response_model).anthropic_schema)
             prompt["tool_choice"] = {"type": "tool", "name": response_model.__name__}
@@ -69,79 +64,92 @@
         return response_model(**response.content[0].input)
 
     else:
-        content = ". ".join([r.text for r in response.content if r.type == "text" and r.text])
-        tool_calls = [ToolCall.from_anthropic(r, db=db) for r in response.content if r.type == "tool_use"]
+        content = ". ".join(
+            [r.text for r in response.content if r.type == "text" and r.text]
+        )
+        tool_calls = [
+            ToolCall.from_anthropic(r, db=db)
+            for r in response.content
+            if r.type == "tool_use"
+        ]
         stop = response.stop_reason != "tool_use"
         return content, tool_calls, stop
 
 
 async def async_openai_prompt(
-    messages: List[Union[UserMessage, AssistantMessage]], 
-    system_message: Optional[str] = "You are a helpful assistant.", 
-    model: str = "gpt-4o-mini", # "gpt-4o-2024-08-06",
-    response_model: Optional[type[BaseModel]] = None, 
+    messages: List[Union[UserMessage, AssistantMessage]],
+    system_message: Optional[str] = "You are a helpful assistant.",
+    model: str = "gpt-4o-mini",  # "gpt-4o-2024-08-06",
+    response_model: Optional[type[BaseModel]] = None,
     tools: Dict[str, Tool] = {},
-    db: str = "STAGE"
+    db: str = "STAGE",
 ):
     if not os.getenv("OPENAI_API_KEY"):
         raise ValueError("OPENAI_API_KEY env is not set")
 
-    messages_json = [
-        item for msg in messages for item in msg.openai_schema()
-    ]
+    messages_json = [item for msg in messages for item in msg.openai_schema()]
     if system_message:
         messages_json = [{"role": "system", "content": system_message}] + messages_json
 
     openai_client = openai.AsyncOpenAI()
-    
+
     if response_model:
         response = await openai_client.beta.chat.completions.parse(
-            model=model,
-            messages=messages_json,
-            response_format=response_model
+            model=model, messages=messages_json, response_format=response_model
         )
         return response.choices[0].message.parsed
 
     else:
-        tools = [t.openai_schema(exclude_hidden=True) for t in tools.values()] if tools else None
+        tools = (
+            [t.openai_schema(exclude_hidden=True) for t in tools.values()]
+            if tools
+            else None
+        )
         response = await openai_client.chat.completions.create(
-            model="gpt-4o-mini",
-            messages=messages_json,
-            tools=tools
+            model="gpt-4o-mini", messages=messages_json, tools=tools
         )
         response = response.choices[0]
         content = response.message.content or ""
-        tool_calls = [ToolCall.from_openai(t, db=db) for t in response.message.tool_calls or []]
+        tool_calls = [
+            ToolCall.from_openai(t, db=db) for t in response.message.tool_calls or []
+        ]
         stop = response.finish_reason != "tool_calls"
-        
+
         return content, tool_calls, stop
 
 
 @retry(
-    retry=retry_if_exception(lambda e: isinstance(e, (
-        openai.RateLimitError, anthropic.RateLimitError
-    ))),
+    retry=retry_if_exception(
+        lambda e: isinstance(e, (openai.RateLimitError, anthropic.RateLimitError))
+    ),
     wait=wait_exponential(multiplier=5, max=60),
     stop=stop_after_attempt(3),
-    reraise=True
+    reraise=True,
 )
 @retry(
-    retry=retry_if_exception(lambda e: isinstance(e, (
-        openai.APIConnectionError, openai.InternalServerError, 
-        anthropic.APIConnectionError, anthropic.InternalServerError
-    ))),
+    retry=retry_if_exception(
+        lambda e: isinstance(
+            e,
+            (
+                openai.APIConnectionError,
+                openai.InternalServerError,
+                anthropic.APIConnectionError,
+                anthropic.InternalServerError,
+            ),
+        )
+    ),
     wait=wait_exponential(multiplier=2, max=30),
     stop=stop_after_attempt(3),
-    reraise=True
+    reraise=True,
 )
 async def async_prompt(
-    messages: List[Union[UserMessage, AssistantMessage]], 
-    system_message: Optional[str] = "You are a helpful assistant.", 
+    messages: List[Union[UserMessage, AssistantMessage]],
+    system_message: Optional[str] = "You are a helpful assistant.",
     model: str = "claude-3-5-sonnet-20241022",
-    response_model: Optional[type[BaseModel]] = None, 
+    response_model: Optional[type[BaseModel]] = None,
     tools: Dict[str, Tool] = {},
-    db: str = "STAGE"
-):    
+    db: str = "STAGE",
+):
     if model.startswith("claude"):
         return await async_anthropic_prompt(
             messages, system_message, model, response_model, tools, db
@@ -151,17 +159,23 @@
             messages, system_message, model, response_model, tools, db
         )
 
+
 def anthropic_prompt(messages, system_message, model, response_model=None, tools=None):
-    return asyncio.run(async_anthropic_prompt(messages, system_message, model, response_model, tools))
+    return asyncio.run(
+        async_anthropic_prompt(messages, system_message, model, response_model, tools)
+    )
+
 
 def openai_prompt(messages, system_message, model, response_model=None, tools=None):
-    return asyncio.run(async_openai_prompt(messages, system_message, model, response_model, tools))
+    return asyncio.run(
+        async_openai_prompt(messages, system_message, model, response_model, tools)
+    )
+
 
 def prompt(messages, system_message, model, response_model=None, tools=None):
-    return asyncio.run(async_prompt(messages, system_message, model, response_model, tools))
-
-
-
+    return asyncio.run(
+        async_prompt(messages, system_message, model, response_model, tools)
+    )
 
 
 class UpdateType(str, Enum):
@@ -171,11 +185,8 @@
     ERROR = "error"
     UPDATE_COMPLETE = "update_complete"
 
-models = [
-    "claude-3-5-sonnet-20241022",
-    "gpt-4o-mini",
-    "gpt-4o-2024-08-06"
-]
+
+models = ["claude-3-5-sonnet-20241022", "gpt-4o-mini", "gpt-4o-2024-08-06"]
 
 
 # todo: `msg.error` not `msg.message.error`
@@ -196,7 +207,7 @@
 * Try to be concise. Do not be verbose.
 """
 
-template = '''<Summary>You are roleplaying as {{ name }}.</Summary>
+template = """<Summary>You are roleplaying as {{ name }}.</Summary>
 <Description>
 This is a description of {{ name }}.
 
@@ -207,7 +218,8 @@
 </Instructions>
 <System Instructions>
 {{ system_instructions }}
-</System Instructions>'''
+</System Instructions>"""
+
 
 async def async_think():
     # - think (gpt3)
@@ -218,39 +230,39 @@
     # - make intentions
     pass
 
+
 async def async_prompt_thread(
     db: str,
-    user: User, 
+    user: User,
     agent: Agent,
     thread: Thread,
-    user_messages: Union[UserMessage, List[UserMessage]], 
+    user_messages: Union[UserMessage, List[UserMessage]],
     tools: Dict[str, Tool],
     force_reply: bool = True,
-    model: Literal[tuple(models)] = "claude-3-5-sonnet-20241022"
+    model: Literal[tuple(models)] = "claude-3-5-sonnet-20241022",
 ):
-    
     print("================================================")
     print(user_messages)
     print("================================================")
 
-
     print(agent)
-    
-
-    user_messages = user_messages if isinstance(user_messages, List) else [user_messages]
+
+    user_messages = (
+        user_messages if isinstance(user_messages, List) else [user_messages]
+    )
     user_message_id = user_messages[-1].id
 
     system_message = Template(template).render(
         name=agent.name,
         description=agent.description,
         instructions=agent.instructions,
-        system_instructions=system_instructions
+        system_instructions=system_instructions,
     )
 
     pushes = {"messages": user_messages}
-    
+
     agent_mentioned = any(
-        re.search(rf'\b{re.escape(agent.name.lower())}\b', (msg.content or "").lower())
+        re.search(rf"\b{re.escape(agent.name.lower())}\b", (msg.content or "").lower())
         for msg in user_messages
     )
 
@@ -273,30 +285,35 @@
             # for error tracing
             sentry_sdk.add_breadcrumb(
                 category="prompt",
-                data={"messages": thread.get_messages(), "system_message": system_message, "model": model, "tools": tools.keys()}
-            )
-
-            # main call to LLM            
+                data={
+                    "messages": thread.get_messages(),
+                    "system_message": system_message,
+                    "model": model,
+                    "tools": tools.keys(),
+                },
+            )
+
+            # main call to LLM
             content, tool_calls, stop = await async_prompt(
-                thread.get_messages(), 
+                thread.get_messages(),
                 system_message=system_message,
                 model=model,
-                tools=tools
+                tools=tools,
             )
 
             # for error tracing
             sentry_sdk.add_breadcrumb(
                 category="prompt",
-                data={"content": content, "tool_calls": tool_calls, "stop": stop}
+                data={"content": content, "tool_calls": tool_calls, "stop": stop},
             )
 
             # create assistant message
             assistant_message = AssistantMessage(
                 content=content or "",
                 tool_calls=tool_calls,
-                reply_to=user_messages[-1].id
-            )
-            
+                reply_to=user_messages[-1].id,
+            )
+
             # push assistant message to thread and pop user message from actives array
             pushes = {"messages": assistant_message}
             pops = {"active": user_message_id} if stop else {}
@@ -305,8 +322,7 @@
 
             # yield update
             yield ThreadUpdate(
-                type=UpdateType.ASSISTANT_MESSAGE,
-                message=assistant_message
+                type=UpdateType.ASSISTANT_MESSAGE, message=assistant_message
             )
 
         except Exception as e:
@@ -317,9 +333,9 @@
             # create assistant message
             assistant_message = AssistantMessage(
                 content="I'm sorry, but something went wrong internally. Please try again later.",
-                reply_to=user_messages[-1].id
-            )
-            
+                reply_to=user_messages[-1].id,
+            )
+
             # push assistant message to thread and pop user message from actives array
             pushes = {"messages": assistant_message}
             pops = {"active": user_message_id}
@@ -327,15 +343,13 @@
 
             # yield update
             yield ThreadUpdate(
-                type=UpdateType.ERROR,
-                message=assistant_message,
-                error=str(e)
-            )
-            
+                type=UpdateType.ERROR, message=assistant_message, error=str(e)
+            )
+
             # stop thread
             stop = True
             break
-        
+
         # handle tool calls
         for t, tool_call in enumerate(assistant_message.tool_calls):
             try:
@@ -346,18 +360,16 @@
 
                 # start task
                 task = await tool.async_start_task(
-                    user.id, 
-                    agent.id, 
-                    tool_call.args, 
-                    db=db
+                    user.id, agent.id, tool_call.args, db=db
                 )
 
                 # update tool call with task id and status
-                thread.update_tool_call(assistant_message.id, t, {
-                    "task": ObjectId(task.id),
-                    "status": "pending"
-                })
-                
+                thread.update_tool_call(
+                    assistant_message.id,
+                    t,
+                    {"task": ObjectId(task.id), "status": "pending"},
+                )
+
                 # wait for task to complete
                 result = await tool.async_wait(task)
                 thread.update_tool_call(assistant_message.id, t, result)
@@ -368,33 +380,32 @@
                         type=UpdateType.TOOL_COMPLETE,
                         tool_name=tool_call.tool,
                         tool_index=t,
-                        result=result
+                        result=result,
                     )
                 else:
                     yield ThreadUpdate(
                         type=UpdateType.ERROR,
                         tool_name=tool_call.tool,
                         tool_index=t,
-                        error=result.get("error")
+                        error=result.get("error"),
                     )
-                
+
             except Exception as e:
                 # capture error
                 sentry_sdk.capture_exception(e)
                 traceback.print_exc()
 
                 # update tool call with status and error
-                thread.update_tool_call(assistant_message.id, t, {
-                    "status": "failed",
-                    "error": str(e)
-                })
+                thread.update_tool_call(
+                    assistant_message.id, t, {"status": "failed", "error": str(e)}
+                )
 
                 # yield update
                 yield ThreadUpdate(
                     type=UpdateType.ERROR,
                     tool_name=tool_call.tool,
                     tool_index=t,
-                    error=str(e)
+                    error=str(e),
                 )
 
         if stop:
@@ -405,15 +416,17 @@
 
 def prompt_thread(
     db: str,
-    user: User, 
+    user: User,
     agent: Agent,
     thread: Thread,
-    user_messages: Union[UserMessage, List[UserMessage]], 
+    user_messages: Union[UserMessage, List[UserMessage]],
     tools: Dict[str, Tool],
     force_reply: bool = False,
-    model: Literal[tuple(models)] = "claude-3-5-sonnet-20241022"
+    model: Literal[tuple(models)] = "claude-3-5-sonnet-20241022",
 ):
-    async_gen = async_prompt_thread(db, user, agent, thread, user_messages, tools, force_reply, model)
+    async_gen = async_prompt_thread(
+        db, user, agent, thread, user_messages, tools, force_reply, model
+    )
     loop = asyncio.new_event_loop()
     asyncio.set_event_loop(loop)
     try:
@@ -426,29 +439,17 @@
         loop.close()
 
 
-<<<<<<< HEAD
-def print_message(message, name):
-    if isinstance(message, AssistantMessage):
-        tool_calls = "\n\t".join([f"{t.tool}: {t.get_result()}" for t in message.tool_calls])
-        print(f"\n\n===============================\n{name}: {message.content}\n\n{tool_calls}")
-    elif isinstance(message, UserMessage):
-        print(f"\n\n===============================\n{name}: {message.content}")
-
-
-class UpdateConfig(BaseModel):
-    sub_channel_name: str
-    discord_channel_id: Optional[str] = None
-
-    model_config = ConfigDict(arbitrary_types_allowed=True)
-=======
 async def async_title_thread(thread: Thread, *extra_messages: UserMessage):
     """
     Generate a title for a thread
     """
-    
+
     class TitleResponse(BaseModel):
         """A title for a thread of chat messages. It must entice a user to click on the thread when they are interested in the subject."""
-        title: str = Field(description="a phrase of 2-5 words (or up to 30 characters) that conveys the subject of the chat thread. It should be concise and terse, and not include any special characters or punctuation.")
+
+        title: str = Field(
+            description="a phrase of 2-5 words (or up to 30 characters) that conveys the subject of the chat thread. It should be concise and terse, and not include any special characters or punctuation."
+        )
 
     system_message = "You are an expert at creating concise titles for chat threads."
     messages = thread.get_messages()
@@ -457,7 +458,7 @@
 
     try:
         result = await async_prompt(
-            messages, 
+            messages,
             system_message=system_message,
             model="gpt-4o-mini",
             response_model=TitleResponse,
@@ -468,6 +469,4 @@
     except Exception as e:
         sentry_sdk.capture_exception(e)
         traceback.print_exc()
-        return
-
->>>>>>> 471ba0a5
+        return