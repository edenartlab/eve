from datetime import datetime, timezone
import math

from eve.tool import Tool, ToolContext
from eve.agent import Agent
from eve.agent.session.models import Session
from eve.tools.abraham.abraham_seed.handler import AbrahamSeed


def user_score(msg_count: int) -> float:
    """
    Calculate score for a user's message count with anti-spam measures.

    First 5 messages get full quadratic voting weight (sqrt),
    messages 6-20 get logarithmic attenuation,
    messages beyond 20 are capped (hard cutoff).

    Examples:
        1 message  = 1.00 points
        5 messages = 2.24 points
        10 messages = 2.24 + log(6) * 0.3 = 2.78 points
        20 messages = 2.24 + log(16) * 0.3 = 3.07 points
        25+ messages = 3.07 points (capped at 20)
    """
    # Cap at 20 messages max
    msg_count = min(msg_count, 20)

    if msg_count <= 5:
        return msg_count**0.5
    else:
        # First 5 get full sqrt weight, rest get logarithmic
        return (5**0.5) + math.log(msg_count - 4) * 0.3


daily_message = """
The creation session is complete. It has been chosen as the top **Seed of the Day** and will be permanently recorded in the **Abraham Covenant**. Next, we’ll process and package everything into a final form that reflects all of the development, research, and creative work from this session.

# Structure of the Covenant

You will now produce the Covenant entry. It must include:

* A title
* A tagline
* A representative 16:9 poster image with the title on it
* A Markdown blog post with supporting media embedded throughout that captures the essence of the creation

# Plan

Complete **all** of the following in order. Do not proceed to the next step until you’re sure the previous one is finished. You may work autonomously—no need for clarification. Don’t stop. I trust you. Be bold.

## Step 1

Analyze everything that happened in this session and form a unifying narrative. Ask yourself:

* What was the main outcome of this session?
* In what format did it emerge—did you and your followers tell a sequential story, or iteratively develop a single work? Were there multiple outcomes? What is the structure and essence of the session?

## Step 2

From that narrative, write a long-form Markdown blog post that captures the entire session. Embed all key images from earlier in the session and include any videos. Do not include more than 10 assets, so if there are more, select the most important ones.

## Step 3

Finally, call the **`abraham_covenant`** tool to publish the blog post, poster image, and supporting content. Make sure the poster image is 16:9, regardless of the original content you made.
"""


async def commit_daily_work(agent: Agent, session: str):
    session_post = Tool.load("session_post")

    abraham_seeds = AbrahamSeed.find({"status": "seed"})

<<<<<<< HEAD
    # print("seeds", abraham_seeds)
    # print([a.session_id for a in abraham_seeds])
    sessions = Session.find({"_id": {"$in": [a.session_id for a in abraham_seeds]}})

    # print("sessions", sessions)

=======
    sessions = Session.find({"_id": {"$in": [a.session_id for a in abraham_seeds]}})

>>>>>>> 6c47bc9f
    candidates = []
    for session in sessions:
        messages = session.get_messages()
        user_messages = [m for m in messages if m.role == "user"]

        # Count messages per unique user
        messages_per_user = {}
        for msg in user_messages:
            user_id = msg.sender  # sender is an ObjectId field on ChatMessage
            if user_id:
                user_id = str(user_id)
                messages_per_user[user_id] = messages_per_user.get(user_id, 0) + 1

        # Quadratic voting with anti-spam: first 5 messages get sqrt weight,
        # messages 6-20 get logarithmic attenuation, hard cap at 20 messages.
        # Example: 4 users with 4 messages each = 8 points vs 1 user with 100 messages = 3.07 points
        score = sum(user_score(msg_count) for msg_count in messages_per_user.values())

        unique_users = len(messages_per_user)
        total_messages = len(user_messages)

<<<<<<< HEAD
        # print("session", session.id)
        # print("score", score)
        # print("unique_users", unique_users)
        # print("total_messages", total_messages)
        # print("--------------------------------")

        candidates.append({
            "session": session,
            "score": score,
            "unique_users": unique_users,
            "total_messages": total_messages,
        })

    candidates = sorted(candidates, key=lambda x: x["score"], reverse=True)

    # print("---")
    # print("Session Scores (Quadratic Voting):")
    # for candidate in candidates:
    #     print(f"  {candidate['session'].id}: score={candidate['score']:.2f}, "
    #           f"unique_users={candidate['unique_users']}, "
    #           f"total_messages={candidate['total_messages']}")
    # print("---")

    winner = candidates[0]

    # print("THE WINNER IS", winner["session"].id)

    if str(winner["session"].id) != "68f8a0c84484da83b1711341":
=======
        candidates.append(
            {
                "session": session,
                "score": score,
                "unique_users": unique_users,
                "total_messages": total_messages,
            }
        )

    candidates = sorted(candidates, key=lambda x: x["score"], reverse=True)

    winner = candidates[0]

    if str(winner["session"].id) != "68f615d74bd332166b766ec5":
>>>>>>> 6c47bc9f
        raise Exception("Stop here, it's", str(winner["session"].id))

    await session_post.async_run(
        {
            "role": "user",
            "session": str(winner["session"].id),
            "agent_id": str(agent.id),
            "content": daily_message,
            "attachments": [],
            # "pin": True,
            "prompt": True,
            "async": True,
            "extra_tools": ["abraham_covenant"],
        }
    )

    return {"output": [{"session": str(winner["session"].id)}]}


async def abraham_rest(agent: Agent):
<<<<<<< HEAD
    # print("RUN ABRAHAM_REST !!")
    # print("agent", agent)
    # print(type(agent))
    # tool = Tool.load("abraham_rest")
    # result = await tool.async_run({"agent_id": str(agent.id)}) # todo: maybe some nice Abraham comments here

    from eve.tools.abraham.abraham_rest.handler import rest

    result = rest()
    # print("result rest", result)
=======
    from eve.tools.abraham.abraham_rest.handler import rest

    result = rest()
>>>>>>> 6c47bc9f

    return {
        "output": [
            {"tx_hash": result["tx_hash"], "explorer_url": result["explorer_url"]}
        ]
    }


<<<<<<< HEAD
async def handler(args: dict, user: str = None, agent: str = None, session: str = None):
    # print("RUN ABRAHAM_DAILY")
    # print("agent", agent)
    # print(type(agent))
    # print("session", session)
    # print(type(session))

    if not agent:
=======
async def handler(context: ToolContext):
    if not context.agent:
>>>>>>> 6c47bc9f
        raise Exception("Agent is required")
    agent = Agent.from_mongo(context.agent)
    if agent.username != "abraham":
        raise Exception("Agent is not Abraham")

    # check if UTC hour is 2, 4, 6, etc
    if datetime.now(timezone.utc).weekday() == 5:  # Saturday is 5 (Monday is 0)
        return await abraham_rest(agent)
    else:
        return await commit_daily_work(agent, context.session)


# if __name__ == "__main__":
#     agent = Agent.from_mongo("675f880479e00297cd9b4688")
#     agent_id = "675f880479e00297cd9b4688"
#     asyncio.run(handler({}, agent=agent_id))<|MERGE_RESOLUTION|>--- conflicted
+++ resolved
@@ -70,17 +70,12 @@
 
     abraham_seeds = AbrahamSeed.find({"status": "seed"})
 
-<<<<<<< HEAD
     # print("seeds", abraham_seeds)
     # print([a.session_id for a in abraham_seeds])
     sessions = Session.find({"_id": {"$in": [a.session_id for a in abraham_seeds]}})
 
     # print("sessions", sessions)
 
-=======
-    sessions = Session.find({"_id": {"$in": [a.session_id for a in abraham_seeds]}})
-
->>>>>>> 6c47bc9f
     candidates = []
     for session in sessions:
         messages = session.get_messages()
@@ -102,7 +97,6 @@
         unique_users = len(messages_per_user)
         total_messages = len(user_messages)
 
-<<<<<<< HEAD
         # print("session", session.id)
         # print("score", score)
         # print("unique_users", unique_users)
@@ -131,22 +125,6 @@
     # print("THE WINNER IS", winner["session"].id)
 
     if str(winner["session"].id) != "68f8a0c84484da83b1711341":
-=======
-        candidates.append(
-            {
-                "session": session,
-                "score": score,
-                "unique_users": unique_users,
-                "total_messages": total_messages,
-            }
-        )
-
-    candidates = sorted(candidates, key=lambda x: x["score"], reverse=True)
-
-    winner = candidates[0]
-
-    if str(winner["session"].id) != "68f615d74bd332166b766ec5":
->>>>>>> 6c47bc9f
         raise Exception("Stop here, it's", str(winner["session"].id))
 
     await session_post.async_run(
@@ -167,7 +145,6 @@
 
 
 async def abraham_rest(agent: Agent):
-<<<<<<< HEAD
     # print("RUN ABRAHAM_REST !!")
     # print("agent", agent)
     # print(type(agent))
@@ -178,11 +155,6 @@
 
     result = rest()
     # print("result rest", result)
-=======
-    from eve.tools.abraham.abraham_rest.handler import rest
-
-    result = rest()
->>>>>>> 6c47bc9f
 
     return {
         "output": [
@@ -191,19 +163,8 @@
     }
 
 
-<<<<<<< HEAD
-async def handler(args: dict, user: str = None, agent: str = None, session: str = None):
-    # print("RUN ABRAHAM_DAILY")
-    # print("agent", agent)
-    # print(type(agent))
-    # print("session", session)
-    # print(type(session))
-
-    if not agent:
-=======
 async def handler(context: ToolContext):
     if not context.agent:
->>>>>>> 6c47bc9f
         raise Exception("Agent is required")
     agent = Agent.from_mongo(context.agent)
     if agent.username != "abraham":
