--- conflicted
+++ resolved
@@ -247,13 +247,9 @@
         raise ValueError(f"Invalid eden_session_id: {e}")
 
 
-<<<<<<< HEAD
 def validate_creation(
-    title: str, tagline: str, poster_image: str, post: str, session_id: str
+    title: str, tagline: str, poster_image: str, post: str, video: str, session_id: str
 ) -> None:
-=======
-def validate_creation(title: str, tagline: str, poster_image: str, post: str, video: str, session_id: str) -> None:
->>>>>>> 6a2f4dec
     """Validate a creation with all its media assets.
 
     Args:
