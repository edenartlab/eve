--- conflicted
+++ resolved
@@ -1,33 +1,25 @@
-<<<<<<< HEAD
+import logging
+import os
 from datetime import datetime
-=======
-import os
-import logging
+from typing import Literal, Optional
+
+from bson import ObjectId
+from pydantic import BaseModel
+from web3 import Web3
+
 from eve.mongo import Collection, Document
 from eve.tool import ToolContext
-from bson import ObjectId
->>>>>>> 6a2f4dec
-from typing import Literal, Optional
-
-from bson import ObjectId
-from pydantic import BaseModel
-
-from eve.mongo import Collection, Document
-from eve.tool import ToolContext
-
-from web3 import Web3
-
-from eve.utils.ipfs_utils import pin as ipfs_pin
-from eve.utils.chain_utils import (
-    safe_send,
-    BlockchainError,
-    load_contract,
-    Network,
-)
 from eve.tools.abraham.abraham_seed.guardrails import (
     validate_ipfs_bundle,
     validate_seed,
 )
+from eve.utils.chain_utils import (
+    BlockchainError,
+    Network,
+    load_contract,
+    safe_send,
+)
+from eve.utils.ipfs_utils import pin as ipfs_pin
 
 # Initialize logger
 logger = logging.getLogger(__name__)
@@ -216,7 +208,7 @@
     # Safety checks
     validate_seed(title, tagline, proposal, image, session_id)
 
-    logger.info(f"Seed validated successfully!")
+    logger.info("Seed validated successfully!")
     logger.info(f"Title: {title}")
     logger.info(f"Tagline: {tagline}")
     logger.info(f"Proposal: {proposal}")
@@ -266,7 +258,7 @@
                 "explorer_url": result["explorer_url"],
             }
         }
-        
+
     except Exception as e:
         logger.error(f"Failed to mint seed: {e}")
         raise