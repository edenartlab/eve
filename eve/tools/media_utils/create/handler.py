"""
Combined handler for both image and video creation.

TODO:
 x incorporate lora2
 x a bit too overeager on text precision?
 x when two loras and they are faces, use flux_double_character
 - face_swap, flux_inpainting, outpaint, remix_flux_schnell
 - deal with moderation errors for flux_kontext and openai tools, and errors in general
 - negative prompting
 - make init image strength a parameter
 - guidance, n_steps (low, medium, high) (low -> schnell)
 - txt2img has "style image" / ip adapter
 - check on n_samples
 - fix cost formula
 - video start_image_strength
 - enforce n_samples
 - vid2vid_sdxl, video_FX, texture_flow
 - no start image and aspect ratio == auto, predict good aspect ratio

MEDIA_EDITOR
- combine audio
- extract/remove/split tracks
- speed up/slow down?

"""

import os
from eve.s3 import get_full_url
from eve.tool import Tool
from eve.models import Model
from eve.user import User
from eve.eden_utils import get_media_attributes


async def handler(args: dict, user: str = None, agent: str = None):
    # Generate execution plan without executing anything
    execution_plan = _generate_execution_plan(args, user)
    print("***debug*** execution_plan", execution_plan)

    # Calculate costs for the execution plan
    execution_plan_with_costs = _calculate_plan_costs(execution_plan, user)
    print("***debug*** execution_plan_with_costs", execution_plan_with_costs)

    # Execute the plan step by step
    execution_result = await _execute_plan(execution_plan_with_costs["plan"])
    print("***debug*** execution_result", execution_result)

    # Add cost information to the final result
    result = {
        **execution_result,
        "total_cost": execution_plan_with_costs["total_cost"],
        "cost_breakdown": execution_plan_with_costs["cost_breakdown"],
    }

    return result


def aspect_ratio_to_dimensions(aspect_ratio):
    if aspect_ratio == "auto":
        return {"size_from_input": True}
    elif aspect_ratio == "21:9":
        return {"width": 1536, "height": 640}
    elif aspect_ratio == "16:9":
        return {"width": 1344, "height": 768}
    elif aspect_ratio == "3:2":
        return {"width": 1216, "height": 832}
    elif aspect_ratio == "4:3":
        return {"width": 1152, "height": 896}
    elif aspect_ratio == "5:4":
        return {"width": 1200, "height": 960}
    elif aspect_ratio == "1:1":
        return {"width": 1024, "height": 1024}
    elif aspect_ratio == "4:5":
        return {"width": 960, "height": 1200}
    elif aspect_ratio == "3:4":
        return {"width": 896, "height": 1152}
    elif aspect_ratio == "2:3":
        return {"width": 832, "height": 1216}
    elif aspect_ratio == "9:16":
        return {"width": 768, "height": 1344}
    elif aspect_ratio == "9:21":
        return {"width": 640, "height": 1536}


def get_loras(lora1, lora2):
    loras = []
    for lora_id in [lora1, lora2]:
        if lora_id:
            lora = Model.from_mongo(lora_id)
            if not lora:
                raise Exception(f"Lora {lora_id} not found on {os.getenv('ENV')}")
            loras.append(lora)

    if len(loras) == 2 and "sdxl" in [lora.base_model for lora in loras]:
        print("Second Lora is not supported for SDXL")

    return loras


def get_closest_aspect_ratio_preset(aspect_ratio: float, presets: dict) -> str:
    """
    Get closest aspect ratio preset from a list of presets
    """
    closest_preset = None
    min_difference = float("inf")
    for preset_name, preset_ratio in presets.items():
        difference = abs(aspect_ratio - preset_ratio)
        if difference < min_difference:
            min_difference = difference
            closest_preset = preset_name
    return closest_preset


def snap_aspect_ratio_to_model(aspect_ratio, model_name, start_image_attributes):
    """
    Snap aspect ratio to closest preset for a given model
    """

    presets = {
        "runway3": {"16:9": 16 / 9, "9:16": 9 / 16},
        "runway4": {
            "21:9": 21 / 9,
            "16:9": 16 / 9,
            "4:3": 4 / 3,
            "1:1": 1 / 1,
            "3:4": 3 / 4,
            "9:16": 9 / 16,
        },
        "kling": {"16:9": 16 / 9, "1:1": 1 / 1, "9:16": 9 / 16},
        "veo2": {"16:9": 16 / 9, "9:16": 9 / 16},
        "hedra": {"16:9": 16 / 9, "1:1": 1 / 1, "9:16": 9 / 16},
        "seedance1": {
            "21:9": 21 / 9,
            "16:9": 16 / 9,
            "4:3": 4 / 3,
            "1:1": 1 / 1,
            "3:4": 3 / 4,
            "9:16": 9 / 16,
        },
    }[model_name]

    if aspect_ratio == "auto":
        # If there is a start image, snap to its aspect ratio
        if start_image_attributes:
            aspect_ratio = get_closest_aspect_ratio_preset(
                start_image_attributes["aspectRatio"], presets
            )

        # Otherwise, default to 16:9
        # todo: make this smarter
        else:
            aspect_ratio = "16:9"

    # If aspect ratio is set but not in presets, snap to closest preset
    else:
        if aspect_ratio not in presets:
            ar = aspect_ratio.split(":")
            aspect_ratio_ = float(ar[0]) / float(ar[1])
            aspect_ratio = get_closest_aspect_ratio_preset(aspect_ratio_, presets)

    return aspect_ratio


def _parse_image_args(args: dict) -> dict:
    """Parse and gather all image creation arguments"""
    prompt = args["prompt"]
    n_samples = args.get("n_samples", 1)
    init_image = args.get("init_image", None)
    extras = args.get("extras", [])
    text_precision = "text_precision" in extras
    double_character = "double_character" in extras
    controlnet = "controlnet" in extras
    seed = args.get("seed", None)
    aspect_ratio = args.get("aspect_ratio", "auto")
    model_preference = args.get("model_preference", "seedream").lower()

    # get loras
    loras = get_loras(args.get("lora"), args.get("lora2"))
    lora_strength = args.get("lora_strength", 0.8)
    lora2_strength = args.get("lora2_strength", 0.8)

    # check if both loras are faces
    two_faces = len(loras) == 2 and all(
        [
            (lora.args.get("mode") or lora.args.get("concept_mode")) == "face"
            for lora in loras
        ]
    )

    return {
        "prompt": prompt,
        "n_samples": n_samples,
        "init_image": init_image,
        "extras": extras,
        "text_precision": text_precision,
        "double_character": double_character,
        "controlnet": controlnet,
        "seed": seed,
        "aspect_ratio": aspect_ratio,
        "model_preference": model_preference,
        "loras": loras,
        "lora_strength": lora_strength,
        "lora2_strength": lora2_strength,
        "two_faces": two_faces,
    }


def _determine_image_tool(parsed_args: dict) -> str:
    """Determine which image tool to use based on parsed arguments"""
    init_image = parsed_args["init_image"]
    text_precision = parsed_args["text_precision"]
    loras = parsed_args["loras"]
    controlnet = parsed_args["controlnet"]
    model_preference = parsed_args["model_preference"]
    two_faces = parsed_args["two_faces"]
    double_character = parsed_args["double_character"]

    # Determine tool
    if init_image:
        if text_precision:
            if loras:
                return "openai_image_edit"  # preceded by flux_dev_lora call
            else:
                return "openai_image_generate"
        else:
            if loras:
                if loras[0].base_model == "sdxl":
                    return "txt2img"
                else:
                    tool_name = "flux_dev_lora"
            elif controlnet:
                tool_name = (
                    "flux_dev"  # todo: controlnet vs instructions is kind of a hack
                )
            else:
                tool_name = {
                    "flux": "flux_kontext",
                    "seedream": "seedream3",
                    "openai": "openai_image_edit",
                    "sdxl": "txt2img",
                }.get(model_preference, "flux_kontext")
    else:
        if text_precision:
            if loras:
                return "openai_image_edit"
            else:
                return "openai_image_generate"
        else:
            if loras:
                if loras[0].base_model == "sdxl":
                    return "txt2img"
                else:
                    tool_name = "flux_dev_lora"
            else:
                tool_name = {
                    "flux": "flux_dev_lora",
                    "seedream": "seedream3",
                    "openai": "openai_image_generate",
                    "sdxl": "txt2img",
                }.get(model_preference, "seedream3")

    # Switch from Flux Dev Lora to Flux Dev if and only if 2 LoRAs or Controlnet
    if tool_name == "flux_dev_lora":
        if two_faces or double_character:
            return "flux_double_character"
        elif len(loras) > 1 or controlnet:
            return "flux_dev"

    return tool_name


def _build_image_tool_args(tool_name: str, parsed_args: dict, user: str = None) -> dict:
    """Build tool-specific arguments for the given tool"""
    if tool_name == "txt2img":
        return _build_txt2img_args(parsed_args)
    elif tool_name == "flux_schnell":
        return _build_flux_schnell_args(parsed_args)
    elif tool_name == "flux_dev_lora":
        return _build_flux_dev_lora_args(parsed_args)
    elif tool_name == "flux_dev":
        return _build_flux_dev_args(parsed_args)
    elif tool_name == "flux_double_character":
        return _build_flux_double_character_args(parsed_args)
    elif tool_name == "flux_kontext":
        return _build_flux_kontext_args(parsed_args)
    elif tool_name == "openai_image_generate":
        return _build_openai_image_generate_args(parsed_args, user)
    elif tool_name == "openai_image_edit":
        return _build_openai_image_edit_args(parsed_args, user)
    elif tool_name == "seedream3":
        return _build_seedream3_args(parsed_args)
    else:
        raise Exception(f"Unknown tool: {tool_name}")


def _build_txt2img_args(parsed_args: dict) -> dict:
    """Build arguments for txt2img tool"""
    args = {
        "prompt": parsed_args["prompt"],
        "n_samples": parsed_args["n_samples"],
        "enforce_SDXL_resolution": True,
    }

    if parsed_args["seed"]:
        args["seed"] = parsed_args["seed"]

    if parsed_args["loras"]:
        args.update(
            {
                "use_lora": True,
                "lora": str(parsed_args["loras"][0].id),
                "lora_strength": parsed_args["lora_strength"],
            }
        )

    if parsed_args["init_image"]:
        args.update(
            {
                "init_image": parsed_args["init_image"],
                "use_init_image": True,
                "denoise": 0.8,
            }
        )
        if parsed_args["controlnet"]:
            args.update(
                {
                    "use_controlnet": True,
                    "controlnet_strength": 0.6,
                }
            )

    args.update(aspect_ratio_to_dimensions(parsed_args["aspect_ratio"]))
    return args


def _build_flux_schnell_args(parsed_args: dict) -> dict:
    """Build arguments for flux_schnell tool"""
    aspect_ratio = parsed_args["aspect_ratio"]
    if aspect_ratio == "auto":
        aspect_ratio = "1:1"

    args = {
        "prompt": parsed_args["prompt"],
        "n_samples": parsed_args["n_samples"],
        "aspect_ratio": aspect_ratio,
    }

    if parsed_args["seed"]:
        args["seed"] = parsed_args["seed"]

    return args


def _build_flux_dev_lora_args(parsed_args: dict) -> dict:
    """Build arguments for flux_dev_lora tool"""
    args = {
        "prompt": parsed_args["prompt"],
        "n_samples": parsed_args["n_samples"],
    }

    if parsed_args["seed"]:
        args["seed"] = parsed_args["seed"]

    if parsed_args["init_image"]:
        args.update(
            {
                "init_image": parsed_args["init_image"],
                "prompt_strength": 0.8,
            }
        )
    else:
        if parsed_args["aspect_ratio"] != "auto":
            args["aspect_ratio"] = parsed_args["aspect_ratio"]

    if parsed_args["loras"]:
        args.update(
            {
                "lora": str(parsed_args["loras"][0].id),
                "lora_strength": parsed_args["lora_strength"],
            }
        )
    else:
        args.update({"lora_strength": 0.0})

    return args


def _build_flux_dev_args(parsed_args: dict) -> dict:
    """Build arguments for flux_dev tool"""
    args = {
        "prompt": parsed_args["prompt"],
        "denoise": 1.0 if parsed_args["init_image"] else 0.8,
        "n_samples": parsed_args["n_samples"],
        "speed_quality_tradeoff": 0.7,
    }

    if parsed_args["seed"]:
        args["seed"] = parsed_args["seed"]

    aspect_ratio = parsed_args["aspect_ratio"]
    if parsed_args["init_image"]:
        args.update(
            {
                "init_image": parsed_args["init_image"],
                "use_init_image": True,
                "denoise": 0.75,
            }
        )
    else:
        if aspect_ratio == "auto":
            aspect_ratio = "1:1"

    if parsed_args["controlnet"]:
        args.update(
            {
                "use_controlnet": True,
                "controlnet_strength": 0.6,
            }
        )

    if parsed_args["loras"]:
        args.update(
            {
                "use_lora": True,
                "lora": str(parsed_args["loras"][0].id),
                "lora_strength": parsed_args["lora_strength"],
            }
        )
    else:
        args.update({"lora_strength": 0.0})

    if parsed_args["loras"] and len(parsed_args["loras"]) > 1:
        args.update(
            {
                "use_lora2": True,
                "lora2": str(parsed_args["loras"][1].id),
                "lora2_strength": parsed_args["lora2_strength"],
            }
        )
    else:
        args.update({"lora2_strength": 0.0})

    args.update(aspect_ratio_to_dimensions(aspect_ratio))
    return args


def _build_flux_double_character_args(parsed_args: dict) -> dict:
    """Build arguments for flux_double_character tool"""
    loras = parsed_args["loras"]
    if len(loras) < 2:
        raise Exception("flux_double_character requires exactly 2 LoRAs")

    prompt = parsed_args["prompt"]
    print("HERE IS THE PROMPT", prompt)
    for idx, lora in enumerate(loras):
        prompt = prompt.replace(lora.name, f"subj_{idx+1}")
    print("HERE IS THE PROMPT 2", prompt)

    args = {
        "prompt": prompt,
        "n_samples": parsed_args["n_samples"],
        "speed_quality_slider": 0.4,
        "lora": str(loras[0].id),
        "lora2": str(loras[1].id),
    }
    args.update(aspect_ratio_to_dimensions(parsed_args["aspect_ratio"]))

    if parsed_args["seed"]:
        args["seed"] = parsed_args["seed"]

    return args


def _build_flux_kontext_args(parsed_args: dict) -> dict:
    """Build arguments for flux_kontext tool"""
    aspect_ratio = parsed_args["aspect_ratio"]
    if aspect_ratio == "auto":
        aspect_ratio = "match_input_image"

    args = {
        "prompt": parsed_args["prompt"],
        "init_image": parsed_args["init_image"],
        "n_samples": parsed_args["n_samples"],
        "aspect_ratio": aspect_ratio,
        "fast": False,
    }

    if parsed_args["seed"]:
        args["seed"] = parsed_args["seed"]

    return args


def _build_openai_image_generate_args(parsed_args: dict, user: str = None) -> dict:
    """Build arguments for openai_image_generate tool"""
    args = {
        "prompt": parsed_args["prompt"],
        "n_samples": parsed_args["n_samples"],
    }

    aspect_ratio = parsed_args["aspect_ratio"]
    if aspect_ratio in ["21:9", "16:9", "3:2", "4:3"]:
        args["size"] = "1536x1024"
    elif aspect_ratio in ["3:4", "2:3", "9:16", "9:21"]:
        args["size"] = "1024x1536"
    elif aspect_ratio in ["5:4", "1:1", "4:5"]:
        args["size"] = "1024x1024"
    else:
        args["size"] = "auto"

    if user:
        args["user"] = str(user)

    return args


def _build_openai_image_edit_args(parsed_args: dict, user: str = None) -> dict:
    """Build arguments for openai_image_edit tool"""
    args = {
        "prompt": parsed_args["prompt"],
        "n_samples": parsed_args["n_samples"],
        "size": "auto",
    }

    if user:
        args["user"] = str(user)

    if parsed_args["init_image"]:
        args["image"] = [parsed_args["init_image"]]

<<<<<<< HEAD
    #########################################################
    # Final result
    final_result = get_full_url(result["output"][0]["filename"])
    print("final result", final_result)
=======
    return args

>>>>>>> 2aca6158

def _build_seedream3_args(parsed_args: dict) -> dict:
    """Build arguments for seedream3 tool"""
    args = {
        "prompt": parsed_args["prompt"],
        "aspect_ratio": parsed_args["aspect_ratio"]
        if parsed_args["aspect_ratio"] != "auto"
        else "16:9",
        "size": "regular",
    }

    if parsed_args["init_image"]:
        args["image"] = parsed_args["init_image"]
        args.pop("aspect_ratio", None)

    if parsed_args["seed"]:
        args["seed"] = parsed_args["seed"]

    return args


def _parse_video_args(args: dict, user: str = None) -> dict:
    """Parse and gather all video creation arguments"""
    # veo3 is enabled by default
    # if a specific user is provided (e.g. from the website or api), check if they have access to veo3 and disable it if not
    veo3_enabled = True
    if user:
        user_obj = User.from_mongo(user)
        veo3_enabled = "tool_access_veo3" in user_obj.featureFlags

    prompt = args["prompt"]
    start_image = args.get(
        "init_image", None
    )  # Map init_image to start_image for video
    end_image = args.get("end_image", None)
    seed = args.get("seed", None)
    lora_strength = args.get("lora_strength", 0.75)
    aspect_ratio = args.get("aspect_ratio", "auto")
    quality = args.get("quality", "standard")
    model_preference = args.get("model_preference", "seedance").lower()
    duration = args.get("duration", 5)
    extras = args.get("extras", [])
    talking_head = "talking_head" in extras
    audio = args.get("audio", None)
    sound_effects = args.get("sound_effects", None)

    if end_image:
        assert start_image, "Must provide init_image if end_image is provided"

    # get loras
    loras = get_loras(args.get("lora"), args.get("lora2"))

    return {
        "veo3_enabled": veo3_enabled,
        "prompt": prompt,
        "start_image": start_image,
        "end_image": end_image,
        "seed": seed,
        "lora_strength": lora_strength,
        "aspect_ratio": aspect_ratio,
        "quality": quality,
        "model_preference": model_preference,
        "duration": duration,
        "extras": extras,
        "talking_head": talking_head,
        "audio": audio,
        "sound_effects": sound_effects,
        "loras": loras,
    }


def _determine_video_tool(parsed_args: dict) -> str:
    """Determine which video tool to use based on parsed arguments"""
    quality = parsed_args["quality"]
    talking_head = parsed_args["talking_head"]
    audio = parsed_args["audio"]
    model_preference = parsed_args["model_preference"]
    veo3_enabled = parsed_args["veo3_enabled"]
    sound_effects = parsed_args["sound_effects"]
    start_image = parsed_args["start_image"]

    # Rules
    if talking_head and audio:
        return "hedra"
    elif quality == "standard":
        return {
            "kling": "kling",
            "runway": "runway",
            "seedance": "seedance1",
            "veo": "veo2",
        }.get(model_preference, "veo2")
    elif quality == "pro":
        if veo3_enabled:
            if sound_effects and not start_image:
                return "veo3"
            else:
                return {"kling": "kling", "seedance": "seedance1", "veo": "veo2"}.get(
                    model_preference, "veo2"
                )
        else:
            return {"kling": "kling", "seedance": "seedance1", "veo": "veo2"}.get(
                model_preference, "veo2"
            )

    return "veo2"  # default fallback


def _build_video_tool_args(
    tool_name: str, parsed_args: dict, start_image_attributes: dict = None
) -> dict:
    """Build tool-specific arguments for the given video tool"""
    if tool_name == "runway":
        return _build_runway_args(parsed_args, start_image_attributes)
    elif tool_name == "kling":
        return _build_kling_args(parsed_args, start_image_attributes)
    elif tool_name == "seedance1":
        return _build_seedance1_args(parsed_args, start_image_attributes)
    elif tool_name == "veo2":
        return _build_veo2_args(parsed_args, start_image_attributes)
    elif tool_name == "veo3":
        return _build_veo3_args(parsed_args)
    elif tool_name == "hedra":
        return _build_hedra_args(parsed_args, start_image_attributes)
    else:
        raise Exception(f"Unknown video tool: {tool_name}")


def _build_runway_args(parsed_args: dict, start_image_attributes: dict = None) -> dict:
    """Build arguments for runway tool"""
    duration = parsed_args["duration"]
    end_image = parsed_args["end_image"]
    start_image = parsed_args["start_image"]
    prompt = parsed_args["prompt"]
    aspect_ratio = parsed_args["aspect_ratio"]
    seed = parsed_args["seed"]

    # Runway can only produce 5 or 10s videos
    duration = 10 if duration > 7.5 else 5

    # Snap aspect ratio to closest Runway preset
    aspect_ratio = snap_aspect_ratio_to_model(
        aspect_ratio, "runway3" if end_image else "runway4", start_image_attributes
    )

    args = {
        "prompt_text": prompt,
        "start_image": start_image,  # Runway requires start image
        "model": "gen4_turbo",
        "duration": duration,
        "ratio": aspect_ratio,
    }

    if aspect_ratio != "auto":
        args["ratio"] = aspect_ratio

    # If ending image, must use gen3a_turbo
    if end_image:
        args.update(
            {
                "end_image": end_image,
                "model": "gen3a_turbo",
            }
        )

    if seed:
        args["seed"] = seed

    return args


def _build_kling_args(parsed_args: dict, start_image_attributes: dict = None) -> dict:
    """Build arguments for kling tool"""
    duration = parsed_args["duration"]
    prompt = parsed_args["prompt"]
    start_image = parsed_args["start_image"]
    end_image = parsed_args["end_image"]
    aspect_ratio = parsed_args["aspect_ratio"]
    quality = parsed_args["quality"]

    # Kling can only produce 5 or 10s videos
    duration = 10 if duration > 7.5 else 5

    # Snap aspect ratio to closest Kling Pro preset
    aspect_ratio = snap_aspect_ratio_to_model(
        aspect_ratio, "kling", start_image_attributes
    )

    args = {"prompt": prompt, "duration": duration}

    if start_image:
        args.update({"start_image": start_image})

    # If an end image is requested, fall back to Kling 1.6 Pro which supports it
    if end_image:
        args.update(
            {
                "end_image": end_image,
                "quality": "medium",
            }
        )

    if "start_image" in args:
        args.update({"mode": quality})
    else:
        args.update(
            {
                "aspect_ratio": aspect_ratio,
                "quality": "high",  # use Kling 2 optimistically
            }
        )

    return args


def _build_seedance1_args(
    parsed_args: dict, start_image_attributes: dict = None
) -> dict:
    """Build arguments for seedance1 tool"""
    prompt = parsed_args["prompt"]
    duration = parsed_args["duration"]
    quality = parsed_args["quality"]
    aspect_ratio = parsed_args["aspect_ratio"]
    start_image = parsed_args["start_image"]
    seed = parsed_args["seed"]

    # Seedance can only produce 5 or 10s videos
    duration = 10 if duration > 7.5 else 5

    # Snap aspect ratio to closest Kling Pro preset
    aspect_ratio = snap_aspect_ratio_to_model(
        aspect_ratio, "seedance1", start_image_attributes
    )

    args = {
        "prompt": prompt,
        "duration": duration,
        "resolution": "1080p" if quality == "pro" else "480p",
    }

    if aspect_ratio != "auto":
        args["aspect_ratio"] = aspect_ratio

    if start_image:
        args.update({"image": start_image})

    if seed:
        args["seed"] = seed

    return args


def _build_veo2_args(parsed_args: dict, start_image_attributes: dict = None) -> dict:
    """Build arguments for veo2 tool"""
    prompt = parsed_args["prompt"]
    duration = parsed_args["duration"]
    aspect_ratio = parsed_args["aspect_ratio"]
    start_image = parsed_args["start_image"]

    # Veo can only produce 5-8s videos
    duration = min(duration, 8)

    # Snap aspect ratio to closest Veo2 preset
    aspect_ratio = snap_aspect_ratio_to_model(
        aspect_ratio, "veo2", start_image_attributes
    )

    args = {
        "prompt": prompt,
        "duration": duration,
        "aspect_ratio": aspect_ratio,
    }

    if start_image:
        args.update({"image": start_image})

    return args


def _build_veo3_args(parsed_args: dict) -> dict:
    """Build arguments for veo3 tool"""
    prompt = parsed_args["prompt"]
    sound_effects = parsed_args["sound_effects"]
    duration = parsed_args["duration"]
    seed = parsed_args["seed"]

    # Veo can only produce 5-8s videos
    duration = min(duration, 8)

    args = {
        "prompt": f"{prompt}. {sound_effects}",
        "duration": duration,
    }

    if seed:
        args["seed"] = seed

    return args


def _build_hedra_args(parsed_args: dict, start_image_attributes: dict = None) -> dict:
    """Build arguments for hedra tool"""
    start_image = parsed_args["start_image"]
    prompt = parsed_args["prompt"]
    audio = parsed_args["audio"]
    aspect_ratio = parsed_args["aspect_ratio"]

    # Snap aspect ratio to closest Hebra preset
    aspect_ratio = snap_aspect_ratio_to_model(
        aspect_ratio, "hedra", start_image_attributes
    )

    args = {
        "image": start_image,
        "prompt": prompt,
        "audio": audio,
        "aspectRatio": aspect_ratio,
    }

    return args


def _generate_execution_plan(args: dict, user: str = None) -> list:
    """Generate a complete execution plan without executing anything"""
    output_type = args.get("output", "image")

    if output_type == "image":
        return _generate_image_plan(args, user)
    elif output_type == "video":
        return _generate_video_plan(args, user)
    else:
        raise Exception(f"Invalid output type: {output_type}")


def _generate_image_plan(args: dict, user: str = None) -> list:
    """Generate execution plan for image creation"""
    parsed_args = _parse_image_args(args)
    tool_name = _determine_image_tool(parsed_args)

    plan = []

    # Check if we need a preprocessing step for OpenAI with LoRA
    if tool_name == "openai_image_edit" and parsed_args["loras"]:
        # Step 1: Generate image with LoRA
        lora_tool_name = (
            "txt2img"
            if parsed_args["loras"][0].base_model == "sdxl"
            else "flux_dev_lora"
        )
        lora_args = _build_lora_preprocessing_args(parsed_args, lora_tool_name)

        plan.append(
            {
                "step": 1,
                "tool_name": lora_tool_name,
                "args": lora_args,
                "output_key": "lora_image",
                "is_intermediate": True,
            }
        )

        # Step 2: Use generated image with OpenAI
        # Update parsed_args to reference the lora_image output
        parsed_args["init_image"] = "{lora_image}"  # Reference to step 1 output
        parsed_args["prompt"] = (
            f"This was the prompt for the image you see here: {parsed_args['prompt']}. Regenerate this exact image in this exact style, as faithfully to the original image as possible, except completely redo any poorly rendered or illegible text rendered that doesn't match what's in the prompt."
        )

        openai_args = _build_image_tool_args(tool_name, parsed_args, user)
        plan.append(
            {
                "step": 2,
                "tool_name": tool_name,
                "args": openai_args,
                "output_key": "final_result",
                "is_intermediate": False,
            }
        )
    else:
        # Single step execution
        tool_args = _build_image_tool_args(tool_name, parsed_args, user)
        plan.append(
            {
                "step": 1,
                "tool_name": tool_name,
                "args": tool_args,
                "output_key": "final_result",
                "is_intermediate": False,
            }
        )

    return plan


def _generate_video_plan(args: dict, user: str = None) -> list:
    """Generate execution plan for video creation"""
    parsed_args = _parse_video_args(args, user)
    tool_name = _determine_video_tool(parsed_args)

    # Handle special case: Veo-3 doesn't support start images, so fall back to veo-2
    if parsed_args["start_image"] and tool_name == "veo3":
        tool_name = "veo2"

    plan = []

    # Check if we need to generate a start image
    if not parsed_args["start_image"] and (
        tool_name in ["runway", "hedra"] or parsed_args["loras"]
    ):
        # Step 1: Generate start image
        create_args = {"prompt": parsed_args["prompt"]}
        if parsed_args["loras"]:
            create_args.update(
                {
                    "lora": str(parsed_args["loras"][0].id),
                    "lora_strength": parsed_args["lora_strength"],
                }
            )

        plan.append(
            {
                "step": 1,
                "tool_name": "create",
                "args": create_args,
                "output_key": "start_image",
                "is_intermediate": True,
            }
        )

        # Update parsed_args to reference the generated start image
        parsed_args["start_image"] = "{start_image}"

    # Main video generation step
    step_num = len(plan) + 1

    # Get start image attributes if we have a start image
    start_image_attributes = None
    if parsed_args["start_image"] and not parsed_args["start_image"].startswith("{"):
        start_image_attributes, _ = get_media_attributes(parsed_args["start_image"])

    tool_args = _build_video_tool_args(tool_name, parsed_args, start_image_attributes)

    plan.append(
        {
            "step": step_num,
            "tool_name": tool_name,
            "args": tool_args,
            "output_key": "video_result",
            "is_intermediate": bool(
                parsed_args["sound_effects"] and tool_name != "veo3"
            ),
        }
    )

    # Check if we need sound effects step
    if parsed_args["sound_effects"] and tool_name != "veo3":
        step_num += 1
        sound_args = {
            "video": "{video_result}",
            "caption": parsed_args["sound_effects"],
            "cfg_scale": 5,
            "num_inference_steps": 24,
        }

        plan.append(
            {
                "step": step_num,
                "tool_name": "thinksound",
                "args": sound_args,
                "output_key": "final_result",
                "is_intermediate": False,
            }
        )
    else:
        # Update the previous step to be the final result
        plan[-1]["output_key"] = "final_result"
        plan[-1]["is_intermediate"] = False

    return plan


def _calculate_plan_costs(execution_plan: list, user: str = None) -> dict:
    """Calculate costs for each step in the execution plan and return total cost"""
    total_cost = 0.0
    plan_with_costs = []

    for step in execution_plan:
        step_with_cost = step.copy()
        tool_name = step["tool_name"]
        args = step["args"]

        try:
            # Load the tool to get cost calculation capabilities
            tool = Tool.load(tool_name)

            # Prepare args with defaults to handle ternary expressions in cost formulas
            prepared_args = tool.prepare_args(args, user=user)

            # Calculate cost using the prepared args
            step_cost = tool.calculate_cost(prepared_args)

            step_with_cost["cost"] = step_cost
            total_cost += step_cost

            print(f"Step {step['step']} ({tool_name}) cost: {step_cost}")

        except Exception as e:
            print(f"Warning: Could not calculate cost for {tool_name}: {e}")
            step_with_cost["cost"] = 0.0

        plan_with_costs.append(step_with_cost)

    return {
        "plan": plan_with_costs,
        "total_cost": total_cost,
        "cost_breakdown": [
            {
                "step": step["step"],
                "tool_name": step["tool_name"],
                "cost": step.get("cost", 0.0),
                "is_intermediate": step["is_intermediate"],
            }
            for step in plan_with_costs
        ],
    }


def _build_lora_preprocessing_args(parsed_args: dict, tool_name: str) -> dict:
    """Build arguments for LoRA preprocessing step"""
    args = {
        "prompt": parsed_args["prompt"],
        "n_samples": parsed_args["n_samples"],
        "lora": str(parsed_args["loras"][0].id),
        "lora_strength": parsed_args["lora_strength"],
    }

    if parsed_args["init_image"]:
        args.update(
            {
                "init_image": parsed_args["init_image"],
                "prompt_strength": 1.0,
            }
        )
    else:
        if parsed_args["aspect_ratio"] != "auto":
            args["aspect_ratio"] = parsed_args["aspect_ratio"]

    if tool_name == "txt2img":
        args.update(
            {
                "enforce_SDXL_resolution": True,
                "use_lora": True,
            }
        )
        if parsed_args["init_image"]:
            args.update({"use_init_image": True})
            if parsed_args["controlnet"]:
                args.update(
                    {
                        "use_controlnet": True,
                        "controlnet_strength": 0.6,
                    }
                )

    return args


async def _execute_plan(execution_plan: list) -> dict:
    """Execute the planned tool calls in sequence"""
    tool_calls = []
    step_outputs = {}  # Store outputs from each step

    for step in execution_plan:
        step_num = step["step"]
        tool_name = step["tool_name"]
        args = step["args"].copy()  # Don't modify the original plan
        output_key = step["output_key"]

        # Replace any references to previous step outputs
        args = _resolve_step_references(args, step_outputs)

        # Load and execute the tool
        tool = Tool.load(tool_name)
        print(f"Executing step {step_num}: {tool_name}", args)
        result = await tool.async_run(args)

        # Extract the output URL
        if tool_name == "kling" and "start_image" not in args:
            # Special case for kling_pro
            output_url = get_full_url(result["output"][0]["filename"])
        else:
            output_url = get_full_url(result["output"][0]["filename"])

        # Store the output for future steps
        step_outputs[output_key] = output_url

        # Add to tool_calls for the final result
        tool_calls.append({"tool": tool.key, "args": args, "output": output_url})

        print(f"Step {step_num} completed: {output_url}")

    # Get the final result
    final_output = step_outputs["final_result"]

    # Process URLs in tool calls (maintain compatibility with original format)
    for tool_call in tool_calls:
        for key, value in tool_call["args"].items():
            if key in ["init_image", "start_image", "end_image", "image", "video"]:
                if isinstance(value, dict) and "filename" in value:
                    tool_call["args"][key] = get_full_url(value["filename"])
                else:
                    tool_call["args"][key] = value

    return {"output": final_output, "subtool_calls": tool_calls}


def _resolve_step_references(args: dict, step_outputs: dict) -> dict:
    """Replace step references like {lora_image} with actual URLs"""
    resolved_args = {}

    for key, value in args.items():
        if isinstance(value, str) and value.startswith("{") and value.endswith("}"):
            # This is a reference to a previous step output
            reference_key = value[1:-1]  # Remove the braces
            if reference_key in step_outputs:
                resolved_args[key] = step_outputs[reference_key]
            else:
                raise Exception(
                    f"Step reference '{reference_key}' not found in previous outputs"
                )
        elif (
            isinstance(value, list)
            and len(value) == 1
            and isinstance(value[0], str)
            and value[0].startswith("{")
        ):
            # Handle list format like ["image": ["{lora_image}"]]
            reference_key = value[0][1:-1]
            if reference_key in step_outputs:
                resolved_args[key] = [step_outputs[reference_key]]
            else:
                raise Exception(
                    f"Step reference '{reference_key}' not found in previous outputs"
                )
        else:
            resolved_args[key] = value

    return resolved_args<|MERGE_RESOLUTION|>--- conflicted
+++ resolved
@@ -452,10 +452,8 @@
         raise Exception("flux_double_character requires exactly 2 LoRAs")
 
     prompt = parsed_args["prompt"]
-    print("HERE IS THE PROMPT", prompt)
     for idx, lora in enumerate(loras):
         prompt = prompt.replace(lora.name, f"subj_{idx+1}")
-    print("HERE IS THE PROMPT 2", prompt)
 
     args = {
         "prompt": prompt,
@@ -529,15 +527,8 @@
     if parsed_args["init_image"]:
         args["image"] = [parsed_args["init_image"]]
 
-<<<<<<< HEAD
-    #########################################################
-    # Final result
-    final_result = get_full_url(result["output"][0]["filename"])
-    print("final result", final_result)
-=======
-    return args
-
->>>>>>> 2aca6158
+    return args
+
 
 def _build_seedream3_args(parsed_args: dict) -> dict:
     """Build arguments for seedream3 tool"""
@@ -1124,12 +1115,8 @@
         result = await tool.async_run(args)
 
         # Extract the output URL
-        if tool_name == "kling" and "start_image" not in args:
-            # Special case for kling_pro
-            output_url = get_full_url(result["output"][0]["filename"])
-        else:
-            output_url = get_full_url(result["output"][0]["filename"])
-
+        output_url = get_full_url(result["output"][0]["filename"])
+        
         # Store the output for future steps
         step_outputs[output_key] = output_url
 
