--- conflicted
+++ resolved
@@ -1,11 +1,7 @@
 name: Create an image with Flux-Dev
 description: Generate an image from text Flux-Dev.
 tip: |-
-<<<<<<< HEAD
   This is a higher quality Flux model. Use this tool instead of Flux Schnell tool if the prompt calls for rendering text, has a Lora selected, or the user requests higher quality.
-=======
-  Flux is a text to image model that excels at prompt coherence and text generation. This should always be your default way to generate an image when text has to be drawn.
->>>>>>> 901c50f0
 cost_estimate: 1 * n_samples
 output_type: image
 base_model: flux-dev
