import os
import isodate
import asyncio
import aiohttp
import pytz
from datetime import datetime, timedelta, timezone
from typing import Dict, List, Optional, Set
from collections import defaultdict
from bson import ObjectId
from loguru import logger

from eve.tool import ToolContext
from eve.agent.agent import Agent, AgentPermission
from eve.agent.session.models import Session, ChatMessage, LLMContext, LLMConfig
from eve.agent.memory.memory_models import messages_to_text
from eve.agent.session.session_llm import async_prompt
from eve.agent.session.session_prompts import system_template
from eve.agent.memory.service import memory_service
from eve.concepts import Concept
from eve.user import User
from eve.utils import serialize_json


def parse_timedelta_string(timedelta_str: str) -> timedelta:
    """
    Parse an ISO 8601 timedelta string into a timedelta object.

    Args:
        timedelta_str: ISO 8601 duration string like "PT2H", "P1D", "P3D"

    Returns:
        timedelta object

    Raises:
        ValueError: If format is invalid
    """
    try:
        duration = isodate.parse_duration(timedelta_str)
        # isodate returns a Duration or timedelta object
        if isinstance(duration, timedelta):
            return duration
        else:
            # If it's a Duration object, convert to timedelta
            # Duration objects represent months/years which need a reference date
            # For our purposes, we'll estimate months as 30 days
            return duration.totimedelta(start=datetime.now(timezone.utc))
    except Exception as e:
        raise ValueError(
            f"Invalid ISO 8601 timedelta format: '{timedelta_str}'. "
            f"Expected format like 'PT2H' (2 hours), 'P1D' (1 day), or 'P3D' (3 days). Error: {str(e)}"
        )


def check_agent_owner_permission(agent: Agent, user_id: ObjectId) -> bool:
    """
    Check if a user is an owner of the agent.

    Args:
        agent: Agent object
        user_id: User ObjectId to check

    Returns:
        True if user is an owner, False otherwise
    """
    # Check if user is the primary owner
    if agent.owner == user_id:
        return True

    # Check agent_permissions collection for owner-level permission
    permission = AgentPermission.find_one(
        {"agent": agent.id, "user": user_id, "level": "owner"}
    )

    return permission is not None


def fetch_recent_sessions(agent_id: ObjectId, cutoff_time: datetime) -> List[Session]:
    """
    Fetch sessions created within the time window for this agent.
    Excludes sub-sessions (sessions with a parent_session field).

    Args:
        agent_id: Agent ObjectId
        cutoff_time: Datetime to filter sessions after

    Returns:
        List of Session objects
    """
    sessions = Session.find(
        {
            "agents": agent_id,
            "createdAt": {"$gte": cutoff_time},
            "status": "active",
            "$or": [{"parent_session": {"$exists": False}}, {"parent_session": None}],
        }
    )

    return list(sessions)


def get_session_user_count(session: Session, messages: List[ChatMessage]) -> int:
    """
    Count the number of unique non-agent users in a session.

    Args:
        session: Session object
        messages: List of messages in the session

    Returns:
        Number of unique non-agent users
    """
    user_ids: Set[ObjectId] = set()

    for msg in messages:
        if msg.sender and msg.role == "user":
            user_ids.add(msg.sender)

    return len(user_ids)


def collect_user_messages(
    sessions: List[Session],
    include_agent_messages: bool = True,
    ignore_multi_user_sessions: bool = True,
    session_cutoff_time: Optional[datetime] = None,
) -> tuple[Dict[ObjectId, List[List[ChatMessage]]], Dict[str, ObjectId]]:
    """
    Collect messages grouped by user, with sessions kept separate per user.

    Args:
        sessions: List of Session objects
        include_agent_messages: Whether to include agent messages alongside user messages
        ignore_multi_user_sessions: Whether to filter out sessions with multiple users
        session_cutoff_time: Optional datetime cutoff to filter out messages older than this (same as session creation cutoff)

    Returns:
        Tuple of:
        - Dict of {user_id: [[messages_from_session1], [messages_from_session2], ...]}
        - Dict of {username: user_id} mapping for efficient user lookup
    """
    # Structure: {user_id: [[session1 messages], [session2 messages], ...]}
    messages_by_user = defaultdict(list)
    # Structure: {username: user_id}
    username_to_user_id = {}

    for session in sessions:
        # Fetch all messages for this session, sorted by creation time
        messages_list = ChatMessage.find(
            {"session": session.id}, sort="createdAt", desc=False
        )  # Sort chronologically

        # If we're filtering multi-user sessions, check user count
        if ignore_multi_user_sessions:
            user_count = get_session_user_count(session, messages_list)
            if user_count > 1:
                logger.info(
                    f"Skipping session {session.id}: {user_count} users (multi-user)"
                )
                continue

        # Collect messages per user per session
        session_messages_by_user = defaultdict(list)
        current_user = None

        for msg in messages_list:
            # Filter messages by session cutoff time if specified
            if session_cutoff_time and msg.createdAt:
                # Ensure both datetimes are timezone-aware for comparison
                msg_created = msg.createdAt
                if msg_created.tzinfo is None:
                    msg_created = msg_created.replace(tzinfo=timezone.utc)
                if msg_created < session_cutoff_time:
                    continue

            if msg.role == "user" and msg.sender:
                current_user = msg.sender
                session_messages_by_user[msg.sender].append(msg)
            elif msg.role == "assistant" and include_agent_messages and current_user:
                # Include agent messages in the context for the current user
                session_messages_by_user[current_user].append(msg)

        # Add session messages to the user's list of sessions
        for user_id, session_msgs in session_messages_by_user.items():
            if session_msgs:  # Only add non-empty sessions
                messages_by_user[user_id].append(session_msgs)
                # Build username to user_id mapping using session.owner
                if user_id not in username_to_user_id.values() and session.owner:
                    # Get the username for this user_id
                    user = User.from_mongo(user_id)
                    username_to_user_id[user.username] = session.owner

    return messages_by_user, username_to_user_id


def format_user_profiles(
    messages_by_user: Dict[ObjectId, List[List[ChatMessage]]],
    username_to_user_id: Dict[str, ObjectId],
    min_messages: int = 3,
) -> Dict[str, str]:
    """
    Format user messages into profile strings using messages_to_text.

    Args:
        messages_by_user: Dict of {user_id: [[session1_messages], [session2_messages], ...]}
        username_to_user_id: Dict of {username: user_id} for efficient lookup
        min_messages: Minimum number of user messages required to include user

    Returns:
        Dict of {username: profile_text}
    """
    user_profiles = {}

    for user_id, session_messages_list in messages_by_user.items():
        try:
            # Count only user messages for the threshold check across all sessions
            user_message_count = sum(
                1
                for session_msgs in session_messages_list
                for msg in session_msgs
                if msg.role == "user"
            )

            if user_message_count < min_messages:
                logger.info(
                    f"Skipping user {user_id}: only {user_message_count} user messages "
                    f"(minimum: {min_messages})"
                )
                continue

            # Get user object (still needed for username)
            user = User.from_mongo(user_id)

            # Build profile text from all sessions
            if session_messages_list:
                session_texts = []
                total_messages = 0

                # Convert each session's messages to text
                for session_msgs in session_messages_list:
                    if session_msgs:
                        profile_text, _ = messages_to_text(
                            session_msgs, skip_trigger_messages=True
                        )
                        if profile_text.strip():
                            session_texts.append(profile_text.strip())
                            total_messages += len(session_msgs)

                # Join session texts with separator
                if session_texts:
                    if len(session_texts) > 1:
                        # Multiple sessions - add separator
                        combined_profile = "\n\n--- new session ---\n\n".join(
                            session_texts
                        )
                    else:
                        # Single session - no separator needed
                        combined_profile = session_texts[0]

                    # Prepend username context
                    final_profile = f"Profile context of username: {user.username}:\n\n{combined_profile}"
                    user_profiles[user.username] = final_profile
                    logger.info(
                        f"Added profile for user {user.username} "
                        f"({user_message_count} user messages, {total_messages} total messages, "
                        f"{len(session_texts)} sessions)"
                    )

        except Exception as e:
            logger.error(f"Error processing user {user_id}: {e}")
            continue

    return user_profiles


async def call_profile_matching_handler(
    user_profiles: Dict[str, str], agent_id: ObjectId, user_id: ObjectId
) -> Dict:
    """
    Call the profile_matching tool's handler directly.

    Args:
        user_profiles: Dict of {username: profile_text}
        agent_id: Agent ID
        user_id: User ID (agent owner)

    Returns:
        Profile matching results dict
    """
    # Import the profile_matching handler
    from eve.tools.gigabrain.profile_matching.handler import (
        handler as profile_matching_handler,
    )
    from eve.tool import ToolContext

    # Create a mock context for the profile_matching tool
    mock_context = ToolContext(
        args={
            "user_profiles": user_profiles,
            "config_path": "config/config.yaml",
            "force": True,
        },
        agent=str(agent_id),
        user=str(user_id),
    )

    # Call the handler
    result = await profile_matching_handler(mock_context)

    # Get the output and convert numpy types to native Python types for JSON serialization
    output = result.get("output", {})
    if isinstance(output, dict):
        output = serialize_json(output)

    return output


async def generate_personalized_message(
    agent: Agent, matching_data: str, user: User, session: Session
) -> str:
    """
    Use the agent to generate a personalized message based on matching results.
    Uses the same system message assembly as build_system_message() in session.py.

    Args:
        agent: Agent object to use for generation
        matching_data: Raw matching results to be reformatted
        user: User object to personalize for
        session: Session object for context

    Returns:
        Generated personalized message string
    """
    instruction_prompt = f"""(This is an automatic system instruction that will not be visible to the user)
You are {agent.name}, and you've identified some interesting connections for {user.username} based on their profile and conversation history.

Based on the following matching results (coming from your analysis in another session), create a warm, personalized message introducing these potential collaborators or connections to the user. Make it feel natural and conversational, highlighting why these connections might be valuable in the context of your purpose and goals.

Matching Results:
{matching_data}

Generate a friendly, personalized introduction message that presents these connections in an engaging way and inspires the user to reach out and start collaborating."""

    # Build system message using same components as build_system_message() in session.py
    # Only including essential components (concepts, date/time, persona, memory)

    # Get concepts
    concepts = Concept.find({"agent": agent.id, "deleted": {"$ne": True}})

    # Get current date/time
    current_date_time = datetime.now(pytz.utc).strftime("%Y-%m-%d %H:%M:%S")

    memory = await memory_service.assemble_memory_context(
        session,
        agent,
        user,
        reason="generating_personalized_message",
    )

    # Build system prompt with memory context using the same template
    system_content = system_template.render(
        name=agent.name,
        # current_date_time=current_date_time,
        description=agent.description,
        persona=agent.persona,
        tools=None,
        concepts=concepts,
        loras=None,
        voice=None,
        memory=memory,
    )

    system_message = ChatMessage(
        session=session.id, role="system", content=system_content
    )

    # Build LLM context with full system message
    context = LLMContext(
        messages=[
            system_message,
            ChatMessage(role="user", content=instruction_prompt, session=session.id),
        ],
        config=LLMConfig(model="claude-sonnet-4-5"),
    )

    # Generate the response
    response = await async_prompt(context)

    return response.content


async def create_user_session_with_message(
    agent_id: ObjectId, user: User, intro_text: str, agent_username: str, agent: Agent
) -> Dict:
    """
    Create a new session with a user and insert an agent-generated message.
    The agent generates the message organically based on the intro_text input.

    Args:
        agent_id: Agent ObjectId
        user: User object
        intro_text: Raw matching data to be reformatted by the agent
        agent_username: Agent username for logging
        agent: Agent object for generating personalized message

    Returns:
        Dict with session creation result
    """
    # Create unique session key
    session_key = f"collective-kickstart-{agent_id}-{user.id}-{datetime.now(timezone.utc).isoformat()}"

    try:
        # Create the session first
        session = Session(
            owner=user.id,
            agents=[agent_id],
            session_key=session_key,
            users=[user.id],
            platform=None,
            status="active",
            title=f"Collective Intelligence Kickstart",
        )

        # Save the session
        session.save()

        # Generate personalized message using the agent (with session context)
        logger.info(f"Generating personalized message for user {user.username}")
        generated_agent_message = await generate_personalized_message(
            agent, intro_text, user, session
        )

        # Create and save the agent message with generated content
        agent_message = ChatMessage(
            session=session.id,
            role="assistant",
            content=generated_agent_message,
            sender=agent_id,
            createdAt=datetime.now(timezone.utc),
        )
        agent_message.save()

<<<<<<< HEAD
        logger.info(
            f"Created session {session.id} with agent-generated message for user {user.username}"
        )
=======
        # increment agent stats
        # stats = agent.stats
        # stats["messageCount"] += 1
        # agent.update(stats=stats.model_dump())

        logger.info(f"Created session {session.id} with agent-generated message for user {user.username}")
>>>>>>> 1b5bda3c

        return {
            "user": user.username,
            "user_id": str(user.id),
            "session_id": str(session.id),
            "status": "success",
        }

    except Exception as e:
        logger.error(f"Error creating session for user {user.username}: {e}")
        import traceback

        traceback.print_exc()
        return {
            "user": user.username,
            "user_id": str(user.id),
            "status": "failed",
            "error": str(e),
        }


async def handler(context: ToolContext):
    """
    Main handler for collective_kickstart tool.

    Workflow:
    1. Check agent owner permissions
    2. Fetch recent sessions within time window
    3. Group messages by user
    4. Format user profiles using messages_to_text
    5. Call profile_matching tool
    6. Create personalized intro sessions for each user
    """
    # Validate that agent context exists
    if not context.agent:
        return {"output": "Error: This tool requires an agent context."}

    # Validate that user context exists
    if not context.user:
        return {"output": "Error: This tool requires a user context."}

    # Load agent
    agent = Agent.from_mongo(context.agent)

    # Check permissions - must be agent owner
    is_owner = check_agent_owner_permission(agent, ObjectId(context.user))

    if not is_owner:
        return {"output": "This tool can only be run by an agent owner."}

    # Defensive check: ensure context.args is a dict
    if not isinstance(context.args, dict):
        logger.error(
            f"context.args is not a dict, it's a {type(context.args)}: {context.args}"
        )
        return {
            "output": f"Error: Tool received invalid arguments format. Expected dict, got {type(context.args).__name__}."
        }

    # Extract and validate parameters
    time_window_str = context.args.get("time_window", "P2H")
    min_messages = context.args.get("min_messages", 2)
    include_agent_messages = context.args.get("include_agent_messages", True)
    ignore_multi_user_sessions = context.args.get("ignore_multi_user_sessions", True)

    logger.info(f"Starting collective_kickstart for agent {agent.username}")
    logger.info(f"Time window: {time_window_str}, Min messages: {min_messages}")
    logger.info(
        f"Include agent messages: {include_agent_messages}, Ignore multi-user sessions: {ignore_multi_user_sessions}"
    )

    try:
        # Parse time window
        time_delta = parse_timedelta_string(time_window_str)
        cutoff_time = datetime.now(timezone.utc) - time_delta

        logger.info(f"Fetching sessions created after {cutoff_time}")
        logger.info(
            f"Filtering messages created after {cutoff_time} (same as session cutoff)"
        )

        # Step 1: Fetch recent sessions
        sessions = fetch_recent_sessions(agent.id, cutoff_time)

        if not sessions:
            return {"output": f"No sessions found in the last {time_window_str}."}

        logger.info(f"Found {len(sessions)} sessions in time window")

        # Step 2: Collect and group user messages
        messages_by_user, username_to_user_id = collect_user_messages(
            sessions,
            include_agent_messages=include_agent_messages,
            ignore_multi_user_sessions=ignore_multi_user_sessions,
            session_cutoff_time=cutoff_time,
        )

        if not messages_by_user:
            return {
                "output": f"No user messages found in the {len(sessions)} sessions from the last {time_window_str}."
            }

        logger.info(f"Found messages from {len(messages_by_user)} unique users")

        # Step 3: Format user profiles
        user_profiles = format_user_profiles(
            messages_by_user, username_to_user_id, min_messages
        )

        if not user_profiles:
            return {
                "output": f"No users met the minimum message threshold of {min_messages} messages."
            }

        logger.info(f"Created profiles for {len(user_profiles)} users")

        # Step 4: Call profile matching
        logger.info("Calling profile_matching tool...")
        matching_results = await call_profile_matching_handler(
            user_profiles, agent.id, ObjectId(context.user)
        )

        # Check for errors - handle both string and dict responses
        if isinstance(matching_results, str):
            return {"output": [f"Profile matching failed: {matching_results}"]}

        if not isinstance(matching_results, dict):
            return {
                "output": [
                    f"Profile matching returned unexpected type: {type(matching_results)}"
                ]
            }

        if matching_results.get("error"):
            error_msg = matching_results.get("error")
            return {"output": [f"Profile matching failed: {error_msg}"]}

        # Parse the cohort_summary structure
        users_data = matching_results.get("users", {})

        if not users_data:
            return {
                "output": ["Profile matching completed but no matches were generated."]
            }

        logger.info(f"Profile matching generated results for {len(users_data)} users")

        # Step 5: Update memory_user content with extracted profiles
        from eve.agent.memory.memory_models import UserMemory

        updated_memories = []
        failed_memory_updates = []

        logger.info("Updating user memory content with extracted profiles...")
        for username, user_data in users_data.items():
            try:
                # Extract profile from the new JSON structure
                profile_content = user_data.get("profile", "")

                if not profile_content:
                    logger.warning(f"No profile content found for user {username}")
                    continue

                # Get user_id from the mapping
                user_id = username_to_user_id.get(username)
                if not user_id:
                    logger.warning(f"Could not find user_id for username: {username}")
                    failed_memory_updates.append(
                        {"username": username, "error": "User ID not found"}
                    )
                    continue

                # Find or create UserMemory document
                user_memory = UserMemory.find_one_or_create(
                    {"agent_id": agent.id, "user_id": user_id}
                )

                # Prepend profile to any existing content (never overwrite)
                existing_content = user_memory.content or ""

                if existing_content:
                    # Prepend new profile with separator
                    user_memory.content = (
                        f"{profile_content}\n\n---\n\n{existing_content}"
                    )
                    logger.info(
                        f"Prepended profile to existing memory for user {username}"
                    )
                else:
                    # No existing content, just set the profile
                    user_memory.content = profile_content
                    logger.info(f"Set initial memory content for user {username}")

                user_memory.last_updated_at = datetime.now(timezone.utc)
                user_memory.save()

                updated_memories.append(
                    {
                        "username": username,
                        "user_id": str(user_id),
                        "profile_length": len(profile_content),
                        "had_existing_content": bool(existing_content),
                    }
                )

            except Exception as e:
                logger.error(f"Error updating memory for user {username}: {e}")
                failed_memory_updates.append({"username": username, "error": str(e)})

        logger.info(
            f"Memory updates complete: {len(updated_memories)} successful, {len(failed_memory_updates)} failed"
        )

        # Step 6: Extract intro documents per user
        # Build a map of username -> intro text
        user_intros = {}
        for username, user_data in users_data.items():
            matches = user_data.get("matches", [])
            for match in matches:
                partner = match.get("partner", "")
                intro = match.get("intro", "")

                if intro:
                    if username not in user_intros:
                        user_intros[username] = []
                    # Format the intro with partner information
                    formatted_intro = (
                        f"You might want to connect with {partner}:\n\n{intro}"
                    )
                    user_intros[username].append(formatted_intro)

        if not user_intros:
            return {
                "output": "Profile matching completed but no introductions were generated."
            }

        logger.info(f"Generated introductions for {len(user_intros)} users")

        # Step 6: Create sessions for each user with their intro
        session_results = []

        for username, intros in user_intros.items():
            # Combine multiple intros if user appears in multiple matches
            combined_intro = "\n\n".join(intros)

            # Get user_id from the mapping we built earlier
            try:
                user_id = username_to_user_id.get(username)
                if not user_id:
                    logger.warning(f"Could not find user_id for username: {username}")
                    continue

                # Get User object from user_id
                user = User.from_mongo(user_id)

                # Create session with agent-generated message
                result = await create_user_session_with_message(
                    agent.id, user, combined_intro, agent.username, agent
                )

                session_results.append(result)

            except Exception as e:
                logger.error(f"Error creating session for user {username}: {e}")
                session_results.append(
                    {"user": username, "status": "failed", "error": str(e)}
                )

        # Compile results summary
        successful = [r for r in session_results if r["status"] == "success"]
        failed = [r for r in session_results if r["status"] == "failed"]

        summary = f"""Collective Kickstart Complete!

Time Window: {time_window_str}
Sessions Analyzed: {len(sessions)}
Active Users Found: {len(user_profiles)}
Introductions Generated: {len(user_intros)}

Memory Updates:
✓ Successful: {len(updated_memories)}
✗ Failed: {len(failed_memory_updates)}

Session Creation Results:
✓ Successful: {len(successful)}
✗ Failed: {len(failed)}

"""

        if updated_memories:
            summary += "Successfully updated memories for:\n"
            for result in updated_memories:
                status = (
                    "(updated existing)" if result["had_existing_content"] else "(new)"
                )
                summary += f"  - {result['username']} {status}\n"

        if failed_memory_updates:
            summary += "\nFailed memory updates:\n"
            for result in failed_memory_updates:
                error = result.get("error", "Unknown error")
                summary += f"  - {result['username']}: {error}\n"

        if successful:
            summary += "\nSuccessfully created sessions for:\n"
            for result in successful:
                summary += f"  - {result['user']} (session: {result['session_id']})\n"

        if failed:
            summary += "\nFailed to create sessions for:\n"
            for result in failed:
                error = result.get("error", "Unknown error")
                summary += f"  - {result['user']}: {error}\n"

        return {"output": summary}

    except ValueError as e:
        return {"output": f"Invalid parameter: {str(e)}"}

    except Exception as e:
        logger.error(f"Error in collective_kickstart handler: {e}")
        import traceback

        traceback.print_exc()
        return {"output": f"Error running collective_kickstart: {str(e)}"}<|MERGE_RESOLUTION|>--- conflicted
+++ resolved
@@ -439,18 +439,9 @@
         )
         agent_message.save()
 
-<<<<<<< HEAD
         logger.info(
             f"Created session {session.id} with agent-generated message for user {user.username}"
         )
-=======
-        # increment agent stats
-        # stats = agent.stats
-        # stats["messageCount"] += 1
-        # agent.update(stats=stats.model_dump())
-
-        logger.info(f"Created session {session.id} with agent-generated message for user {user.username}")
->>>>>>> 1b5bda3c
 
         return {
             "user": user.username,
