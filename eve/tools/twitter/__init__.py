--- conflicted
+++ resolved
@@ -1,11 +1,6 @@
 import logging
-<<<<<<< HEAD
 import time
-from datetime import datetime, timedelta
-=======
-import requests
 from datetime import datetime, timedelta, timezone
->>>>>>> 87a3de85
 
 import requests
 
@@ -52,10 +47,14 @@
             "client_id": self.consumer_key,
         }
 
-        response = requests.post(token_url, data=data, auth=(self.consumer_key, self.consumer_secret))
+        response = requests.post(
+            token_url, data=data, auth=(self.consumer_key, self.consumer_secret)
+        )
 
         if not response.ok:
-            logging.error(f"Token refresh failed: {response.status_code} {response.text}")
+            logging.error(
+                f"Token refresh failed: {response.status_code} {response.text}"
+            )
             response.raise_for_status()
 
         token_data = response.json()
@@ -71,9 +70,10 @@
 
         # Update deployment in database
         from eve.agent.session.models import Deployment
-        deployment = Deployment.find_one({
-            "secrets.twitter.twitter_id": self.twitter_id
-        })
+
+        deployment = Deployment.find_one(
+            {"secrets.twitter.twitter_id": self.twitter_id}
+        )
 
         if deployment:
             deployment.secrets.twitter.access_token = self.access_token
@@ -87,15 +87,9 @@
     def _make_request(self, method, url, **kwargs):
         """Makes a request to the Twitter API using OAuth 2.0."""
         # Always use bearer token authentication for OAuth 2.0
-<<<<<<< HEAD
         if "headers" not in kwargs:
             kwargs["headers"] = {}
         kwargs["headers"]["Authorization"] = f"Bearer {self.access_token}"
-=======
-        if 'headers' not in kwargs:
-            kwargs['headers'] = {}
-        kwargs['headers']['Authorization'] = f'Bearer {self.access_token}'
->>>>>>> 87a3de85
 
         if method.lower() == "get":
             response = requests.get(url, **kwargs)
@@ -108,7 +102,7 @@
             try:
                 self._refresh_token()
                 # Retry request with new token
-                kwargs['headers']['Authorization'] = f'Bearer {self.access_token}'
+                kwargs["headers"]["Authorization"] = f"Bearer {self.access_token}"
                 if method.lower() == "get":
                     response = requests.get(url, **kwargs)
                 else:
@@ -119,9 +113,13 @@
         if not response.ok:
             # Try to parse error response as JSON, but handle cases where it's not valid JSON
             try:
-                error_data = response.json() if response.text else "No error details available"
+                error_data = (
+                    response.json() if response.text else "No error details available"
+                )
             except Exception:
-                error_data = response.text if response.text else "No error details available"
+                error_data = (
+                    response.text if response.text else "No error details available"
+                )
 
             logging.error(
                 f"Twitter API Error:\n"
