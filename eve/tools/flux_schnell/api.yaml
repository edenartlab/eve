name: Create an image (Fast)
description: Generate an image from text quickly with Flux Schnell.
tip: |-
<<<<<<< HEAD
  For most image tasks, you should use Flux Schnell. If a user requests higher quality or an image containing rendered text, use Flux Dev instead. If a user asks for SDXL or Stable Diffusion, use txt2img. 
=======
  Flux is a fast and cheap text to image model that excels at prompt coherence.
>>>>>>> 901c50f0
cost_estimate: 1 * n_samples
output_type: image
thumbnail: app/flux-schnell.jpg
base_model: flux-schnell
replicate_model: black-forest-labs/flux-schnell
replicate_model_substitutions:
  lora: black-forest-labs/flux-schnell-lora
thumbnail: app/flux-schnell.png
handler: replicate
parameters:
  prompt:
    type: string
    label: Prompt
    description: Text prompt
    tip: |-
      Flux loves very detailed and descriptive prompts so try to be elaborate. Flux is also great at drawing text in images so feel free to add something if it makes sense.
    required: true
  aspect_ratio:
    type: string
    label: Aspect ratio
    description: Aspect ratio width/height
    default: "1:1"
    choices: ["21:9", "16:9", "3:2", "4:3", "5:4", "1:1", "4:5", "3:4", "2:3", "9:16", "9:21"]
  output_format:
    type: string
    label: Output format
    description: Format of the output images
    default: png
    choices: [webp, jpg, png]
    hide_from_ui: true
    hide_from_agent: true
  output_quality:
    type: integer
    label: Save quality
    description: |-
      Quality when saving the output images, from 0 to 100. 100 is best quality, 0 is lowest quality. Not relevant for .png outputs
    hide_from_ui: true
    hide_from_agent: true
    default: 95
    minimum: 1
    maximum: 100
    step: 1
  disable_safety_checker:
    type: boolean
    label: Disable safety checker
    description: Disable safety checker
    default: true
    hide_from_ui: true
    hide_from_agent: true
  go_fast:
    type: boolean
    label: Go Fast
    description: |-
      Run faster predictions with model optimized for speed (currently fp8 quantized); disable to run in original bf16
    default: true
    hide_from_ui: true
    hide_from_agent: true
  seed:
    type: integer
    label: Seed
    description: Set random seed for reproducibility. If blank, will be set to a random value.
    tip: |-
      You should only set this if you want to start from/copy the seed of a previous image. Unless one is specified, you should leave this blank!
    minimum: 0
    maximum: 2147483647
    default: random
  lora:
    type: lora
    label: LoRA
    description: LoRA finetuning to use
    alias: lora_weights
  lora_strength:
    type: float
    label: LoRA strength
    description: Strength of the LoRA finetuning
    default: 0.5
    minimum: 0
    maximum: 3
    alias: lora_scale
  n_samples:
    type: integer
    label: Number of samples
    description: Number of samples to generate
    tip: |-
      Will produce n_samples variations using the same prompt.
    default: 1
    minimum: 1
    maximum: 4
    alias: num_outputs<|MERGE_RESOLUTION|>--- conflicted
+++ resolved
@@ -1,11 +1,7 @@
 name: Create an image (Fast)
 description: Generate an image from text quickly with Flux Schnell.
 tip: |-
-<<<<<<< HEAD
   For most image tasks, you should use Flux Schnell. If a user requests higher quality or an image containing rendered text, use Flux Dev instead. If a user asks for SDXL or Stable Diffusion, use txt2img. 
-=======
-  Flux is a fast and cheap text to image model that excels at prompt coherence.
->>>>>>> 901c50f0
 cost_estimate: 1 * n_samples
 output_type: image
 thumbnail: app/flux-schnell.jpg
