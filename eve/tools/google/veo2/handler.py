--- conflicted
+++ resolved
@@ -12,23 +12,13 @@
 
 async def handler(args: dict, user: str = None, agent: str = None):
     # If you want to hit the Vertex backend instead of the public Gemini one:
-<<<<<<< HEAD
-    client = genai.Client(backend=genai.Backend.VertexAI,
-                          project_id=os.environ["PROJECT_ID"],
-                          location="us-central1")
-=======
     # client = genai.Client(backend=genai.Backend.VertexAI,
     #                       project_id=os.environ.get("PROJECT_ID"),
     #                       location="us-central1")
->>>>>>> 8a283e73
 
     # Otherwise the default backend honours GOOGLE_API_KEY.
     # client = genai.Client() # reads GOOGLE_API_KEY
     
-<<<<<<< HEAD
-    for m in client.models.list(): print(m.name)
-    raise Exception("stop")
-=======
 
     # import os
     # os.environ["GOOGLE_APPLICATION_CREDENTIALS"] = (
@@ -83,7 +73,6 @@
     print("Saved →", f.name)
 
     # raise Exception("Not implemented2")
->>>>>>> 8a283e73
 
     if not args.get("prompt") and not args.get("image"):
         raise ValueError("At least one of prompt or image is required")
