import os
import json
import modal
import asyncio
from fastapi import FastAPI, Depends, BackgroundTasks
from fastapi.responses import StreamingResponse
from fastapi.middleware.cors import CORSMiddleware
from fastapi.security import APIKeyHeader, HTTPBearer
from pydantic import BaseModel, ConfigDict
from typing import Optional
from bson import ObjectId
import logging

from eve import auth
from eve.tool import Tool, get_tools_from_mongo
from eve.llm import UpdateType, UserMessage, async_prompt_thread, async_title_thread
from eve.thread import Thread
from eve.mongo import serialize_document
from eve.agent import Agent
from eve.user import User
from ably import AblyRealtime

# Config and logging setup
logging.basicConfig(level=logging.INFO)
logger = logging.getLogger(__name__)

db = os.getenv("DB", "STAGE").upper()
if db not in ["PROD", "STAGE"]:
    raise Exception(f"Invalid environment: {db}. Must be PROD or STAGE")
app_name = "tools-new" if db == "PROD" else "tools-new-dev"

# FastAPI setup
web_app = FastAPI()
web_app.add_middleware(
    CORSMiddleware,
    allow_origins=["*"],
    allow_credentials=True,
    allow_methods=["*"],
    allow_headers=["*"],
)

ably_client = AblyRealtime(os.getenv("ABLY_PUBLISHER_KEY"))

api_key_header = APIKeyHeader(name="X-Api-Key", auto_error=False)
bearer_scheme = HTTPBearer(auto_error=False)
background_tasks: BackgroundTasks = BackgroundTasks()

# web_app.post("/create")(task_handler)
# web_app.post("/chat")(chat_handler)
# web_app.post("/chat/stream")(chat_stream)


class TaskRequest(BaseModel):
    tool: str
    args: dict
    user_id: str


async def handle_task(tool: str, user_id: str, args: dict = {}) -> dict:
    tool = Tool.load(key=tool, db=db)
    return await tool.async_start_task(
        requester_id=user_id, user_id=user_id, args=args, db=db
    )


@web_app.post("/create")
async def task_admin(request: TaskRequest, _: dict = Depends(auth.authenticate_admin)):
    result = await handle_task(request.tool, request.user_id, request.args)
    return serialize_document(result.model_dump())


# @web_app.post("/create")
# async def task(request: TaskRequest): #, auth: dict = Depends(auth.authenticate)):
#     return await handle_task(request.tool, auth.userId, request.args)


class UpdateConfig(BaseModel):
    sub_channel_name: str
    discord_channel_id: Optional[str] = None
    telegram_chat_id: Optional[str] = None
    cast_hash: Optional[str] = None
    author_fid: Optional[int] = None
    message_id: Optional[str] = None
    model_config = ConfigDict(arbitrary_types_allowed=True)


class ChatRequest(BaseModel):
    user_id: str
    agent_id: str
    user_message: UserMessage
    thread_id: Optional[str] = None
    update_config: Optional[UpdateConfig] = None


def serialize_for_json(obj):
    """Recursively serialize objects for JSON, handling ObjectId and other special types"""
    if isinstance(obj, ObjectId):
        return str(obj)
    elif isinstance(obj, dict):
        return {k: serialize_for_json(v) for k, v in obj.items()}
    elif isinstance(obj, list):
        return [serialize_for_json(item) for item in obj]
    return obj


async def fetch_resources(
    user_id: str, agent_id: str, thread_id: Optional[str], db: str
):
    """Fetch user, agent, thread and tools in parallel"""
    user_task = asyncio.create_task(
        asyncio.to_thread(User.from_mongo, str(user_id), db)
    )
    agent_task = asyncio.create_task(
        asyncio.to_thread(Agent.from_mongo, str(agent_id), db)
    )
    tools_task = asyncio.create_task(asyncio.to_thread(get_tools_from_mongo, db))

    if thread_id:
        thread_task = asyncio.create_task(
            asyncio.to_thread(Thread.from_mongo, str(thread_id), db)
        )
    else:
        thread_task = None

    user = await user_task
    agent = await agent_task
    tools = await tools_task

    if thread_task:
        thread = await thread_task
    else:
        thread = agent.request_thread(db=db, user=user.id)

    return user, agent, thread, tools


@web_app.post("/chat")
async def handle_chat(
    request: ChatRequest,
    background_tasks: BackgroundTasks,
):
<<<<<<< HEAD
    update_channel = None
    if request.update_config:
        update_channel = ably_client.channels.get(
            request.update_config.sub_channel_name
        )

    user, agent, thread, tools = await fetch_resources(
        request.user_id, request.agent_id, request.thread_id, db
    )

    try:

        async def run_prompt():
            async for update in async_prompt_thread(
=======
    user_id = request.user_id
    agent_id = request.agent_id
    thread_id = request.thread_id
    user_message = UserMessage(**request.user_message)

    # tools = get_tools_from_mongo(db=db)
    
    user = User.from_mongo(str(user_id), db=db)
    agent = Agent.from_mongo(str(agent_id), db=db)
    tools = agent.get_tools()

    if not thread_id:
        thread = agent.request_thread(db=db, user=user.id)
        background_tasks.add_task(async_title_thread, thread, user_message)
    else:
        thread = Thread.from_mongo(str(thread_id), db=db)

    try:
        async def async_run_prompt():
            async for _ in async_prompt_thread(
>>>>>>> 471ba0a5
                db=db,
                user=user,
                agent=agent,
                thread=thread,
                user_messages=request.user_message,
                tools=tools,
                force_reply=True,
                model="claude-3-5-sonnet-20241022",
            ):
<<<<<<< HEAD
                if update_channel:
                    data = {
                        "type": update.type.value,
                        "update_config": request.update_config.model_dump(),
                    }

                    if update.type == UpdateType.ASSISTANT_MESSAGE:
                        data["content"] = update.message.content
                    elif update.type == UpdateType.TOOL_COMPLETE:
                        data["tool"] = update.tool_name
                        data["result"] = serialize_for_json(update.result)
                    elif update.type == UpdateType.ERROR:
                        data["error"] = (
                            update.error if hasattr(update, "error") else None
                        )

                    await update_channel.publish("update", data)
=======
                pass
        
        background_tasks.add_task(async_run_prompt)
>>>>>>> 471ba0a5

        background_tasks.add_task(run_prompt)
        return {"status": "success", "thread_id": str(thread.id)}

    except Exception as e:
        return {"status": "error", "message": str(e)}


@web_app.post("/chat_and_wait")
async def stream_chat(
    request: ChatRequest,
    auth: dict = Depends(auth.authenticate),
):
    user_messages = UserMessage(**request.user_message)

    async def event_generator():
        async for update in async_prompt_thread(
            db=db,
            user_id=auth.userId,
            thread_name=request.thread_name,
            user_messages=user_messages,
            tools=get_tools_from_mongo(db=db),
            provider="anthropic",
        ):
            if update.type == UpdateType.ASSISTANT_MESSAGE:
                data = {
                    "type": str(update.type),
                    "content": update.message.content,
                }
            elif update.type == UpdateType.TOOL_COMPLETE:
                data = {
                    "type": str(update.type),
                    "tool": update.tool_name,
                    "result": update.result,
                }
            else:
                data = {
                    "type": "error",
                    "error": update.error or "Unknown error occurred",
                }

            yield f"data: {json.dumps({'event': 'update', 'data': data})}\n\n"

        yield f"data: {json.dumps({'event': 'done', 'data': ''})}\n\n"

    return StreamingResponse(event_generator(), media_type="text/event-stream")


# Modal app setup
app = modal.App(
    name=app_name,
    secrets=[
        modal.Secret.from_name(s)
        for s in [
            "admin-key",
            "s3-credentials",
            "mongo-credentials",
            "gcp-credentials",
            "replicate",
            "openai",
            "anthropic",
            "elevenlabs",
            "hedra",
            "newsapi",
            "runway",
            "sentry",
        ]
    ],
)

image = (
    modal.Image.debian_slim(python_version="3.11")
    .env({"DB": db, "MODAL_SERVE": os.getenv("MODAL_SERVE")})
    .apt_install("libmagic1", "ffmpeg", "wget")
    .pip_install_from_pyproject("../pyproject.toml")
    .copy_local_dir("../../workflows", "/workflows")
)


@app.function(
    image=image,
    keep_warm=1,
    concurrency_limit=10,
    container_idle_timeout=60,
    timeout=3600,
)
@modal.asgi_app()
def fastapi_app():
    return web_app<|MERGE_RESOLUTION|>--- conflicted
+++ resolved
@@ -139,7 +139,6 @@
     request: ChatRequest,
     background_tasks: BackgroundTasks,
 ):
-<<<<<<< HEAD
     update_channel = None
     if request.update_config:
         update_channel = ably_client.channels.get(
@@ -154,28 +153,6 @@
 
         async def run_prompt():
             async for update in async_prompt_thread(
-=======
-    user_id = request.user_id
-    agent_id = request.agent_id
-    thread_id = request.thread_id
-    user_message = UserMessage(**request.user_message)
-
-    # tools = get_tools_from_mongo(db=db)
-    
-    user = User.from_mongo(str(user_id), db=db)
-    agent = Agent.from_mongo(str(agent_id), db=db)
-    tools = agent.get_tools()
-
-    if not thread_id:
-        thread = agent.request_thread(db=db, user=user.id)
-        background_tasks.add_task(async_title_thread, thread, user_message)
-    else:
-        thread = Thread.from_mongo(str(thread_id), db=db)
-
-    try:
-        async def async_run_prompt():
-            async for _ in async_prompt_thread(
->>>>>>> 471ba0a5
                 db=db,
                 user=user,
                 agent=agent,
@@ -185,7 +162,6 @@
                 force_reply=True,
                 model="claude-3-5-sonnet-20241022",
             ):
-<<<<<<< HEAD
                 if update_channel:
                     data = {
                         "type": update.type.value,
@@ -203,11 +179,6 @@
                         )
 
                     await update_channel.publish("update", data)
-=======
-                pass
-        
-        background_tasks.add_task(async_run_prompt)
->>>>>>> 471ba0a5
 
         background_tasks.add_task(run_prompt)
         return {"status": "success", "thread_id": str(thread.id)}
