--- conflicted
+++ resolved
@@ -14,13 +14,8 @@
 import aiohttp
 import traceback
 
-<<<<<<< HEAD
-from eve.app.auth import auth
-from eve.tool import Tool, get_tools_from_mongo
-=======
 from eve import auth
 from eve.tool import Tool
->>>>>>> c7e4c16e
 from eve.llm import UpdateType, UserMessage, async_prompt_thread, async_title_thread
 from eve.thread import Thread
 from eve.app.database.mongo import serialize_document
