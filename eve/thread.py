--- conflicted
+++ resolved
@@ -121,16 +121,6 @@
         return content
 
     def anthropic_schema(self, truncate_images=False):
-<<<<<<< HEAD
-        return [
-            {
-                "role": "user",
-                "content": self._get_content(
-                    "anthropic", truncate_images=truncate_images
-                ),
-            }
-        ]
-=======
         content = self._get_content(
             "anthropic", 
             truncate_images=truncate_images
@@ -139,7 +129,6 @@
             "role": "user",
             "content": content
         }] if content else []
->>>>>>> 31a378f5
 
     def openai_schema(self, truncate_images=False):
         return [
@@ -332,21 +321,15 @@
         return schema
 
     def anthropic_schema(self, truncate_images=False):
-<<<<<<< HEAD
-        print("assistant", truncate_images)
-        schema = [
-            {
-                "role": "assistant",
-                "content": [
-                    {
-                        "type": "text",
-                        "text": self.content,  # or "..."
-                    }
-                ]
-                if self.content
-                else [],
-            }
-        ]
+        schema = [{
+            "role": "assistant",
+            "content": [
+                {
+                    "type": "text",
+                    "text": self.content
+                }
+            ] if self.content else [],
+        }]
         if self.tool_calls:
             schema[0]["content"].extend(
                 [t.anthropic_call_schema() for t in self.tool_calls]
@@ -358,14 +341,6 @@
                         t.anthropic_result_schema(truncate_images=truncate_images)
                         for t in self.tool_calls
                     ],
-=======
-        schema = [{
-            "role": "assistant",
-            "content": [
-                {
-                    "type": "text",
-                    "text": self.content
->>>>>>> 31a378f5
                 }
             )
         return schema
