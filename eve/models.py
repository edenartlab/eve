from bson import ObjectId
from typing import Dict, Any, Optional, List

from .mongo import Document, Collection


@Collection("models3")
class Model(Document):
    name: str
    user: ObjectId
    agent: Optional[ObjectId] = None
    task: ObjectId
    thumbnail: str
    thumbnail_prompts: Optional[List[str]] = None
    public: bool = False
    deleted: bool = False
    args: Dict[str, Any]
    checkpoint: str
    checkpoint_versions: Optional[Dict[str, Any]] = None
    base_model: str
    lora_trigger_text: Optional[str] = None
    lora_model: Optional[str] = None

    def __init__(self, **data):
        if isinstance(data.get("user"), str):
            data["user"] = ObjectId(data["user"])
        if isinstance(data.get("agent"), str):
            data["agent"] = ObjectId(data["agent"])
        if isinstance(data.get("task"), str):
            data["task"] = ObjectId(data["task"])
<<<<<<< HEAD
        super().__init__(**data)
=======
        super().__init__(**data)
>>>>>>> aa9e3d7f
<|MERGE_RESOLUTION|>--- conflicted
+++ resolved
@@ -28,8 +28,4 @@
             data["agent"] = ObjectId(data["agent"])
         if isinstance(data.get("task"), str):
             data["task"] = ObjectId(data["task"])
-<<<<<<< HEAD
-        super().__init__(**data)
-=======
-        super().__init__(**data)
->>>>>>> aa9e3d7f
+        super().__init__(**data)