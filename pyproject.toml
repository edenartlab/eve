--- conflicted
+++ resolved
@@ -37,12 +37,9 @@
     "websockets>=14.1",
     "clerk-backend-api>=1.3.1",
     "aiofiles>=24.1.0",
-<<<<<<< HEAD
     "python-telegram-bot==21.7",
     "requests-oauthlib==2.0.0",
     "discord>=2.3.2",
-=======
->>>>>>> eb08b45c
 ]
 
 [project.optional-dependencies]
