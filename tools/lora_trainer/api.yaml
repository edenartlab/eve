name: LoRA trainer
description: Finetune a model on top of base Stable Diffusion
tip: This will create a LoRA model from a base Stable Diffusion which captures and integrates the style, human face, or object represented in the training data.
output_type: lora
handler: replicate
output_handler: trainer
model: edenartlab/lora-trainer:deployment
parameters:
- name: name
  label: Name
  description: Name of the LoRA
  type: string
  required: true
- name: lora_training_urls
  label: Images
  description: Images to train LoRA with
  type: image[]
  required: true
  min_length: 1
- name: sd_model_version
  label: Base Model
  description: Base Stable Diffusion model to finetune from
  type: string
  choices: [sdxl, sd15]
  default: sdxl
- name: concept_mode
  label: Concept
  description: Type of LoRA
  type: string
  choices: [face, object, style]
  default: style
- name: max_train_steps
  label: Training steps
  description: Maximum number of training steps to loop through your training dataset
  tip: This should be left at the default 400 when SDXL is the base model, unless the user *specifically* instructs you otherwise. If the base model is SD1.5, then you should *change* this to 900, again unless the user specifically requests something else.
  type: int
  default: 400
  minimum: 100
  maximum: 1500
  step: 1
- name: resolution
  label: Resolution
  description: Square pixel resolution which your images will be resized to for training
  tip: Do not change this unless you are specifically instructed to.
  type: int
  default: 512
<<<<<<< HEAD
  minimum: 256
  maximum: 1024
=======
  minimum: 512
  maximum: 640
>>>>>>> 3e7ddd03
  step: 1
- name: seed
  label: Seed
  description: Set random seed for reproducibility. If blank, will be set randomly.
  tip: You should only set this if you want to start from/copy the seed of a previous image. Unless one is specified, you should leave this blank! 
  type: int
  default: random
  minimum: 0
  maximum: 1000000<|MERGE_RESOLUTION|>--- conflicted
+++ resolved
@@ -44,13 +44,8 @@
   tip: Do not change this unless you are specifically instructed to.
   type: int
   default: 512
-<<<<<<< HEAD
-  minimum: 256
-  maximum: 1024
-=======
   minimum: 512
   maximum: 640
->>>>>>> 3e7ddd03
   step: 1
 - name: seed
   label: Seed
