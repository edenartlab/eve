name: Reel
<<<<<<< HEAD
description: Generate a short reel-sized film 
cost_estimate: 20
=======
description: Generate short reel-sized films with music and narration. Video powered by Runway Gen3a.
cost_estimate: 20 * min_duration
handler: reel
# resolutions: [16-9_1280x768, 1-1_1024x1024, 9-16_768x1280]
base_model: flux-dev
>>>>>>> abd66b1f
output_type: video
status: stage
visible: false
parameters:
- name: prompt
  label: Prompt
  description: Describe what your reel is about
  type: string
  required: true
- name: orientation
  label: Orientation
  description: Landscape or portrait
  type: string
  default: portrait
  choices: ["landscape", "portrait"]
  required: true
- name: min_duration
  label: Minimum duration
  description: Minimum number of seconds for the reel
  type: int
  default: 10
  minimum: 5
  maximum: 30
- name: use_narrator
  label: Narration
  description: Include a narrator in the reel
  type: bool
  default: true
- name: narration
  label: Narration text (auto-generated if blank)
  description: Override narration. If left blank, narration prompt is auto-generated.
  type: string
  visible_if: use_narrator=true
- name: use_music
  label: Music
  description: Include music in the reel
  type: bool
  default: true
- name: music_prompt
  label: Music prompt (auto-generated if blank)
  description: Override music prompt. If left blank, music prompt is auto-generated.
  type: string
  visible_if: use_music=true
# - name: width
#   label: Width
#   description: Width in pixels
#   type: int
#   default: 1024
#   minimum: 512
#   maximum: 2048
#   step: 8
# - name: height
#   label: Height
#   description: Height in pixels
#   type: int
#   default: 1024
#   minimum: 512
#   maximum: 2048
#   step: 8
# - name: video_model
#   label: Video model
#   description: Video model to use for video generation
#   type: string
#   default: "runway_gen3"
#   choices: ["txt2vid", "runway_gen3"]
- name: use_lora
  label: Use LoRA
  description: Apply LoRA finetune model style to image generation
  tip: Models created with Eden LoRA trainer can add people, styles and conceptual embeddings into the diffusion model, giving it an idea of new information provided by the user.
  type: bool
  default: false
- name: lora
  label: LoRA
  description: Use a LoRA finetune on top of the base model.
  type: lora
  visible_if: use_lora=true
- name: lora_strength
  label: LoRA Strength
  description: Strength of the LoRA
  tip: If outputs resemble the LoRA but have low prompt adherence or all look the same, turn down the LoRA strength.
  type: float
  default: 0.6
  minimum: 0.0
  maximum: 1.5
  visible_if: use_lora=true<|MERGE_RESOLUTION|>--- conflicted
+++ resolved
@@ -1,14 +1,9 @@
 name: Reel
-<<<<<<< HEAD
-description: Generate a short reel-sized film 
-cost_estimate: 20
-=======
 description: Generate short reel-sized films with music and narration. Video powered by Runway Gen3a.
 cost_estimate: 20 * min_duration
 handler: reel
 # resolutions: [16-9_1280x768, 1-1_1024x1024, 9-16_768x1280]
-base_model: flux-dev
->>>>>>> abd66b1f
+base_model: flux_dev
 output_type: video
 status: stage
 visible: false
