--- conflicted
+++ resolved
@@ -30,39 +30,22 @@
         ),
     )
 
-<<<<<<< HEAD
     handle = create_prompt_session_handle(request, background_tasks)
     session = handle.session
     context = handle.context
-=======
-    # Create context
-    prompt_context = PromptSessionContext(
-        session=session,
-        initiating_user_id=request.user_id,
-        message=message,
-        llm_config=LLMConfig(model="gpt-4o-mini")
-    )
->>>>>>> 6a2f4dec
 
-    await add_chat_message(session, prompt_context)
+    await add_chat_message(session, context)
 
     # Run session
-<<<<<<< HEAD
     context = await build_llm_context(
         session,
         agent,
         context,
-=======
-    llm_context = await build_llm_context(
-        session, 
-        agent, 
-        prompt_context, 
->>>>>>> 6a2f4dec
     )
 
     # Execute the prompt session
     async for _ in async_prompt_session(
-        session, llm_context, agent, context=prompt_context
+        session, llm_context=context, agent=agent, context=handle.context
     ):
         pass
 
