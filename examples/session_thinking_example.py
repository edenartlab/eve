--- conflicted
+++ resolved
@@ -62,16 +62,9 @@
         # thinking=True,
         # thinking_budget_tokens=10000
     )
-<<<<<<< HEAD
 
     request = PromptSessionRequest(
         user_id=str(user.id),
-=======
-    
-    prompt_context = PromptSessionContext(
-        session=session,
-        initiating_user_id=request.user_id,
->>>>>>> 6a2f4dec
         message=message,
         llm_config=llm_config,
         creation_args=SessionCreationArgs(
@@ -81,7 +74,6 @@
         ),
     )
 
-<<<<<<< HEAD
     handle = create_prompt_session_handle(request, background_tasks)
     session = handle.session
     context = handle.context
@@ -93,20 +85,11 @@
         session,
         agent,
         context,
-=======
-    await add_chat_message(session, prompt_context)
-
-    # Run session
-    llm_context = await build_llm_context(
-        session, 
-        agent, 
-        prompt_context, 
->>>>>>> 6a2f4dec
     )
 
     # Execute the prompt session
     async for _ in async_prompt_session(
-        session, llm_context, agent, context=prompt_context
+        session, llm_context=context, agent=agent, context=handle.context
     ):
         pass
 
