"""
DB=STAGE SKIP_TESTS=1 WORKSPACE=audio modal deploy comfyui.py
DB=STAGE SKIP_TESTS=1 WORKSPACE=batch_tools modal deploy comfyui.py
DB=STAGE SKIP_TESTS=1 WORKSPACE=flux modal deploy comfyui.py
DB=STAGE SKIP_TESTS=1 WORKSPACE=img_tools modal deploy comfyui.py
DB=STAGE SKIP_TESTS=1 WORKSPACE=mars_exclusive modal deploy comfyui.py
DB=STAGE SKIP_TESTS=1 WORKSPACE=sd3 modal deploy comfyui.py
DB=STAGE SKIP_TESTS=1 WORKSPACE=txt2img modal deploy comfyui.py
DB=STAGE SKIP_TESTS=1 WORKSPACE=video modal deploy comfyui.py
DB=STAGE SKIP_TESTS=1 WORKSPACE=video2 modal deploy comfyui.py
DB=STAGE SKIP_TESTS=1 WORKSPACE=video_mochi modal deploy comfyui.py

DB=PROD WORKSPACE=audio modal deploy comfyui.py
DB=PROD WORKSPACE=batch_tools modal deploy comfyui.py
DB=PROD WORKSPACE=flux modal deploy comfyui.py
DB=PROD WORKSPACE=img_tools modal deploy comfyui.py
DB=PROD WORKSPACE=mars_exclusive modal deploy comfyui.py
DB=PROD WORKSPACE=sd3 modal deploy comfyui.py
DB=PROD WORKSPACE=txt2img modal deploy comfyui.py
DB=PROD WORKSPACE=video modal deploy comfyui.py
DB=PROD WORKSPACE=video2 modal deploy comfyui.py
DB=PROD WORKSPACE=video_mochi modal deploy comfyui.py

"""

from urllib.error import URLError
from bson import ObjectId
from pprint import pprint
from pathlib import Path
import os
import re
import git
import time
import json
import glob
import copy
import modal
import shutil
import urllib
import tarfile
import pathlib
import tempfile
import subprocess
import traceback
import sys
import socket

import eve.eden_utils as eden_utils
from eve.tool import Tool
from eve.mongo import get_collection
from eve.task import task_handler_method
from eve.s3 import get_full_url

GPUs = {
    "A100": "A100-40GB",  # Changed from modal.gpu.A100()
    "A100-80GB": "A100-80GB"  # Changed from modal.gpu.A100(size="80GB")
}

if not os.getenv("WORKSPACE"):
    raise Exception("No workspace selected")

db = os.getenv("DB", "STAGE").upper()
workspace_name = os.getenv("WORKSPACE")
app_name = f"comfyui-{workspace_name}-{db}"
test_workflows = os.getenv("WORKFLOWS")
root_workflows_folder = "../private_workflows" if os.getenv("PRIVATE") else "../workflows"
test_all = True if os.getenv("TEST_ALL") else False
specific_tests = os.getenv("SPECIFIC_TEST").split(",") if os.getenv("SPECIFIC_TEST") else []
skip_tests = os.getenv("SKIP_TESTS")
test_inactive = True if os.getenv("TEST_INACTIVE") else False

# Run a bunch of checks to verify input args:
if test_all and specific_tests:
    print(f"WARNING: can't have both TEST_ALL and SPECIFIC_TEST at the same time...")
    print(f"Running TEST_ALL instead")
    specific_tests = []

print("========================================")
print(f"db: {db}")
print(f"workspace: {workspace_name}")
print(f"test_workflows: {test_workflows}")
print(f"test_all: {test_all}")
print(f"specific_tests: {specific_tests}")
print(f"skip_tests: {skip_tests}")
print(f"test_inactive: {test_inactive}")
print("========================================")

if not test_workflows and workspace_name and not test_all:
    print("\n!!!!!!!!!!!!!!!!!!!!!!!!!!!!!!!!!!!!!!!!!!!!!!!!!!!!!!!!!!!!!!!!!")
    print("!!!! WARNING: You are deploying a workspace without TEST_ALL !!!!")
    print("!!!!!!!!!!!!!!!!!!!!!!!!!!!!!!!!!!!!!!!!!!!!!!!!!!!!!!!!!!!!!!!!!\n")


def install_comfyui():
    os.chdir("/root")
    snapshot = json.load(open("/root/workspace/snapshot.json", 'r'))
    comfyui_commit_sha = snapshot["comfyui"]

    print(f"Initializing git repository in {os.getcwd()}")
    result = subprocess.run(["git", "init", "."], check=True, capture_output=True)
    print(f"Git init output: {result.stdout.decode()}")
    
    print(f"Adding ComfyUI remote and fetching")
    result = subprocess.run(["git", "remote", "add", "--fetch", "origin", "https://github.com/comfyanonymous/ComfyUI"], check=True, capture_output=True)
    print(f"Git remote add output: {result.stdout.decode()}")
    
    print(f"Checking out commit: {comfyui_commit_sha}")
    result = subprocess.run(["git", "checkout", comfyui_commit_sha], check=True, capture_output=True)
    print(f"Git checkout output: {result.stdout.decode()}")

    subprocess.run(["pip", "install", "xformers!=0.0.18", "-r", "requirements.txt", "--extra-index-url", "https://download.pytorch.org/whl/cu121"], check=True)
    # List all files and directories in the current directory:
    print("Current directory structure:")
    for root, dirs, files in os.walk("."):
        level = root.replace(os.getcwd(), '').count(os.sep)
        if level <= 1:
            indent = ' ' * 4 * (level)
            print(f"{indent}{os.path.basename(root)}/")
            subindent = ' ' * 4 * (level + 1)
            for f in files:
                print(f"{subindent}{f}")
        if level >= 1:
            dirs.clear()  # This prevents os.walk from recursing deeper
    print("ComfyUI installation completed successfully")


def install_custom_nodes():
    os.chdir("/root")
    
    snapshot = json.load(open("/root/workspace/snapshot.json", 'r'))
    custom_nodes = snapshot["git_custom_nodes"]
    for url, node in custom_nodes.items():
        print(f"Installing custom node {url} with hash {node['hash']}") 
        install_custom_node_with_retries(url, node['hash'])
    post_install_commands = snapshot.get("post_install_commands", [])
    for cmd in post_install_commands:
        os.system(cmd)

    # Check for ControlFlowUtils helper.py and set DEBUG_MODE to False
    try:
        helper_path = os.path.join(os.environ.get("COMFYUI_PATH", "/root"), "custom_nodes/ControlFlowUtils/helper.py")
        if os.path.exists(helper_path):
            print(f"Found ControlFlowUtils helper.py at {helper_path}, checking for DEBUG_MODE")
            with open(helper_path, 'r') as f:
                content = f.read()
            
            if 'DEBUG_MODE = True' in content:
                print("Setting DEBUG_MODE to False in ControlFlowUtils helper.py")
                content = content.replace('DEBUG_MODE = True', 'DEBUG_MODE = False')
                with open(helper_path, 'w') as f:
                    f.write(content)
            else:
                print("DEBUG_MODE is already set to False or not found in ControlFlowUtils helper.py")
    except:
        pass

def install_custom_node_with_retries(url, hash, max_retries=3): 
    for attempt in range(max_retries + 1):
        try:
            print(f"Attempt {attempt + 1}: Installing {url}")
            install_custom_node(url, hash)
            print(f"Successfully installed {url}")
            return
        except Exception as e:
            if attempt < max_retries:
                print(f"Attempt {attempt + 1} failed because: {str(e)}")
                print(f"Exception type: {type(e)}")
                traceback.print_exc()  # This will print the full stack trace
                print("Retrying...")
                time.sleep(5)
            else:
                print(f"All attempts failed. Final error: {str(e)}")
                traceback.print_exc()
                raise

def install_custom_node(url, hash):
    repo_name = url.split("/")[-1].split(".")[0]
    repo_path = os.path.join("/root", "custom_nodes", repo_name)
    if os.path.exists(repo_path):
        return
    repo = git.Repo.clone_from(url, repo_path)
    repo.git.checkout(hash)
    repo.submodule_update(recursive=True)    
    for root, _, files in os.walk(repo_path):
        for file in files:
            if file.startswith("requirements") and file.endswith((".txt", ".pip")):
                try:
                    requirements_path = os.path.join(root, file)
                    if "with-cupy" in requirements_path: # hack for ComfyUI-Frame-Interpolation, don't use CuPy
                        continue
                    subprocess.run(["pip", "install", "-r", requirements_path], check=True)
                except Exception as e:
                    print(f"Error installing requirements: {e}")
                   
def create_symlink(source_path, target_path, is_directory=False, force=False):
    """Create a symlink, ensuring parent directories exist."""
    target_path.parent.mkdir(parents=True, exist_ok=True)
    if target_path.exists():
        if force:
            target_path.unlink()
        else:
            return
    target_path.symlink_to(source_path, target_is_directory=is_directory)

def clone_repo(repo_url, target_path, force=False):
    """Clone a git repository to the specified target path."""
    if target_path.exists():
        if force:
            print(f"Removing existing repository at {target_path}")
            shutil.rmtree(target_path)
        else:
            print(f"Repository already exists at {target_path}, skipping clone")
            return
            
    print(f"Cloning repository {repo_url} to {target_path}")
    target_path.parent.mkdir(parents=True, exist_ok=True)
    
    try:
        # Clone directly to the specified target path
        subprocess.run(['git', 'clone', repo_url, str(target_path)], 
                     check=True, 
                     capture_output=True)
        downloads_vol.commit()
    except subprocess.CalledProcessError as e:
        raise Exception(f"Error cloning repository {repo_url}: {e.stderr.decode()}")

def download_file(url, target_path, force=False):
    """Download a single file to the target path."""
    if target_path.is_file() and not force:
        print(f"Skipping download, getting {target_path} from cache")
        return
        
    print(f"Downloading {url} to {target_path}")
    target_path.parent.mkdir(parents=True, exist_ok=True)
    eden_utils.download_file(url, target_path)
    downloads_vol.commit()

def handle_repo_download(repo_url, vol_path, comfy_path, force=False):
    """Handle downloading and linking a git repository."""
    # Clone directly to the volume path that matches the specified comfy path
    clone_repo(repo_url, vol_path, force=force)
    
    # Create symlink to the exact specified location
    create_symlink(vol_path, comfy_path, is_directory=True, force=force)

def handle_file_download(url, vol_path, comfy_path, force=False):
    """Handle downloading and linking a single file."""
    download_file(url, vol_path, force=force)
    create_symlink(vol_path, comfy_path, force=force)

def download_files(force_redownload=False):
    """
    Main function to process downloads from downloads.json.
    
    Args:
        force_redownload (bool): If True, force redownload and overwrite existing files.
    """
    downloads = json.load(open("/root/workspace/downloads.json", 'r'))
    
    for path, source in downloads.items():
        comfy_path = pathlib.Path("/root") / path
        vol_path = pathlib.Path("/data") / path
        
        # Skip if target already exists and force_redownload is False
        if (comfy_path.is_file() or comfy_path.is_dir()) and not force_redownload:
            print(f"Path already exists at {comfy_path}, skipping")
            continue
        
        try:
            if source.startswith("git clone "):
                # Extract the repository URL after "git clone "
                repo_url = source[10:].strip()
                handle_repo_download(repo_url, vol_path, comfy_path, force=force_redownload)
            else:
                handle_file_download(source, vol_path, comfy_path, force=force_redownload)
                
            if not comfy_path.exists():
                raise Exception(f"No file/directory found at {comfy_path}")
                
        except Exception as e:
            raise Exception(f"Error processing {path}: {e}")

def get_workflows():
    """Get list of workflows to test based on environment variables."""
    workflows_dir = pathlib.Path(f"/root/workspace/workflows")
    if not workflows_dir.exists():
        raise Exception(f"Workflows directory not found: {workflows_dir}")
        
    # First get all workflows with workflow_api.json
    workflow_names = [f.name for f in workflows_dir.iterdir() if f.is_dir() and (f / "workflow_api.json").exists()]
    
    # First filter by WORKFLOWS env var if specified
    test_workflows = os.getenv("WORKFLOWS")
    if test_workflows:
        test_workflows = test_workflows.split(",")
        if not all([w in workflow_names for w in test_workflows]):
            invalid_workflows = [w for w in test_workflows if w not in workflow_names]
            raise Exception(f"One or more invalid workflows found: {', '.join(invalid_workflows)}. Available workflows: {', '.join(workflow_names)}")
        workflow_names = test_workflows
        print(f"====> Running tests for subset of workflows: {' | '.join(workflow_names)}")
    else:
        print(f"====> Running tests for all workflows: {' | '.join(workflow_names)}")
    
    # Then filter based on status if TEST_INACTIVE is not set
    if not os.getenv("TEST_INACTIVE"):
        filtered_names = []
        for name in workflow_names:
            try:
                tool = Tool.from_yaml(f"/root/workspace/workflows/{name}/api.yaml")
                if tool.status != "inactive":
                    filtered_names.append(name)
            except Exception as e:
                print(f"Warning: Error reading api.yaml for {name}: {e}")
                continue
        workflow_names = filtered_names

    if not workflow_names:
        raise Exception("No workflows found!")
    
    # Sort workflow names alphabetically to ensure consistent test order
    workflow_names.sort()
    return workflow_names

def get_test_files(workflow):
    """Get list of test files for a workflow."""
    # First check if this workflow is in the WORKFLOWS list if specified
    if os.getenv("WORKFLOWS"):
        allowed_workflows = os.getenv("WORKFLOWS").split(",")
        if workflow not in allowed_workflows:
            return []  # Skip workflows not in the WORKFLOWS list
            
    # Now handle TEST_ALL and specific tests for allowed workflows
    if os.getenv("TEST_ALL"):
        return glob.glob(f"/root/workspace/workflows/{workflow}/test*.json")
    elif specific_tests:
        return [f"/root/workspace/workflows/{workflow}/{test}" for test in specific_tests]
    else:
        return [f"/root/workspace/workflows/{workflow}/test.json"]

def test_workflows():
    """Run all tests for the current workspace."""
    overall_start_time = time.time()
    print(f"\n[{time.strftime('%Y-%m-%d %H:%M:%S')}] Starting test execution")

    if os.getenv("SKIP_TESTS"):
        print("Skipping tests")
        return
            
    # Only run tests if TEST_ALL or specific tests are specified
    if not (os.getenv("TEST_ALL") or os.getenv("WORKFLOWS") or os.getenv("SPECIFIC_TEST")):
        print("No tests specified, skipping tests")
        return

    test_summary = []
    failed_tests = []
    succinct_summary = []

    # Get list of workflows
    workflow_start = time.time()
    print(f"\n[{time.strftime('%Y-%m-%d %H:%M:%S')}] Finding workflows...")
    workflows = get_workflows()
    print(f"[{time.strftime('%Y-%m-%d %H:%M:%S')}] Found workflows: {workflows}")
    print(f"Workflow discovery took {time.time() - workflow_start:.2f}s")

    # Print overview of all tests that will be run
    print("\n========== TEST EXECUTION PLAN ==========")
    total_tests = 0
    for workflow in workflows:
        test_files = get_test_files(workflow)
        if test_files:
            # Check if workflow is inactive before counting it
            tool = Tool.from_yaml(f"/root/workspace/workflows/{workflow}/api.yaml")
            if tool.status == "inactive" and not test_inactive:
                print(f"\nWorkflow: {workflow} (inactive, will be skipped)")
                continue
            print(f"\nWorkflow: {workflow}")
            for test in test_files:
                print(f"  • {os.path.basename(test)}")
                total_tests += 1
    print(f"\nTotal tests to run: {total_tests}")
    print("========================================\n")

    # Check if we have AWS credentials
    has_aws_creds = all([
        os.getenv("AWS_ACCESS_KEY_ID"),
        os.getenv("AWS_SECRET_ACCESS_KEY"),
        os.getenv("AWS_REGION_NAME")
    ])
    print(f"AWS credentials available: {has_aws_creds}")
    
    # Create a single ComfyUI instance for all tests
    server_start = time.time()
    print(f"\n[{time.strftime('%Y-%m-%d %H:%M:%S')}] Starting ComfyUI server...")
    comfyui = ComfyUI()
    try:
        comfyui._start()  # This will set server_address and start the server
        print(f"[{time.strftime('%Y-%m-%d %H:%M:%S')}] Server started successfully")
        print(f"Server startup took {time.time() - server_start:.2f}s")
    except Exception as e:
        print(f"Error starting ComfyUI server: {e}")
        raise

    current_test = 0
    # For each workflow
    for workflow_idx, workflow in enumerate(workflows, 1):
        workflow_test_start = time.time()
        print(f"\n[{time.strftime('%Y-%m-%d %H:%M:%S')}] Testing workflow: {workflow}")
        
        # Get list of test files
        test_files = get_test_files(workflow)
        print(f"Found test files: {test_files}")

        # For each test file
        for test_idx, test in enumerate(test_files, 1):
            test_start = time.time()

            try:
                tool = Tool.from_yaml(f"/root/workspace/workflows/{workflow}/api.yaml")
                if tool.status == "inactive" and not test_inactive:
                    print(f"{workflow} is inactive, skipping test")
                    continue

                current_test += 1
                successful_tests = current_test - 1 - len(failed_tests)
                print(f"\n\n\n------------------ Test ({current_test}/{total_tests}) - Workflow {workflow_idx}/{len(workflows)} - {workflow} ({test_idx}/{len(test_files)}) ------------------")
                print(f"Progress: {successful_tests} successful, {len(failed_tests)} failed tests so far")
                
                test_args = json.loads(open(test, "r").read())
                test_args = tool.prepare_args(test_args)
                test_name = f"{workflow}_{os.path.basename(test)}"
                print(f"====> Running test: {test_name}")
                
                result = comfyui._execute(workflow, test_args)
                
                if has_aws_creds:
                    try:
                        print(f"[{time.strftime('%Y-%m-%d %H:%M:%S')}] Starting S3 upload...")
                        s3_start = time.time()
                        result = eden_utils.upload_result(result)
                        print(f"[{time.strftime('%Y-%m-%d %H:%M:%S')}] S3 upload successful")
                        print(f"S3 upload took {time.time() - s3_start:.2f}s")
                        
                        # Print individual test summary
                        print("\n========== TEST SUMMARY ==========")
                        test_duration = time.time() - test_start
                        print(f"Test: {test_name}")
                        print(f"Duration: {test_duration:.2f}s")
                        print("\nGenerated Files:")
                        bucket_prefix = "edenartlab-stage-data" if db == "STAGE" else "edenartlab-data"
                        region = os.getenv("AWS_REGION_NAME", "us-east-1")
                        
                        # Store primary output URL for succinct summary
                        primary_url = None
                        for output_key, output_files in result.items():
                            if isinstance(output_files, list):
                                for output in output_files:
                                    if isinstance(output, dict):
                                        filename = output.get('filename')
                                        if filename:
                                            s3_url = f"https://{bucket_prefix}.s3.{region}.amazonaws.com/{filename}"
                                            if output_key == "output" and not primary_url:
                                                primary_url = s3_url
                                            print(f"\n{output_key}:")
                                            print(f"  URL: {s3_url}")
                                            if 'mediaAttributes' in output:
                                                for attr, value in output['mediaAttributes'].items():
                                                    print(f"  {attr}: {value}")
                                    else:
                                        print(f"\n{output_key}: {output}")
                        print("================================\n")
                        
                        # Add to succinct summary
                        succinct_summary.append({
                            'test': test_name,
                            'status': 'SUCCESS',
                            'duration': test_duration,
                            'url': primary_url
                        })
                        
                    except Exception as e:
                        print(f"S3 upload failed: {e}")
                        print("Falling back to local file verification")
                        # Fall back to local verification
                        for output_files in result.values():
                            if isinstance(output_files, list):
                                for file_path in output_files:
                                    full_path = os.path.join("/root", file_path)
                                    if not os.path.exists(full_path):
                                        raise Exception(f"Output file not found: {full_path}")
                                    print(f"====> Verified output file exists: {full_path}")
                else:
                    print("No AWS credentials available, verifying files locally")
                    # Local verification only
                    for output_files in result.values():
                        if isinstance(output_files, list):
                            for file_path in output_files:
                                full_path = os.path.join("/root", file_path)
                                if not os.path.exists(full_path):
                                    raise Exception(f"Output file not found: {full_path}")
                                print(f"====> Verified output file exists: {full_path}")
                
                test_duration = time.time() - test_start
                print(f"[{time.strftime('%Y-%m-%d %H:%M:%S')}] Test completed successfully in {test_duration:.2f}s")
                
                # Add to summary
                summary_entry = {
                    "workflow": workflow,
                    "test": os.path.basename(test),
                    "duration": f"{test_duration:.2f}s",
                    "outputs": {}
                }
                
                # Add URLs or local paths to summary
                for output_key, output_files in result.items():
                    if isinstance(output_files, list):
                        summary_entry["outputs"][output_key] = output_files
                    else:
                        summary_entry["outputs"][output_key] = [output_files]
                
                test_summary.append(summary_entry)
            except Exception as e:
                error_trace = traceback.format_exc()
                failed_tests.append({
                    "workflow": workflow,
                    "test": os.path.basename(test),
                    "error": error_trace,
                    "test_path": test.replace("/root/workspace/workflows/", "")
                })
                print(f"\n[{time.strftime('%Y-%m-%d %H:%M:%S')}] Test failed: {test_name}")
                print(error_trace)
                
                # Add to succinct summary
                succinct_summary.append({
                    'test': test_name,
                    'status': 'FAILED',
                    'duration': time.time() - test_start,
                    'error': str(e)
                })
                # Continue with next test instead of raising exception here
                continue

        workflow_duration = time.time() - workflow_test_start
        print(f"[{time.strftime('%Y-%m-%d %H:%M:%S')}] Workflow {workflow} completed in {workflow_duration:.2f}s")

    # Print final summary
    total_duration = time.time() - overall_start_time
    print("\n\n========== FINAL TEST EXECUTION SUMMARY ==========")
    print(f"Total execution time: {total_duration:.2f}s")
    print(f"Number of tests executed: {len(test_summary)}")
    print(f"Number of failed tests: {len(failed_tests)}")

    print("\nDetailed test results:")
    print("----------------------------------------")
    
    for entry in test_summary:
        print(f"\nWorkflow: {entry['workflow']}")
        print(f"Test: {entry['test']}")
        print(f"Duration: {entry['duration']}")
        print("Outputs:")
        for output_key, outputs in entry["outputs"].items():
            for output in outputs:
                if isinstance(output, dict):
                    filename = output.get('filename')
                    if filename:
                        bucket_prefix = "edenartlab-stage-data" if db == "STAGE" else "edenartlab-data"
                        region = os.getenv("AWS_REGION_NAME", "us-east-1")
                        s3_url = f"https://{bucket_prefix}.s3.{region}.amazonaws.com/{filename}"
                        print(f"  {output_key}: {s3_url}")
                        
                        if 'mediaAttributes' in output:
                            for attr, value in output['mediaAttributes'].items():
                                print(f"    {attr}: {value}")
                else:
                    print(f"  {output_key}: {output}")
        print("----------------------------------------")

    # Print failed tests summary if any
    if failed_tests:
        print("\n========== FAILED TESTS SUMMARY ==========")
        print("\nTests failed:")
        for failed_test in failed_tests:
            print(f"    {failed_test['test_path']}")
        
        print("\nDetailed failure information:")
        print("----------------------------------------")
        for failed_test in failed_tests:
            print(f"\nWorkflow: {failed_test['workflow']}")
            print(f"Test: {failed_test['test']}")
            print("Error Stack Trace:")
            print(failed_test['error'])
            print("----------------------------------------")

    # Print ComfyUI reinit timing information
    if len(test_summary) > 1:
        print("\n========== COMFYUI REINIT TIMING ==========")
        print("Reinitializing ComfyUI to check startup time after all files are downloaded...")
        reinit_start = time.time()
        comfyui = ComfyUI()
        try:
            comfyui._start()
            reinit_duration = time.time() - reinit_start
            print(f"ComfyUI reinitialization completed in {reinit_duration:.2f}s")
        except Exception as e:
            print(f"Error during ComfyUI reinitialization: {e}")
        print("----------------------------------------")

    # Print succinct test results at the very end
    print("\nSuccinct Test Results:")
    print("----------------------------------------")
    for result in succinct_summary:
        if result['status'] == 'SUCCESS':
            print(f"✓ {result['test']} - {result['duration']:.2f}s")
            print(f"    {result['url']}")
        else:
            print(f"✗ {result['test']} - {result['duration']:.2f}s")
            print(f"    Error: {result['error']}")
    print("----------------------------------------")
        
    # Only raise the exception at the end after running all tests
    if failed_tests:
        raise Exception(f"{len(failed_tests)} test(s) failed. See above for detailed error traces.")

root_dir = Path(__file__).parent

downloads_vol = modal.Volume.from_name(
    "comfy-downloads", 
    create_if_missing=True
)

image = (
    modal.Image.debian_slim(python_version="3.11")
    .env({"COMFYUI_PATH": "/root", "COMFYUI_MODEL_PATH": "/root/models"}) 
    .env({"TEST_ALL": os.getenv("TEST_ALL")})
    .env({"SPECIFIC_TEST": os.getenv("SPECIFIC_TEST")})
    .env({"WORKFLOWS": os.getenv("WORKFLOWS")})
    .apt_install("git", "git-lfs", "libgl1-mesa-glx", "libglib2.0-0", "libmagic1", "ffmpeg", "libegl1")
    .pip_install_from_pyproject(str(root_dir / "pyproject.toml"))
    .pip_install("diffusers==0.31.0", "psutil")
    .env({"WORKSPACE": workspace_name}) 
    .add_local_python_source("eve", copy=True)
    # First copy of workflow files
    .add_local_dir(f"{root_workflows_folder}/workspaces/{workspace_name}", "/root/workspace", copy=True)
    .add_local_file(f"{root_workflows_folder}/workspaces/{workspace_name}/downloads.json", "/root/workspace/downloads.json", copy=True)
    .add_local_file(f"{root_workflows_folder}/workspaces/{workspace_name}/snapshot.json", "/root/workspace/snapshot.json", copy=True)
    .run_function(install_comfyui)
    .run_function(install_custom_nodes, gpu="A100")
    .pip_install("moviepy==1.0.3")
    .run_function(download_files, volumes={"/data": downloads_vol})
    # Second copy of workflow files after downloads
    .add_local_dir(f"{root_workflows_folder}/workspaces/{workspace_name}", "/root/workspace", copy=True)
    .run_function(
        test_workflows, 
        gpu="A100", 
        volumes={"/data": downloads_vol},
        secrets=[
            modal.Secret.from_name("eve-secrets"),
            modal.Secret.from_name(f"eve-secrets-{db}")
        ]
    )
    .env({"SKIP_TESTS": skip_tests})
)

gpu = "A100"

app = modal.App(
    name=app_name, 
    secrets=[
        modal.Secret.from_name("eve-secrets"),
        modal.Secret.from_name(f"eve-secrets-{db}"),
    ]
)

@app.cls(
    image=image,
    gpu=gpu,
    cpu=8.0,
    volumes={"/data": downloads_vol},
    concurrency_limit=3,
    container_idle_timeout=60,
    keep_warm=0,
    timeout=3600,
)
class ComfyUI:
    def __init__(self):
        self.server_address = "127.0.0.1:8188"
        
    def _start(self, port=8188):
        print("DEBUG: Starting ComfyUI server...")
        t1 = time.time()
        self.server_address = f"127.0.0.1:{port}"
        cmd = f"python /root/main.py --dont-print-server --listen --port {port}"
        subprocess.Popen(cmd, shell=True)
        while not self._is_server_running():
            time.sleep(0.5)
        t2 = time.time()
        self.launch_time = t2 - t1
        print(f"DEBUG: ComfyUI server started in {self.launch_time:.2f}s")

    def _execute(self, workflow_name: str, args: dict, user: str = None, requester: str = None):
        try:
            print("\n" + "=" * 60)
            print(f"{' ' * 10}STARTING NEW TASK: {workflow_name}{' ' * 10}")
            print("=" * 60 + "\n")
            
            # Debug: Get detailed server stats
            print("DEBUG: Getting detailed ComfyUI server stats...")
            server_check_start = time.time()
            server_stats = self.get_server_stats()
            server_check_time = time.time() - server_check_start
            
            # Check if we got valid stats without error
            if "error" not in server_stats:
                print(f"DEBUG: ComfyUI server is running at {self.server_address} (stats check took {server_check_time:.3f}s)")
                
                # Print memory usage if available
                if server_stats.get("memory_usage"):
                    mem = server_stats["memory_usage"]
                    print(f"DEBUG: VRAM Usage: {mem['vram_used_gb']:.2f}GB / {mem['vram_total_gb']:.2f}GB ({mem['vram_utilization']:.1f}%)")
                
                # Print queue information if available
                if server_stats.get("queue"):
                    queue = server_stats["queue"]
                    print(f"DEBUG: Queue status - Running: {queue.get('running_size', 'N/A')}, Pending: {queue.get('pending_size', 'N/A')}")
                
                # Print processing times if available
                if server_stats.get("processing_times"):
                    times = server_stats["processing_times"]
                    print(f"DEBUG: Recent processing times - Avg: {times['average']:.2f}s, Min: {times['min']:.2f}s, Max: {times['max']:.2f}s")
            else:
                print(f"DEBUG: WARNING - ComfyUI server is NOT running at {self.server_address}!")
                print(f"DEBUG: Stats check error: {server_stats['error']}")
                    
                print("DEBUG: Attempting to restart server...")
                try:
                    self._start()
                    print("DEBUG: Server restarted successfully")
                    # Verify server stats after restart
                    server_stats = self.get_server_stats()
                    if "error" in server_stats:
                        raise Exception("Server restart failed - still not responding")
                except Exception as e:
                    print(f"DEBUG: Failed to restart server: {e}")
                    raise Exception(f"ComfyUI server is not running and restart failed: {e}")
            
            eden_utils.log_memory_info()
            tool_path = f"/root/workspace/workflows/{workflow_name}"
            tool = Tool.from_yaml(f"{tool_path}/api.yaml")
            workflow = json.load(open(f"{tool_path}/workflow_api.json", 'r'))
            self._validate_comfyui_args(workflow, tool)
            workflow = self._inject_args_into_workflow(workflow, tool, args)
            
            # Debug: Check server again before queuing prompt
            server_stats = self.get_server_stats()
            if "error" in server_stats:
                print("DEBUG: ERROR - Server not responding before queuing prompt!")
                raise Exception("ComfyUI server stopped responding before queuing prompt")
            
            print("DEBUG: Queuing prompt to ComfyUI server...")
            queue_start = time.time()
            prompt_id = self._queue_prompt(workflow)['prompt_id']
            queue_time = time.time() - queue_start
            print(f"DEBUG: Prompt queued successfully (took {queue_time:.3f}s), prompt_id: {prompt_id}")
            
            outputs = self._get_outputs(prompt_id)
            output = outputs[str(tool.comfyui_output_node_id)]
            if not output:
                raise Exception(f"No output found for {workflow_name} at output node {tool.comfyui_output_node_id}") 
            print("---- comfyui output ----")
            result = {"output": output}
            if tool.comfyui_intermediate_outputs:
                result["intermediate_outputs"] = {
                    key: outputs[str(node_id)]
                    for key, node_id in tool.comfyui_intermediate_outputs.items()
                } 
            print(result)
            return result
        except modal.exception.InputCancellation:
            print("Modal Task Cancelled")
            print("Interrupting ComfyUI")
            self._interrupt()
            print("ComfyUI interrupted")
        except Exception as error:
            print("ComfyUI pipeline error: ", error)
            raise

    @modal.method()
    def run(self, tool_key: str, args: dict):
        result = self._execute(tool_key, args)
        return eden_utils.upload_result(result)

    @modal.method()
    @task_handler_method
    async def run_task(self, tool_key: str, args: dict, user: str = None, requester: str = None):
        return self._execute(tool_key, args, user, requester)
        
    @modal.enter()
    def enter(self):
        self._start()

    def _is_server_running(self):
        try:
            start_time = time.time()
            url = f"http://{self.server_address}/history/123"
            
            with urllib.request.urlopen(urllib.request.Request(url), timeout=5) as response:
                response_time = time.time() - start_time
                is_running = response.status == 200
                
                if is_running:
                    print(f"DEBUG: Server check successful - response time: {response_time:.3f}s")
                else:
                    print(f"DEBUG: Server responded with unexpected status: {response.status}")
                
                return is_running
                
        except urllib.error.URLError as e:
            response_time = time.time() - start_time
            print(f"DEBUG: Server check failed - URLError after {response_time:.3f}s: {e}")
            if hasattr(e, 'reason'):
                print(f"DEBUG: Failure reason: {e.reason}")
            return False
        except socket.timeout:
            response_time = time.time() - start_time
            print(f"DEBUG: Server check timed out after {response_time:.3f}s")
            return False
        except Exception as e:
            response_time = time.time() - start_time
            print(f"DEBUG: Server check failed with unexpected error after {response_time:.3f}s: {e}")
            print(f"DEBUG: Error type: {type(e).__name__}")
            return False

    def _queue_prompt(self, prompt):
        data = json.dumps({"prompt": prompt}).encode('utf-8')
        req = urllib.request.Request("http://{}/prompt".format(self.server_address), data=data)
        return json.loads(urllib.request.urlopen(req).read())

    def _get_history(self, prompt_id):
        with urllib.request.urlopen("http://{}/history/{}".format(self.server_address, prompt_id)) as response:
            return json.loads(response.read())

    def _interrupt(self):
        try:
            print("Interrupting ComfyUI ...")
            with urllib.request.urlopen(f"http://{self.server_address}/interrupt") as response:
                if response.status != 200:
                    raise Exception(f"Failed to interrupt ComfyUI: {response.status}")
        except Exception as e:
            print(f"Error interrupting ComfyUI: {e}")
            raise
    
    def _get_history(self, prompt_id):
        """
        Get history for a specific prompt ID.
        
        Args:
            prompt_id: The ID of the prompt to check
            
        Returns:
            dict: The history data for the prompt
            
        Raises:
            urllib.error.URLError: If there's a connection error
            json.JSONDecodeError: If the response isn't valid JSON
            Exception: For other unexpected errors
        """
        try:
            url = f"http://{self.server_address}/history/{prompt_id}"
            
            with urllib.request.urlopen(url) as response:
                if response.status != 200:
                    print(f"Warning: Unexpected status code {response.status}")
                
                response_data = response.read()
                try:
                    history_data = json.loads(response_data)
                    
                    if not history_data or (prompt_id not in history_data):
                        return {}
                    
                    return history_data
                    
                except json.JSONDecodeError as e:
                    print(f"Failed to decode JSON response from {url}")
                    print(f"Error decoding JSON response: {e}")
                    print(f"Raw response data: {response_data[:200]}...")  # Print first 200 chars
                    raise
                    
        except urllib.error.URLError as e:
            print(f"Connection error while fetching history: {e}")
            if hasattr(e, 'reason'):
                print(f"Failure reason: {e.reason}")
            raise
            
        except Exception as e:
            print(f"Unexpected error in _get_history: {str(e)}")
            print(f"Error type: {type(e).__name__}")
            raise

    def _get_outputs(self, prompt_id, poll_interval=1):        
        while True:
            outputs = {}
            history = self._get_history(prompt_id)
            if not history or not history.get(prompt_id):
                time.sleep(poll_interval)
                continue
            
            history = history[prompt_id]                        
            status = history["status"]
            status_str = status.get("status_str")
            if status_str == "error":
                messages = status.get("messages")
                errors = [                    
                    f"ComfyUI Error: {v.get('node_type')} {v.get('exception_type')}, {v.get('exception_message')}"
                    for k, v in messages if k == "execution_error"
                ]
                error_str = ", ".join(errors)
                print("error", error_str)
                raise Exception(error_str)

            for _ in history['outputs']:
                for node_id in history['outputs']:
                    node_output = history['outputs'][node_id]
                    if 'images' in node_output:
                        outputs[node_id] = [
                            os.path.join("output", image['subfolder'], image['filename'])
                            for image in node_output['images']
                        ]
                    elif 'gifs' in node_output:
                        outputs[node_id] = [
                            os.path.join("output", video['subfolder'], video['filename'])
                            for video in node_output['gifs']
                        ]
                    elif 'audio' in node_output:
                        outputs[node_id] = [
                            os.path.join("output", audio['subfolder'], audio['filename'])
                            for audio in node_output['audio']
                        ]
            
            print("comfy outputs", outputs)
            if not outputs:
                raise Exception("No outputs found")
            
            return outputs

    def _inject_embedding_mentions_sdxl(self, text, embedding_trigger, embeddings_filename, lora_mode, lora_strength):
        # Hardcoded computation of the token_strength for the embedding trigger:
        token_strength = 0.5 + lora_strength / 2

        reference = f'(embedding:{embeddings_filename})'
        
        # Make two deep copies of the input text:
        user_prompt = copy.deepcopy(text)
        lora_prompt = copy.deepcopy(text)

        if lora_mode == "face" or lora_mode == "object" or lora_mode == "concept":
            # Match all variations of the embedding_trigger:
            pattern = r'(<{0}>|<{1}>|{0}|{1})'.format(
                re.escape(embedding_trigger),
                re.escape(embedding_trigger.lower())
            )
            lora_prompt = re.sub(pattern, reference, lora_prompt, flags=re.IGNORECASE)
            lora_prompt = re.sub(r'(<concept>)', reference, lora_prompt, flags=re.IGNORECASE)
            if lora_mode == "face":
                base_word = "person"
            else:
                base_word = "object"

            user_prompt = re.sub(pattern, base_word, user_prompt, flags=re.IGNORECASE)
            user_prompt = re.sub(r'(<concept>)', base_word, user_prompt, flags=re.IGNORECASE)

        if reference not in lora_prompt: # Make sure the concept is always triggered:
            if lora_mode == "style":
                lora_prompt = f"in the style of {reference}, {lora_prompt}"
            else:
                lora_prompt = f"{reference}, {lora_prompt}"

        return user_prompt, lora_prompt
    
    def _inject_embedding_mentions_flux(self, text, embedding_trigger, lora_trigger_text):
        orig_text = orig_text = str(text)
        if not embedding_trigger:  # Handles both None and empty string
            if lora_trigger_text:
                text = re.sub(r'(<concept>)', lora_trigger_text, text, flags=re.IGNORECASE)
        else:
            pattern = r'(<{0}>|<{1}>|{0}|{1})'.format(
                re.escape(embedding_trigger),
                re.escape(embedding_trigger.lower())
            )
            text = re.sub(pattern, lora_trigger_text, text, flags=re.IGNORECASE)
            text = re.sub(r'(<concept>)', lora_trigger_text, text, flags=re.IGNORECASE)

        if lora_trigger_text:
            if lora_trigger_text not in text:
                text = f"{lora_trigger_text}, {text}"

        print(f"Performed FLUX LoRA trigger injection:")
        print(orig_text)
        print("Changed to:")
        print(text)

        return text

    def _transport_lora_flux(self, lora_url: str):
        loras_folder = "/root/models/loras"

        print("tl download lora", lora_url)
        if not re.match(r'^https?://', lora_url):
            raise ValueError(f"Lora URL Invalid: {lora_url}")
        
        lora_filename = lora_url.split("/")[-1]    
        lora_path = os.path.join(loras_folder, lora_filename)
        print("tl destination folder", loras_folder)

        if os.path.exists(lora_path):
            print("Lora safetensors file already extracted. Skipping.")
        else:
            eden_utils.download_file(lora_url, lora_path)
            if not os.path.exists(lora_path):
                raise FileNotFoundError(f"The LoRA tar file {lora_path} does not exist.")
        
        print("destination path", lora_path)
        print("lora filename", lora_filename)

        return lora_filename

    def _transport_lora_sdxl(self, lora_url: str):
        downloads_folder = "/root/downloads"
        loras_folder = "/root/models/loras"
        embeddings_folder = "/root/models/embeddings"

        print("tl download lora", lora_url)
        if not re.match(r'^https?://', lora_url):
            raise ValueError(f"Lora URL Invalid: {lora_url}")
        
        lora_filename = lora_url.split("/")[-1]    
        name = lora_filename.split(".")[0]
        destination_folder = os.path.join(downloads_folder, name)
        print("tl destination folder", destination_folder)

        if os.path.exists(destination_folder):
            print("LORA bundle already extracted, skipping download")
        else:
            try:
                lora_tarfile = eden_utils.download_file(lora_url, f"/root/downloads/{lora_filename}")
                if not os.path.exists(lora_tarfile):
                    raise FileNotFoundError(f"The LoRA tar file {lora_tarfile} does not exist.")
                with tarfile.open(lora_tarfile, "r:*") as tar:
                    tar.extractall(path=destination_folder)
                    print("Extraction complete.")
            except Exception as e:
                raise IOError(f"Failed to extract tar file: {e}")

        extracted_files = os.listdir(destination_folder)
        print(f"Found {len(extracted_files)} files in LORA bundle")

        # Find lora and embeddings files using regex
        lora_pattern = re.compile(r'.*_lora\.safetensors$')
        embeddings_pattern = re.compile(r'.*_embeddings\.safetensors$')

        lora_filename = next((f for f in extracted_files if lora_pattern.match(f)), None)
        embeddings_filename = next((f for f in extracted_files if embeddings_pattern.match(f)), None)
        training_args_filename = next((f for f in extracted_files if f == "training_args.json"), None)

        if training_args_filename:
            with open(os.path.join(destination_folder, training_args_filename), "r") as f:
                training_args = json.load(f)
                lora_mode = training_args["concept_mode"]
                embedding_trigger = training_args["name"]
        else:
            lora_mode = None
            embedding_trigger = embeddings_filename.split('_embeddings.safetensors')[0]

        # hack to correct for older lora naming convention
        if not lora_filename:
            print("Searching for alternative LORA file naming convention...")
            lora_filename = next((f for f in extracted_files if f.endswith('.safetensors') and 'embedding' not in f.lower()), None)
            if not lora_filename:
                raise FileNotFoundError(f"Unable to find a lora *.safetensors file in {extracted_files}")
            
        print(f"LORA mode: {lora_mode}")
        print(f"Using LORA file: {lora_filename}")
        print(f"Using embeddings file: {embeddings_filename}")
        print(f"Embedding trigger: {embedding_trigger}")

        for file in [lora_filename, embeddings_filename]:
            if str(file) not in extracted_files:
                raise FileNotFoundError(f"Required file {file} does not exist in the extracted files: {extracted_files}")

        if not os.path.exists(loras_folder):
            os.makedirs(loras_folder)
        if not os.path.exists(embeddings_folder):
            os.makedirs(embeddings_folder)

        # copy lora file to loras folder
        lora_path = os.path.join(destination_folder, lora_filename)
        lora_copy_path = os.path.join(loras_folder, lora_filename)
        shutil.copy(lora_path, lora_copy_path)
        print(f"LoRA {lora_path} has been moved to {lora_copy_path}")

        # copy embedding file to embeddings folder
        embeddings_path = os.path.join(destination_folder, embeddings_filename)
        embeddings_copy_path = os.path.join(embeddings_folder, embeddings_filename)
        shutil.copy(embeddings_path, embeddings_copy_path)
        print(f"Embeddings {embeddings_path} has been moved to {embeddings_copy_path}")
        
        return lora_filename, embeddings_filename, embedding_trigger, lora_mode

    def _url_to_filename(self, url):
        filename = url.split('/')[-1]
        filename = re.sub(r'\?.*$', '', filename)
        max_length = 255
        if len(filename) > max_length: # ensure filename is not too long
            name, ext = os.path.splitext(filename)
            filename = name[:max_length - len(ext)] + ext
        return filename    

    def _validate_comfyui_args(self, workflow, tool):
        for key, comfy_param in tool.comfyui_map.items():
            node_id, field, subfield, remaps = str(comfy_param.node_id), str(comfy_param.field), str(comfy_param.subfield), comfy_param.remap
            subfields = [s.strip() for s in subfield.split(",")]
            for subfield in subfields:
                if node_id not in workflow or field not in workflow[node_id] or subfield not in workflow[node_id][field]:
                    raise Exception(f"Node ID {node_id}, field {field}, subfield {subfield} not found in workflow")
            for remap in remaps or []:
                subfields = [s.strip() for s in str(remap.subfield).split(",")]
                for subfield in subfields:
                    if str(remap.node_id) not in workflow or str(remap.field) not in workflow[str(remap.node_id)] or subfield not in workflow[str(remap.node_id)][str(remap.field)]:
                        raise Exception(f"Node ID {remap.node_id}, field {remap.field}, subfield {subfield} not found in workflow")
                param = tool.model.model_fields[key]
                # has_choices = isinstance(param.annotation, type) and issubclass(param.annotation, Enum)
                # if not has_choices:
                #     raise Exception(f"Remap parameter {key} has no original choices")
                # choices = [e.value for e in param.annotation]
                choices = param.json_schema_extra.get("choices")
                if not all(choice in choices for choice in remap.map.keys()):
                    raise Exception(f"Remap parameter {key} has invalid choices: {remap.map}")
                if not all(choice in remap.map.keys() for choice in choices):
                    raise Exception(f"Remap parameter {key} is missing original choices: {choices}")
                                
    def _inject_args_into_workflow(self, workflow, tool, args):
        base_model = "unknown"
        # Helper function to validate and normalize URLs
        def validate_url(url):
            if not isinstance(url, str):
                raise ValueError(f"Invalid URL type: {type(url)}. Expected string.")
            if not url.startswith(('http://', 'https://')):
                url = 'https://' + url
            return url

        print("===== Injecting comfyui args into workflow =====")
        pprint(args)

        embedding_triggers = {"lora": None, "lora2": None}
        lora_trigger_texts = {"lora": None, "lora2": None}

        # First pass: Download and process all files        
        for key, param in tool.model.model_fields.items():
            metadata = param.json_schema_extra or {}
            file_type = metadata.get('file_type')
            is_array = metadata.get('is_array')
<<<<<<< HEAD

=======
            if key not in ['tip']:
                print(f"Parsing {key}, param: {param}")
>>>>>>> 0f02cffe
            if file_type and any(t in ["image", "video", "audio"] for t in file_type.split("|")):
                if not args.get(key):
                    continue
                if is_array:
                    urls = [validate_url(url) for url in args.get(key)]
                    args[key] = [
                        eden_utils.download_file(url, f"/root/input/{self._url_to_filename(url)}") if url else None 
                        for url in urls
                    ] if urls else None
                else:
                    url = validate_url(args.get(key))
                    local_path = eden_utils.download_file(url, f"/root/input/{self._url_to_filename(url)}") if url else None
                    print(f"Downloaded {url} to {local_path}")
                    args[key] = local_path
            
            elif file_type == "lora":
                lora_id = args.get(key)
                
                if not lora_id:
                    args[key] = None
                    args[f"{key}_strength"] = 0
                    print(f"DISABLING {key}")
                    continue
                
                print(f"Found {key} LORA ID: {lora_id}")
                
                models = get_collection("models3")
                lora = models.find_one({"_id": ObjectId(lora_id)})

                if not lora:
                    raise Exception(f"Lora {key} with id: {lora_id} not found in DB {db}!")

                base_model = lora.get("base_model")
                lora_url = lora.get("checkpoint")

                if not lora_url:
                    raise Exception(f"Lora {lora_id} has no checkpoint")
                else:
                    print("LORA URL", lora_url)

                lora_url = get_full_url(lora_url)
                print("lora url", lora_url)
                print("base model", base_model)

                if base_model == "sdxl":
                    lora_filename, embeddings_filename, embedding_trigger, lora_mode = self._transport_lora_sdxl(lora_url)
                elif base_model == "flux-dev":
                    lora_filename = self._transport_lora_flux(lora_url)
                    embedding_triggers[key] = lora.get("args", {}).get("name")
                    try:
                        lora_trigger_texts[key] = lora.get("lora_trigger_text")
                    except: # old flux LoRA's:
                        lora_trigger_texts[key] = lora.get("args", {}).get("caption_prefix")

                args[key] = lora_filename

        # For flux_double_character, extract trigger texts and inject them
        if tool.key == "flux_double_character":
            args["trigger_1"] = lora_trigger_texts.get("lora")
            args["trigger_2"] = lora_trigger_texts.get("lora2")
            args["use_lora"]  = True
            args["use_lora2"] = True

        # Second pass: Inject the downloaded files and other parameters into workflow
        for key, comfyui in tool.comfyui_map.items():
            value = args.get(key)
            if value is None:
                continue

            if key == "no_token_prompt":
                continue

            # if there's a lora, replace mentions with embedding name
            if key == "prompt":
                if "flux" in base_model:
                    for lora_key in ["lora", "lora2"]:
                        if args.get(f"use_{lora_key}", False):
                            lora_strength = args.get(f"{lora_key}_strength", 0.7)
                            value = self._inject_embedding_mentions_flux(
                                value,
                                embedding_triggers[lora_key],
                                lora_trigger_texts[lora_key]
                            )
                elif base_model == "sdxl":  
                    if embedding_trigger:
                        lora_strength = args.get("lora_strength", 0.7)
                        no_token_prompt, value = self._inject_embedding_mentions_sdxl(value, embedding_trigger, embeddings_filename, lora_mode, lora_strength)
                        
                        if "no_token_prompt" in args:
                            no_token_mapping = next((comfy_param for key, comfy_param in tool.comfyui_map.items() if key == "no_token_prompt"), None)
                            if no_token_mapping:
                                print("Updating no_token_prompt for SDXL: ", no_token_prompt)
                                workflow[str(no_token_mapping.node_id)][no_token_mapping.field][no_token_mapping.subfield] = no_token_prompt

                print("====> Final updated prompt for workflow: ", value)

            # Handle preprocessing
            if comfyui.preprocessing is not None:
                if comfyui.preprocessing == "csv":
                    value = ",".join(value)
                elif comfyui.preprocessing == "concat":
                    value = ";\n".join(value)
                elif comfyui.preprocessing == "folder":
                    temp_subfolder = tempfile.mkdtemp(dir="/root/input")
                    if isinstance(value, list):
                        for i, file in enumerate(value):
                            filename = f"{i:06d}_{os.path.basename(file)}"
                            new_path = os.path.join(temp_subfolder, filename)
                            shutil.copy(file, new_path)
                    else:
                        shutil.copy(value, temp_subfolder)
                    value = temp_subfolder

            print(f"Injecting {key} = {value}")
            node_id, field, subfield = str(comfyui.node_id), str(comfyui.field), str(comfyui.subfield)
            subfields = [s.strip() for s in subfield.split(",")]
            for subfield in subfields:
                print("inject", node_id, field, subfield, " = ", value)
                workflow[node_id][field][subfield] = value

            # Handle remaps
            for remap in comfyui.remap or []:
                subfields = [s.strip() for s in str(remap.subfield).split(",")]
                for subfield in subfields:
                    output_value = remap.map.get(value)
                    if output_value is not None:
                        print(f"Remapping {key}={value} to {remap.node_id}.{remap.field}.{subfield}={output_value}")
                        workflow[str(remap.node_id)][remap.field][subfield] = output_value

        return workflow

    def get_server_stats(self):
        """
        Get comprehensive operational statistics from the ComfyUI server
        """
        base_url = f"http://{self.server_address}"
        stats = {
            "system": None,
            "queue": None,
            "history": None,
            "memory_usage": None,
            "processing_times": None
        }
        
        try:
            # Get system statistics
            response = urllib.request.urlopen(f"{base_url}/system_stats", timeout=5)
            if response.status == 200:
                stats["system"] = json.loads(response.read())
                
                # Extract useful memory metrics
                if stats["system"] and "devices" in stats["system"]:
                    for device in stats["system"]["devices"]:
                        if device["type"] == "cuda":
                            vram_total = device.get("vram_total", 0)
                            vram_free = device.get("vram_free", 0)
                            stats["memory_usage"] = {
                                "vram_total_gb": round(vram_total / (1024**3), 2),
                                "vram_used_gb": round((vram_total - vram_free) / (1024**3), 2),
                                "vram_utilization": round((vram_total - vram_free) / vram_total * 100, 2) if vram_total > 0 else 0
                            }
            
            # Get queue information
            response = urllib.request.urlopen(f"{base_url}/queue", timeout=5)
            if response.status == 200:
                stats["queue"] = json.loads(response.read())
            
            # Get recent history (last 5 items)
            response = urllib.request.urlopen(f"{base_url}/history?max_items=5", timeout=5)
            if response.status == 200:
                history_data = json.loads(response.read())
                stats["history"] = history_data
                
                # Calculate average processing times if history exists
                if history_data and len(history_data) > 0:
                    processing_times = []
                    for item in history_data:
                        if "exec_info" in item and "execution_time" in item["exec_info"]:
                            processing_times.append(item["exec_info"]["execution_time"])
                    
                    if processing_times:
                        stats["processing_times"] = {
                            "average": sum(processing_times) / len(processing_times),
                            "min": min(processing_times),
                            "max": max(processing_times),
                            "samples": len(processing_times)
                        }
            
            return stats
        
        except Exception as e:
            return {"error": str(e)}

@app.local_entrypoint()
def run():
    comfyui = ComfyUI()
    return comfyui<|MERGE_RESOLUTION|>--- conflicted
+++ resolved
@@ -1158,12 +1158,6 @@
             metadata = param.json_schema_extra or {}
             file_type = metadata.get('file_type')
             is_array = metadata.get('is_array')
-<<<<<<< HEAD
-
-=======
-            if key not in ['tip']:
-                print(f"Parsing {key}, param: {param}")
->>>>>>> 0f02cffe
             if file_type and any(t in ["image", "video", "audio"] for t in file_type.split("|")):
                 if not args.get(key):
                     continue
